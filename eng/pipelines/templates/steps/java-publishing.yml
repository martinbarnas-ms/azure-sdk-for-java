--- conflicted
+++ resolved
@@ -71,15 +71,6 @@
         workingDirectory: $(Agent.BuildDirectory)
         filePath: ${{ parameters.JavaRepoRoot }}/eng/scripts/Publish-MavenPackages.ps1
         arguments: >
-<<<<<<< HEAD
-          -ArtifactDirectory '${{ parameters.ArtifactDirectory }}'
-          -GroupIDFilter '${{ parameters.GroupID }}'
-          -ArtifactIDFilter '${{ parameters.ArtifactID }}'
-          -RepositoryUrl 'https://oss.sonatype.org/service/local/staging/deploy/maven2/'
-          -RepositoryUsername 'azuresdk'
-          -RepositoryPassword '$(azuresdk-sonatype-password)'
-          -GPGExecutablePath '${{ parameters.BuildToolsPath }}/tools/gpg/bin/gpg.exe'
-=======
           -ArtifactDirectory ${{ parameters.ArtifactDirectory }}
           -GroupIDFilter "${{ parameters.GroupID }}"
           -ArtifactIDFilter "${{ parameters.ArtifactID }}"
@@ -87,7 +78,6 @@
           -RepositoryUsername azuresdk
           -RepositoryPassword $(azuresdk-sonatype-password)
           -GPGExecutablePath ${{ parameters.GPGExecutablePath }}
->>>>>>> 1e710042
           -StageOnly:$${{parameters.StageOnly}}
           -ShouldPublish:$${{parameters.ShouldPublish}}
           -InformationAction Continue
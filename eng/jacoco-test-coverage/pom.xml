--- conflicted
+++ resolved
@@ -54,16 +54,7 @@
     <dependency>
       <groupId>com.azure</groupId>
       <artifactId>azure-ai-textanalytics</artifactId>
-<<<<<<< HEAD
-      <version>5.0.3</version> <!-- {x-version-update;com.azure:azure-ai-textanalytics;current} -->
-    </dependency>
-    <dependency>
-    <groupId>com.azure</groupId>
-      <artifactId>azure-communication-administration</artifactId>
-      <version>1.0.0-beta.5</version> <!-- {x-version-update;com.azure:azure-communication-administration;current} -->
-=======
       <version>5.1.0-beta.5</version> <!-- {x-version-update;com.azure:azure-ai-textanalytics;current} -->
->>>>>>> d2fa20fb
     </dependency>
     <dependency>
     <groupId>com.azure</groupId>

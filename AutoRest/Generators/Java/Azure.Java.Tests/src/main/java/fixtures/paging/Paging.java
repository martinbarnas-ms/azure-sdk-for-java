/**
 * Copyright (c) Microsoft Corporation. All rights reserved.
 * Licensed under the MIT License. See License.txt in the project root for
 * license information.
 * 
 * Code generated by Microsoft (R) AutoRest Code Generator 0.11.0.0
 * Changes may cause incorrect behavior and will be lost if the code is
 * regenerated.
 */

package fixtures.paging;

import com.microsoft.rest.ServiceCallback;
import com.microsoft.rest.ServiceException;
import retrofit.Call;
import com.squareup.okhttp.ResponseBody;
import fixtures.paging.models.ProductResult;
import retrofit.http.GET;
import retrofit.http.Header;
import retrofit.http.Path;

/**
 * An instance of this class provides access to all the operations defined
 * in Paging.
 */
public interface Paging {
    /**
     * The interface defining all the services for Paging to be
     * used by Retrofit to perform actually REST calls.
     */
    interface PagingService {
        @GET("/paging/single")
        Call<ResponseBody> getSinglePages(@Header("accept-language") String acceptLanguage);

        @GET("/paging/multiple")
        Call<ResponseBody> getMultiplePages(@Header("accept-language") String acceptLanguage);

        @GET("/paging/multiple/retryfirst")
        Call<ResponseBody> getMultiplePagesRetryFirst(@Header("accept-language") String acceptLanguage);

        @GET("/paging/multiple/retrysecond")
        Call<ResponseBody> getMultiplePagesRetrySecond(@Header("accept-language") String acceptLanguage);

        @GET("/paging/single/failure")
        Call<ResponseBody> getSinglePagesFailure(@Header("accept-language") String acceptLanguage);

        @GET("/paging/multiple/failure")
        Call<ResponseBody> getMultiplePagesFailure(@Header("accept-language") String acceptLanguage);

        @GET("/paging/multiple/failureuri")
        Call<ResponseBody> getMultiplePagesFailureUri(@Header("accept-language") String acceptLanguage);

        @GET("{nextLink}")
        Call<ResponseBody> getSinglePagesNext(@Path("nextLink") String nextPageLink, @Header("accept-language") String acceptLanguage);

        @GET("{nextLink}")
        Call<ResponseBody> getMultiplePagesNext(@Path("nextLink") String nextPageLink, @Header("accept-language") String acceptLanguage);

        @GET("{nextLink}")
        Call<ResponseBody> getMultiplePagesRetryFirstNext(@Path("nextLink") String nextPageLink, @Header("accept-language") String acceptLanguage);

        @GET("{nextLink}")
        Call<ResponseBody> getMultiplePagesRetrySecondNext(@Path("nextLink") String nextPageLink, @Header("accept-language") String acceptLanguage);

        @GET("{nextLink}")
        Call<ResponseBody> getSinglePagesFailureNext(@Path("nextLink") String nextPageLink, @Header("accept-language") String acceptLanguage);

        @GET("{nextLink}")
        Call<ResponseBody> getMultiplePagesFailureNext(@Path("nextLink") String nextPageLink, @Header("accept-language") String acceptLanguage);

        @GET("{nextLink}")
        Call<ResponseBody> getMultiplePagesFailureUriNext(@Path("nextLink") String nextPageLink, @Header("accept-language") String acceptLanguage);

    }
    /**
     *
     * @return the ProductResult object if successful.
     * @throws ServiceException the exception wrapped in ServiceException if failed.
     */
    ProductResult getSinglePages() throws ServiceException;

    /**
     *
     * @param serviceCallback the async ServiceCallback to handle successful and failed responses.
     * @return the {@link Call} object
     */
    Call<ResponseBody> getSinglePagesAsync(final ServiceCallback<ProductResult> serviceCallback);

    /**
     *
     * @return the ProductResult object if successful.
     * @throws ServiceException the exception wrapped in ServiceException if failed.
     */
    ProductResult getMultiplePages() throws ServiceException;

    /**
     *
     * @param serviceCallback the async ServiceCallback to handle successful and failed responses.
     * @return the {@link Call} object
     */
    Call<ResponseBody> getMultiplePagesAsync(final ServiceCallback<ProductResult> serviceCallback);

    /**
<<<<<<< HEAD
=======
     * A paging operation that fails on the first call with 500 and then retries and then get a response including a nextLink that has 10 pages
>>>>>>> 1ba0e1bb
     *
     * @return the ProductResult object if successful.
     * @throws ServiceException the exception wrapped in ServiceException if failed.
     */
    ProductResult getMultiplePagesRetryFirst() throws ServiceException;

    /**
<<<<<<< HEAD
=======
     * A paging operation that fails on the first call with 500 and then retries and then get a response including a nextLink that has 10 pages
>>>>>>> 1ba0e1bb
     *
     * @param serviceCallback the async ServiceCallback to handle successful and failed responses.
     * @return the {@link Call} object
     */
    Call<ResponseBody> getMultiplePagesRetryFirstAsync(final ServiceCallback<ProductResult> serviceCallback);

    /**
<<<<<<< HEAD
=======
     * A paging operation that includes a nextLink that has 10 pages, of which the 2nd call fails first with 500. The client should retry and finish all 10 pages eventually.
>>>>>>> 1ba0e1bb
     *
     * @return the ProductResult object if successful.
     * @throws ServiceException the exception wrapped in ServiceException if failed.
     */
    ProductResult getMultiplePagesRetrySecond() throws ServiceException;

    /**
<<<<<<< HEAD
=======
     * A paging operation that includes a nextLink that has 10 pages, of which the 2nd call fails first with 500. The client should retry and finish all 10 pages eventually.
>>>>>>> 1ba0e1bb
     *
     * @param serviceCallback the async ServiceCallback to handle successful and failed responses.
     * @return the {@link Call} object
     */
    Call<ResponseBody> getMultiplePagesRetrySecondAsync(final ServiceCallback<ProductResult> serviceCallback);

    /**
     *
     * @return the ProductResult object if successful.
     * @throws ServiceException the exception wrapped in ServiceException if failed.
     */
    ProductResult getSinglePagesFailure() throws ServiceException;

    /**
     *
     * @param serviceCallback the async ServiceCallback to handle successful and failed responses.
     * @return the {@link Call} object
     */
    Call<ResponseBody> getSinglePagesFailureAsync(final ServiceCallback<ProductResult> serviceCallback);

    /**
     *
     * @return the ProductResult object if successful.
     * @throws ServiceException the exception wrapped in ServiceException if failed.
     */
    ProductResult getMultiplePagesFailure() throws ServiceException;

    /**
     *
     * @param serviceCallback the async ServiceCallback to handle successful and failed responses.
     * @return the {@link Call} object
     */
    Call<ResponseBody> getMultiplePagesFailureAsync(final ServiceCallback<ProductResult> serviceCallback);

    /**
     *
     * @return the ProductResult object if successful.
     * @throws ServiceException the exception wrapped in ServiceException if failed.
     */
    ProductResult getMultiplePagesFailureUri() throws ServiceException;

    /**
     *
     * @param serviceCallback the async ServiceCallback to handle successful and failed responses.
     * @return the {@link Call} object
     */
    Call<ResponseBody> getMultiplePagesFailureUriAsync(final ServiceCallback<ProductResult> serviceCallback);

    /**
     *
     * @param nextPageLink The NextLink from the previous successful call to List operation.
     * @return the ProductResult object if successful.
     * @throws ServiceException the exception wrapped in ServiceException if failed.
     */
    ProductResult getSinglePagesNext(String nextPageLink) throws ServiceException;

    /**
     *
     * @param nextPageLink The NextLink from the previous successful call to List operation.
     * @param serviceCallback the async ServiceCallback to handle successful and failed responses.
     * @return the {@link Call} object
     */
    Call<ResponseBody> getSinglePagesNextAsync(String nextPageLink, final ServiceCallback<ProductResult> serviceCallback);

    /**
     *
     * @param nextPageLink The NextLink from the previous successful call to List operation.
     * @return the ProductResult object if successful.
     * @throws ServiceException the exception wrapped in ServiceException if failed.
     */
    ProductResult getMultiplePagesNext(String nextPageLink) throws ServiceException;

    /**
     *
     * @param nextPageLink The NextLink from the previous successful call to List operation.
     * @param serviceCallback the async ServiceCallback to handle successful and failed responses.
     * @return the {@link Call} object
     */
    Call<ResponseBody> getMultiplePagesNextAsync(String nextPageLink, final ServiceCallback<ProductResult> serviceCallback);

    /**
<<<<<<< HEAD
=======
     * A paging operation that fails on the first call with 500 and then retries and then get a response including a nextLink that has 10 pages
>>>>>>> 1ba0e1bb
     *
     * @param nextPageLink The NextLink from the previous successful call to List operation.
     * @return the ProductResult object if successful.
     * @throws ServiceException the exception wrapped in ServiceException if failed.
     */
    ProductResult getMultiplePagesRetryFirstNext(String nextPageLink) throws ServiceException;

    /**
<<<<<<< HEAD
=======
     * A paging operation that fails on the first call with 500 and then retries and then get a response including a nextLink that has 10 pages
>>>>>>> 1ba0e1bb
     *
     * @param nextPageLink The NextLink from the previous successful call to List operation.
     * @param serviceCallback the async ServiceCallback to handle successful and failed responses.
     * @return the {@link Call} object
     */
    Call<ResponseBody> getMultiplePagesRetryFirstNextAsync(String nextPageLink, final ServiceCallback<ProductResult> serviceCallback);

    /**
<<<<<<< HEAD
=======
     * A paging operation that includes a nextLink that has 10 pages, of which the 2nd call fails first with 500. The client should retry and finish all 10 pages eventually.
>>>>>>> 1ba0e1bb
     *
     * @param nextPageLink The NextLink from the previous successful call to List operation.
     * @return the ProductResult object if successful.
     * @throws ServiceException the exception wrapped in ServiceException if failed.
     */
    ProductResult getMultiplePagesRetrySecondNext(String nextPageLink) throws ServiceException;

    /**
<<<<<<< HEAD
=======
     * A paging operation that includes a nextLink that has 10 pages, of which the 2nd call fails first with 500. The client should retry and finish all 10 pages eventually.
>>>>>>> 1ba0e1bb
     *
     * @param nextPageLink The NextLink from the previous successful call to List operation.
     * @param serviceCallback the async ServiceCallback to handle successful and failed responses.
     * @return the {@link Call} object
     */
    Call<ResponseBody> getMultiplePagesRetrySecondNextAsync(String nextPageLink, final ServiceCallback<ProductResult> serviceCallback);

    /**
     *
     * @param nextPageLink The NextLink from the previous successful call to List operation.
     * @return the ProductResult object if successful.
     * @throws ServiceException the exception wrapped in ServiceException if failed.
     */
    ProductResult getSinglePagesFailureNext(String nextPageLink) throws ServiceException;

    /**
     *
     * @param nextPageLink The NextLink from the previous successful call to List operation.
     * @param serviceCallback the async ServiceCallback to handle successful and failed responses.
     * @return the {@link Call} object
     */
    Call<ResponseBody> getSinglePagesFailureNextAsync(String nextPageLink, final ServiceCallback<ProductResult> serviceCallback);

    /**
     *
     * @param nextPageLink The NextLink from the previous successful call to List operation.
     * @return the ProductResult object if successful.
     * @throws ServiceException the exception wrapped in ServiceException if failed.
     */
    ProductResult getMultiplePagesFailureNext(String nextPageLink) throws ServiceException;

    /**
     *
     * @param nextPageLink The NextLink from the previous successful call to List operation.
     * @param serviceCallback the async ServiceCallback to handle successful and failed responses.
     * @return the {@link Call} object
     */
    Call<ResponseBody> getMultiplePagesFailureNextAsync(String nextPageLink, final ServiceCallback<ProductResult> serviceCallback);

    /**
     *
     * @param nextPageLink The NextLink from the previous successful call to List operation.
     * @return the ProductResult object if successful.
     * @throws ServiceException the exception wrapped in ServiceException if failed.
     */
    ProductResult getMultiplePagesFailureUriNext(String nextPageLink) throws ServiceException;

    /**
     *
     * @param nextPageLink The NextLink from the previous successful call to List operation.
     * @param serviceCallback the async ServiceCallback to handle successful and failed responses.
     * @return the {@link Call} object
     */
    Call<ResponseBody> getMultiplePagesFailureUriNextAsync(String nextPageLink, final ServiceCallback<ProductResult> serviceCallback);

}<|MERGE_RESOLUTION|>--- conflicted
+++ resolved
@@ -73,6 +73,7 @@
 
     }
     /**
+     * A paging operation that finishes on the first call without a nextlink
      *
      * @return the ProductResult object if successful.
      * @throws ServiceException the exception wrapped in ServiceException if failed.
@@ -80,6 +81,7 @@
     ProductResult getSinglePages() throws ServiceException;
 
     /**
+     * A paging operation that finishes on the first call without a nextlink
      *
      * @param serviceCallback the async ServiceCallback to handle successful and failed responses.
      * @return the {@link Call} object
@@ -87,6 +89,7 @@
     Call<ResponseBody> getSinglePagesAsync(final ServiceCallback<ProductResult> serviceCallback);
 
     /**
+     * A paging operation that includes a nextLink that has 10 pages
      *
      * @return the ProductResult object if successful.
      * @throws ServiceException the exception wrapped in ServiceException if failed.
@@ -94,6 +97,7 @@
     ProductResult getMultiplePages() throws ServiceException;
 
     /**
+     * A paging operation that includes a nextLink that has 10 pages
      *
      * @param serviceCallback the async ServiceCallback to handle successful and failed responses.
      * @return the {@link Call} object
@@ -101,10 +105,7 @@
     Call<ResponseBody> getMultiplePagesAsync(final ServiceCallback<ProductResult> serviceCallback);
 
     /**
-<<<<<<< HEAD
-=======
      * A paging operation that fails on the first call with 500 and then retries and then get a response including a nextLink that has 10 pages
->>>>>>> 1ba0e1bb
      *
      * @return the ProductResult object if successful.
      * @throws ServiceException the exception wrapped in ServiceException if failed.
@@ -112,10 +113,7 @@
     ProductResult getMultiplePagesRetryFirst() throws ServiceException;
 
     /**
-<<<<<<< HEAD
-=======
      * A paging operation that fails on the first call with 500 and then retries and then get a response including a nextLink that has 10 pages
->>>>>>> 1ba0e1bb
      *
      * @param serviceCallback the async ServiceCallback to handle successful and failed responses.
      * @return the {@link Call} object
@@ -123,10 +121,7 @@
     Call<ResponseBody> getMultiplePagesRetryFirstAsync(final ServiceCallback<ProductResult> serviceCallback);
 
     /**
-<<<<<<< HEAD
-=======
      * A paging operation that includes a nextLink that has 10 pages, of which the 2nd call fails first with 500. The client should retry and finish all 10 pages eventually.
->>>>>>> 1ba0e1bb
      *
      * @return the ProductResult object if successful.
      * @throws ServiceException the exception wrapped in ServiceException if failed.
@@ -134,10 +129,7 @@
     ProductResult getMultiplePagesRetrySecond() throws ServiceException;
 
     /**
-<<<<<<< HEAD
-=======
      * A paging operation that includes a nextLink that has 10 pages, of which the 2nd call fails first with 500. The client should retry and finish all 10 pages eventually.
->>>>>>> 1ba0e1bb
      *
      * @param serviceCallback the async ServiceCallback to handle successful and failed responses.
      * @return the {@link Call} object
@@ -145,6 +137,7 @@
     Call<ResponseBody> getMultiplePagesRetrySecondAsync(final ServiceCallback<ProductResult> serviceCallback);
 
     /**
+     * A paging operation that receives a 400 on the first call
      *
      * @return the ProductResult object if successful.
      * @throws ServiceException the exception wrapped in ServiceException if failed.
@@ -152,6 +145,7 @@
     ProductResult getSinglePagesFailure() throws ServiceException;
 
     /**
+     * A paging operation that receives a 400 on the first call
      *
      * @param serviceCallback the async ServiceCallback to handle successful and failed responses.
      * @return the {@link Call} object
@@ -159,6 +153,7 @@
     Call<ResponseBody> getSinglePagesFailureAsync(final ServiceCallback<ProductResult> serviceCallback);
 
     /**
+     * A paging operation that receives a 400 on the second call
      *
      * @return the ProductResult object if successful.
      * @throws ServiceException the exception wrapped in ServiceException if failed.
@@ -166,6 +161,7 @@
     ProductResult getMultiplePagesFailure() throws ServiceException;
 
     /**
+     * A paging operation that receives a 400 on the second call
      *
      * @param serviceCallback the async ServiceCallback to handle successful and failed responses.
      * @return the {@link Call} object
@@ -173,6 +169,7 @@
     Call<ResponseBody> getMultiplePagesFailureAsync(final ServiceCallback<ProductResult> serviceCallback);
 
     /**
+     * A paging operation that receives an invalid nextLink
      *
      * @return the ProductResult object if successful.
      * @throws ServiceException the exception wrapped in ServiceException if failed.
@@ -180,6 +177,7 @@
     ProductResult getMultiplePagesFailureUri() throws ServiceException;
 
     /**
+     * A paging operation that receives an invalid nextLink
      *
      * @param serviceCallback the async ServiceCallback to handle successful and failed responses.
      * @return the {@link Call} object
@@ -187,6 +185,7 @@
     Call<ResponseBody> getMultiplePagesFailureUriAsync(final ServiceCallback<ProductResult> serviceCallback);
 
     /**
+     * A paging operation that finishes on the first call without a nextlink
      *
      * @param nextPageLink The NextLink from the previous successful call to List operation.
      * @return the ProductResult object if successful.
@@ -195,6 +194,7 @@
     ProductResult getSinglePagesNext(String nextPageLink) throws ServiceException;
 
     /**
+     * A paging operation that finishes on the first call without a nextlink
      *
      * @param nextPageLink The NextLink from the previous successful call to List operation.
      * @param serviceCallback the async ServiceCallback to handle successful and failed responses.
@@ -203,6 +203,7 @@
     Call<ResponseBody> getSinglePagesNextAsync(String nextPageLink, final ServiceCallback<ProductResult> serviceCallback);
 
     /**
+     * A paging operation that includes a nextLink that has 10 pages
      *
      * @param nextPageLink The NextLink from the previous successful call to List operation.
      * @return the ProductResult object if successful.
@@ -211,6 +212,7 @@
     ProductResult getMultiplePagesNext(String nextPageLink) throws ServiceException;
 
     /**
+     * A paging operation that includes a nextLink that has 10 pages
      *
      * @param nextPageLink The NextLink from the previous successful call to List operation.
      * @param serviceCallback the async ServiceCallback to handle successful and failed responses.
@@ -219,10 +221,7 @@
     Call<ResponseBody> getMultiplePagesNextAsync(String nextPageLink, final ServiceCallback<ProductResult> serviceCallback);
 
     /**
-<<<<<<< HEAD
-=======
      * A paging operation that fails on the first call with 500 and then retries and then get a response including a nextLink that has 10 pages
->>>>>>> 1ba0e1bb
      *
      * @param nextPageLink The NextLink from the previous successful call to List operation.
      * @return the ProductResult object if successful.
@@ -231,10 +230,7 @@
     ProductResult getMultiplePagesRetryFirstNext(String nextPageLink) throws ServiceException;
 
     /**
-<<<<<<< HEAD
-=======
      * A paging operation that fails on the first call with 500 and then retries and then get a response including a nextLink that has 10 pages
->>>>>>> 1ba0e1bb
      *
      * @param nextPageLink The NextLink from the previous successful call to List operation.
      * @param serviceCallback the async ServiceCallback to handle successful and failed responses.
@@ -243,10 +239,7 @@
     Call<ResponseBody> getMultiplePagesRetryFirstNextAsync(String nextPageLink, final ServiceCallback<ProductResult> serviceCallback);
 
     /**
-<<<<<<< HEAD
-=======
      * A paging operation that includes a nextLink that has 10 pages, of which the 2nd call fails first with 500. The client should retry and finish all 10 pages eventually.
->>>>>>> 1ba0e1bb
      *
      * @param nextPageLink The NextLink from the previous successful call to List operation.
      * @return the ProductResult object if successful.
@@ -255,10 +248,7 @@
     ProductResult getMultiplePagesRetrySecondNext(String nextPageLink) throws ServiceException;
 
     /**
-<<<<<<< HEAD
-=======
      * A paging operation that includes a nextLink that has 10 pages, of which the 2nd call fails first with 500. The client should retry and finish all 10 pages eventually.
->>>>>>> 1ba0e1bb
      *
      * @param nextPageLink The NextLink from the previous successful call to List operation.
      * @param serviceCallback the async ServiceCallback to handle successful and failed responses.
@@ -267,6 +257,7 @@
     Call<ResponseBody> getMultiplePagesRetrySecondNextAsync(String nextPageLink, final ServiceCallback<ProductResult> serviceCallback);
 
     /**
+     * A paging operation that receives a 400 on the first call
      *
      * @param nextPageLink The NextLink from the previous successful call to List operation.
      * @return the ProductResult object if successful.
@@ -275,6 +266,7 @@
     ProductResult getSinglePagesFailureNext(String nextPageLink) throws ServiceException;
 
     /**
+     * A paging operation that receives a 400 on the first call
      *
      * @param nextPageLink The NextLink from the previous successful call to List operation.
      * @param serviceCallback the async ServiceCallback to handle successful and failed responses.
@@ -283,6 +275,7 @@
     Call<ResponseBody> getSinglePagesFailureNextAsync(String nextPageLink, final ServiceCallback<ProductResult> serviceCallback);
 
     /**
+     * A paging operation that receives a 400 on the second call
      *
      * @param nextPageLink The NextLink from the previous successful call to List operation.
      * @return the ProductResult object if successful.
@@ -291,6 +284,7 @@
     ProductResult getMultiplePagesFailureNext(String nextPageLink) throws ServiceException;
 
     /**
+     * A paging operation that receives a 400 on the second call
      *
      * @param nextPageLink The NextLink from the previous successful call to List operation.
      * @param serviceCallback the async ServiceCallback to handle successful and failed responses.
@@ -299,6 +293,7 @@
     Call<ResponseBody> getMultiplePagesFailureNextAsync(String nextPageLink, final ServiceCallback<ProductResult> serviceCallback);
 
     /**
+     * A paging operation that receives an invalid nextLink
      *
      * @param nextPageLink The NextLink from the previous successful call to List operation.
      * @return the ProductResult object if successful.
@@ -307,6 +302,7 @@
     ProductResult getMultiplePagesFailureUriNext(String nextPageLink) throws ServiceException;
 
     /**
+     * A paging operation that receives an invalid nextLink
      *
      * @param nextPageLink The NextLink from the previous successful call to List operation.
      * @param serviceCallback the async ServiceCallback to handle successful and failed responses.

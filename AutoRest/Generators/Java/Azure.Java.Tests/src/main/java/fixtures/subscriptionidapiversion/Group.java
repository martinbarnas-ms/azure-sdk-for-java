--- conflicted
+++ resolved
@@ -35,10 +35,7 @@
 
     }
     /**
-<<<<<<< HEAD
-=======
      * Provides a resouce group with name 'testgroup101' and location 'West US'.
->>>>>>> 1ba0e1bb
      *
      * @param resourceGroupName Resource Group name 'testgroup101'.
      * @return the SampleResourceGroup object if successful.
@@ -47,10 +44,7 @@
     SampleResourceGroup getSampleResourceGroup(String resourceGroupName) throws ServiceException;
 
     /**
-<<<<<<< HEAD
-=======
      * Provides a resouce group with name 'testgroup101' and location 'West US'.
->>>>>>> 1ba0e1bb
      *
      * @param resourceGroupName Resource Group name 'testgroup101'.
      * @param serviceCallback the async ServiceCallback to handle successful and failed responses.

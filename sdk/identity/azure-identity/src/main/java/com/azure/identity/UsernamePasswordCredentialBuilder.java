// Copyright (c) Microsoft Corporation. All rights reserved.
// Licensed under the MIT License.

package com.azure.identity;

import com.azure.identity.implementation.util.ValidationUtil;

import java.util.HashMap;

/**
 * Fluent credential builder for instantiating a {@link UsernamePasswordCredential}.
 *
 * @see UsernamePasswordCredential
 */
public class UsernamePasswordCredentialBuilder extends AadCredentialBuilderBase<UsernamePasswordCredentialBuilder> {
    private String username;
    private String password;

    /**
     * Sets the username of the user.
     * @param username the username of the user
     * @return the UserCredentialBuilder itself
     */
    public UsernamePasswordCredentialBuilder username(String username) {
        this.username = username;
        return this;
    }

    /**
     * Sets the password of the user.
     * @param password the password of the user
     * @return the UserCredentialBuilder itself
     */
    public UsernamePasswordCredentialBuilder password(String password) {
        this.password = password;
        return this;
    }

    /**
     * Allows to use an unprotected file specified by <code>cacheFileLocation()</code> instead of
     * Gnome keyring on Linux. This is restricted by default.
     *
     * @return An updated instance of this builder.
     */
    UsernamePasswordCredentialBuilder allowUnencryptedCache() {
<<<<<<< HEAD
        this.identityClientOptions.allowUnencryptedCache();
=======
        this.identityClientOptions.setAllowUnencryptedCache(true);
>>>>>>> 8478b5bd
        return this;
    }

    /**
     * Enables the shared token cache which is disabled by default. If enabled, the credential will store tokens
     * in a cache persisted to the machine, protected to the current user, which can be shared by other credentials
     * and processes.
     *
     * @return An updated instance of this builder with if the shared token cache enabled specified.
     */
    UsernamePasswordCredentialBuilder enablePersistentCache() {
        this.identityClientOptions.enablePersistentCache();
        return this;
    }

    /**
     * Creates a new {@link UsernamePasswordCredential} with the current configurations.
     *
     * @return a {@link UsernamePasswordCredential} with the current configurations.
     */
    public UsernamePasswordCredential build() {
        ValidationUtil.validate(getClass().getSimpleName(), new HashMap<String, Object>() {{
                put("clientId", clientId);
                put("username", username);
                put("password", password);
            }});
        return new UsernamePasswordCredential(clientId, tenantId, username, password, identityClientOptions);
    }
}<|MERGE_RESOLUTION|>--- conflicted
+++ resolved
@@ -43,11 +43,7 @@
      * @return An updated instance of this builder.
      */
     UsernamePasswordCredentialBuilder allowUnencryptedCache() {
-<<<<<<< HEAD
-        this.identityClientOptions.allowUnencryptedCache();
-=======
         this.identityClientOptions.setAllowUnencryptedCache(true);
->>>>>>> 8478b5bd
         return this;
     }
 

--- conflicted
+++ resolved
@@ -27,16 +27,12 @@
     <dependency>
       <groupId>com.azure</groupId>
       <artifactId>azure-core</artifactId>
-<<<<<<< HEAD
-      <version>1.19.0-beta.2</version> <!-- {x-version-update;com.azure:azure-core;current} -->
-=======
     <version>1.19.0</version> <!-- {x-version-update;com.azure:azure-core;dependency} -->
     </dependency>
     <dependency>
       <groupId>com.azure</groupId>
       <artifactId>azure-core-experimental</artifactId>
       <version>1.0.0-beta.18</version> <!-- {x-version-update;unreleased_com.azure:azure-core-experimental;dependency} -->
->>>>>>> 675a1e1e
     </dependency>
     <dependency>
       <groupId>com.azure</groupId>

--- conflicted
+++ resolved
@@ -63,29 +63,23 @@
       <groupId>com.azure</groupId>
       <artifactId>azure-security-keyvault-keys</artifactId>
       <version>4.2.2</version> <!-- {x-version-update;com.azure:azure-security-keyvault-keys;dependency} -->
-<<<<<<< HEAD
-=======
       <exclusions>
         <exclusion>
           <groupId>com.azure</groupId>
           <artifactId>azure-core-http-netty</artifactId>
         </exclusion>
       </exclusions>
->>>>>>> 65b9871a
     </dependency>
     <dependency>
       <groupId>com.azure</groupId>
       <artifactId>azure-security-keyvault-secrets</artifactId>
       <version>4.2.2</version> <!-- {x-version-update;com.azure:azure-security-keyvault-secrets;dependency} -->
-<<<<<<< HEAD
-=======
       <exclusions>
         <exclusion>
           <groupId>com.azure</groupId>
           <artifactId>azure-core-http-netty</artifactId>
         </exclusion>
       </exclusions>
->>>>>>> 65b9871a
     </dependency>
     <dependency>
       <groupId>org.junit.jupiter</groupId>

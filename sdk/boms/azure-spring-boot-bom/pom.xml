<?xml version="1.0" encoding="UTF-8"?>
<project xmlns:xsi="http://www.w3.org/2001/XMLSchema-instance" xmlns="http://maven.apache.org/POM/4.0.0"
         xsi:schemaLocation="http://maven.apache.org/POM/4.0.0 http://maven.apache.org/xsd/maven-4.0.0.xsd">
  <modelVersion>4.0.0</modelVersion>

  <groupId>com.azure.spring</groupId>
  <artifactId>azure-spring-boot-bom</artifactId>
  <version>4.0.0-beta.1</version> <!-- {x-version-update;com.azure.spring:azure-spring-boot-bom;current} -->
  <packaging>pom</packaging>

  <name>Azure Spring Boot BOM</name>
  <description>BOM for Microsoft Azure Spring Boot Support</description>
  <url>https://github.com/Azure/azure-sdk-for-java</url>

  <licenses>
    <license>
      <name>The MIT License (MIT)</name>
      <url>http://opensource.org/licenses/MIT</url>
      <distribution>repo</distribution>
    </license>
  </licenses>

  <developers>
    <developer>
      <id>microsoft</id>
      <name>Microsoft Corporation</name>
    </developer>
  </developers>

  <scm>
    <connection>scm:git:git://github.com/azure/azure-sdk-for-java</connection>
    <developerConnection>scm:git:git://github.com/azure/azure-sdk-for-java</developerConnection>
    <url>https://github.com/azure/azure-sdk-for-java</url>
  </scm>

  <properties>
    <project.build.sourceEncoding>UTF-8</project.build.sourceEncoding>
    <packageOutputDirectory>${project.build.directory}</packageOutputDirectory>
    <legal><![CDATA[[INFO] Any downloads listed may be third party software.  Microsoft grants you no rights for third party software.]]></legal>
    <azure.spring.data.cosmos.version>3.13.0</azure.spring.data.cosmos.version> <!-- {x-version-update;com.azure:azure-spring-data-cosmos;dependency} -->
  </properties>

  <issueManagement>
    <system>GitHub</system>
    <url>https://github.com/azure/azure-sdk-for-java/issues</url>
  </issueManagement>

  <dependencyManagement>
    <dependencies>
      <dependency>
        <groupId>com.azure</groupId>
        <artifactId>azure-sdk-bom</artifactId>
        <version>1.0.4</version>
        <type>pom</type>
        <scope>import</scope>
      </dependency>

      <!-- Azure Dependencies Bom -->
      <dependency>
        <groupId>com.azure.spring</groupId>
        <artifactId>azure-spring-boot</artifactId>
        <version>${project.version}</version>
      </dependency>
      <dependency>
        <groupId>com.azure.spring</groupId>
<<<<<<< HEAD
        <artifactId>azure-spring-cloud-starter</artifactId>
        <version>${azure.spring.boot.version}</version>
=======
        <artifactId>azure-spring-boot-starter</artifactId>
        <version>${project.version}</version>
>>>>>>> b511bc6a
      </dependency>
      <dependency>
        <groupId>com.azure.spring</groupId>
        <artifactId>azure-spring-boot-starter-active-directory</artifactId>
        <version>${project.version}</version>
      </dependency>
      <dependency>
        <groupId>com.azure.spring</groupId>
<<<<<<< HEAD
=======
        <artifactId>azure-spring-boot-starter-active-directory-b2c</artifactId>
        <version>${project.version}</version>
      </dependency>
      <dependency>
        <groupId>com.azure.spring</groupId>
>>>>>>> b511bc6a
        <artifactId>azure-spring-boot-starter-cosmos</artifactId>
        <version>${project.version}</version>
      </dependency>
      <dependency>
        <groupId>com.azure.spring</groupId>
        <artifactId>azure-spring-boot-starter-keyvault-secrets</artifactId>
        <version>${project.version}</version>
      </dependency>
      <dependency>
        <groupId>com.azure.spring</groupId>
        <artifactId>azure-spring-boot-starter-keyvault-certificates</artifactId>
        <version>${project.version}</version>
      </dependency>
      <dependency>
        <groupId>com.azure.spring</groupId>
        <artifactId>azure-spring-boot-starter-servicebus-jms</artifactId>
        <version>${project.version}</version>
      </dependency>
      <dependency>
        <groupId>com.azure.spring</groupId>
        <artifactId>azure-spring-boot-starter-storage</artifactId>
        <version>${project.version}</version>
      </dependency>
      <dependency>
        <groupId>com.azure</groupId>
        <artifactId>azure-spring-data-cosmos</artifactId>
        <version>${azure.spring.data.cosmos.version}</version>
      </dependency>
    </dependencies>
  </dependencyManagement>

  <build>
    <plugins>
      <!-- Copy the pom file to output -->
      <plugin>
        <groupId>org.apache.maven.plugins</groupId>
        <artifactId>maven-antrun-plugin</artifactId>
        <version>1.8
        </version> <!-- {x-version-update;org.apache.maven.plugins:maven-antrun-plugin;external_dependency} -->
        <executions>
          <execution>
            <id>copy</id>
            <phase>package</phase>
            <configuration>
              <target>
                <copy file="${project.pomFile}" tofile="${packageOutputDirectory}/${project.build.finalName}.pom"/>
              </target>
            </configuration>
            <goals>
              <goal>run</goal>
            </goals>
          </execution>
        </executions>
      </plugin>
    </plugins>
  </build>
</project><|MERGE_RESOLUTION|>--- conflicted
+++ resolved
@@ -63,29 +63,16 @@
       </dependency>
       <dependency>
         <groupId>com.azure.spring</groupId>
-<<<<<<< HEAD
         <artifactId>azure-spring-cloud-starter</artifactId>
         <version>${azure.spring.boot.version}</version>
-=======
-        <artifactId>azure-spring-boot-starter</artifactId>
-        <version>${project.version}</version>
->>>>>>> b511bc6a
       </dependency>
       <dependency>
         <groupId>com.azure.spring</groupId>
         <artifactId>azure-spring-boot-starter-active-directory</artifactId>
-        <version>${project.version}</version>
+        <version>${azure.spring.boot.version}</version>
       </dependency>
       <dependency>
         <groupId>com.azure.spring</groupId>
-<<<<<<< HEAD
-=======
-        <artifactId>azure-spring-boot-starter-active-directory-b2c</artifactId>
-        <version>${project.version}</version>
-      </dependency>
-      <dependency>
-        <groupId>com.azure.spring</groupId>
->>>>>>> b511bc6a
         <artifactId>azure-spring-boot-starter-cosmos</artifactId>
         <version>${project.version}</version>
       </dependency>

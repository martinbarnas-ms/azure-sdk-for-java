{
  "networkCallRecords" : [ {
    "Method" : "GET",
<<<<<<< HEAD
    "Uri" : "https://cameravault.vault.azure.net/certificates/non-existing/pending?api-version=7.0",
    "Headers" : {
      "User-Agent" : "azsdk-java-Azure-Keyvault/4.0.0-beta.6 (11.0.5; Mac OS X 10.14.3)",
=======
    "Uri" : "https://REDACTED.vault.azure.net/certificates/non-existing/pending?api-version=7.1",
    "Headers" : {
      "User-Agent" : "azsdk-java-client_name/client_version (11.0.6; Windows 10; 10.0)",
>>>>>>> d795fdaf
      "Content-Type" : "application/json"
    },
    "Response" : {
      "X-Content-Type-Options" : "nosniff",
      "Pragma" : "no-cache",
      "retry-after" : "0",
      "StatusCode" : "404",
<<<<<<< HEAD
      "Date" : "Tue, 03 Dec 2019 12:59:26 GMT",
      "Strict-Transport-Security" : "max-age=31536000;includeSubDomains",
      "Cache-Control" : "no-cache",
      "X-AspNet-Version" : "4.0.30319",
      "x-ms-keyvault-region" : "centralus",
      "x-ms-keyvault-network-info" : "addr=182.68.240.118;act_addr_fam=InterNetwork;",
      "Expires" : "-1",
      "Content-Length" : "103",
      "x-ms-request-id" : "be48b338-b172-4276-a7bf-a33a67ddd4ad",
      "x-ms-keyvault-service-version" : "1.1.0.883",
=======
      "Date" : "Tue, 04 Aug 2020 00:49:15 GMT",
      "Strict-Transport-Security" : "max-age=31536000;includeSubDomains",
      "Cache-Control" : "no-cache",
      "X-AspNet-Version" : "4.0.30319",
      "x-ms-keyvault-region" : "westus",
      "x-ms-keyvault-network-info" : "conn_type=Ipv4;addr=174.127.169.154;act_addr_fam=InterNetwork;",
      "Expires" : "-1",
      "Content-Length" : "103",
      "x-ms-request-id" : "ff3c7d7f-2c83-4c49-af2c-fa220d155cb9",
      "x-ms-keyvault-service-version" : "1.1.10.0",
>>>>>>> d795fdaf
      "Body" : "{\"error\":{\"code\":\"PendingCertificateNotFound\",\"message\":\"Pending certificate not found: non-existing\"}}",
      "X-Powered-By" : "ASP.NET",
      "Content-Type" : "application/json; charset=utf-8"
    },
    "Exception" : null
  } ],
  "variables" : [ ]
}<|MERGE_RESOLUTION|>--- conflicted
+++ resolved
@@ -1,15 +1,9 @@
 {
   "networkCallRecords" : [ {
     "Method" : "GET",
-<<<<<<< HEAD
-    "Uri" : "https://cameravault.vault.azure.net/certificates/non-existing/pending?api-version=7.0",
-    "Headers" : {
-      "User-Agent" : "azsdk-java-Azure-Keyvault/4.0.0-beta.6 (11.0.5; Mac OS X 10.14.3)",
-=======
     "Uri" : "https://REDACTED.vault.azure.net/certificates/non-existing/pending?api-version=7.1",
     "Headers" : {
       "User-Agent" : "azsdk-java-client_name/client_version (11.0.6; Windows 10; 10.0)",
->>>>>>> d795fdaf
       "Content-Type" : "application/json"
     },
     "Response" : {
@@ -17,18 +11,6 @@
       "Pragma" : "no-cache",
       "retry-after" : "0",
       "StatusCode" : "404",
-<<<<<<< HEAD
-      "Date" : "Tue, 03 Dec 2019 12:59:26 GMT",
-      "Strict-Transport-Security" : "max-age=31536000;includeSubDomains",
-      "Cache-Control" : "no-cache",
-      "X-AspNet-Version" : "4.0.30319",
-      "x-ms-keyvault-region" : "centralus",
-      "x-ms-keyvault-network-info" : "addr=182.68.240.118;act_addr_fam=InterNetwork;",
-      "Expires" : "-1",
-      "Content-Length" : "103",
-      "x-ms-request-id" : "be48b338-b172-4276-a7bf-a33a67ddd4ad",
-      "x-ms-keyvault-service-version" : "1.1.0.883",
-=======
       "Date" : "Tue, 04 Aug 2020 00:49:15 GMT",
       "Strict-Transport-Security" : "max-age=31536000;includeSubDomains",
       "Cache-Control" : "no-cache",
@@ -39,7 +21,6 @@
       "Content-Length" : "103",
       "x-ms-request-id" : "ff3c7d7f-2c83-4c49-af2c-fa220d155cb9",
       "x-ms-keyvault-service-version" : "1.1.10.0",
->>>>>>> d795fdaf
       "Body" : "{\"error\":{\"code\":\"PendingCertificateNotFound\",\"message\":\"Pending certificate not found: non-existing\"}}",
       "X-Powered-By" : "ASP.NET",
       "Content-Type" : "application/json; charset=utf-8"

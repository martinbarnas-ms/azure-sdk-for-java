--- conflicted
+++ resolved
@@ -1,42 +1,20 @@
 {
   "networkCallRecords" : [ {
     "Method" : "POST",
-<<<<<<< HEAD
-    "Uri" : "https://cameravault.vault.azure.net/certificates/testCertificate13/create?api-version=7.0",
-    "Headers" : {
-      "User-Agent" : "azsdk-java-Azure-Keyvault/4.0.0-beta.6 (11.0.5; Mac OS X 10.14.3)",
-=======
     "Uri" : "https://REDACTED.vault.azure.net/certificates/testCertificate13/create?api-version=7.1",
     "Headers" : {
       "User-Agent" : "azsdk-java-client_name/client_version (11.0.6; Windows 10; 10.0)",
->>>>>>> d795fdaf
       "Content-Type" : "application/json"
     },
     "Response" : {
       "X-Content-Type-Options" : "nosniff",
       "Pragma" : "no-cache",
       "StatusCode" : "202",
-<<<<<<< HEAD
-      "Date" : "Tue, 03 Dec 2019 13:07:51 GMT",
-=======
       "Date" : "Tue, 04 Aug 2020 00:49:15 GMT",
->>>>>>> d795fdaf
-      "Strict-Transport-Security" : "max-age=31536000;includeSubDomains",
-      "Retry-After" : "0",
-      "Cache-Control" : "no-cache",
-      "X-AspNet-Version" : "4.0.30319",
-<<<<<<< HEAD
-      "x-ms-keyvault-region" : "centralus",
-      "x-ms-keyvault-network-info" : "addr=182.68.240.118;act_addr_fam=InterNetwork;",
-      "Expires" : "-1",
-      "Content-Length" : "842",
-      "x-ms-request-id" : "9a8474c5-2ec1-4da9-b954-bca876a7f41c",
-      "x-ms-keyvault-service-version" : "1.1.0.883",
-      "Body" : "{\"id\":\"https://cameravault.vault.azure.net/certificates/testCertificate13/pending\",\"issuer\":{\"name\":\"Self\"},\"csr\":\"MIIBVTCB3AIBADASMRAwDgYDVQQDEwdkZWZhdWx0MHYwEAYHKoZIzj0CAQYFK4EEACIDYgAEfGIMpXk/i3urbhob9F8y/RRUlAn//Cu9IKr/EqlIpwGkp6oT8qUkp74ezsAxqgKXXnqaplBS1Xj1ebOwXS3IEpBRLxpf+gjoYVXn2NKBxQaYM6MWYWADOtqWS6b1GtROoEswSQYJKoZIhvcNAQkOMTwwOjAOBgNVHQ8BAf8EBAMCAgwwHQYDVR0lBBYwFAYIKwYBBQUHAwEGCCsGAQUFBwMCMAkGA1UdEwQCMAAwCgYIKoZIzj0EAwMDaAAwZQIwbIuQnPKldN2cbOgcxcfcdvims92C13ip96nxDMEnoqs4k7nm0u0NDd6r8Zh+Ri0RAjEAncQN/RWw+26n4fbOcBs2AAa4tbATgHtVsgAtUn462UqloSpYEQq4cSnzLrDOH9sY\",\"cancellation_requested\":false,\"status\":\"inProgress\",\"status_details\":\"Pending certificate created. Certificate request is in progress. This may take some time based on the issuer provider. Please check again later.\",\"request_id\":\"41dbf624faf64b09b99d8c36a4810328\"}",
-      "X-Powered-By" : "ASP.NET",
-      "Content-Type" : "application/json; charset=utf-8",
-      "Location" : "https://cameravault.vault.azure.net/certificates/testCertificate13/pending?api-version=7.0&request_id=41dbf624faf64b09b99d8c36a4810328"
-=======
+      "Strict-Transport-Security" : "max-age=31536000;includeSubDomains",
+      "Retry-After" : "0",
+      "Cache-Control" : "no-cache",
+      "X-AspNet-Version" : "4.0.30319",
       "x-ms-keyvault-region" : "westus",
       "x-ms-keyvault-network-info" : "conn_type=Ipv4;addr=174.127.169.154;act_addr_fam=InterNetwork;",
       "Expires" : "-1",
@@ -47,44 +25,24 @@
       "X-Powered-By" : "ASP.NET",
       "Content-Type" : "application/json; charset=utf-8",
       "Location" : "https://azure-kv-tests2.vault.azure.net/certificates/testCertificate13/pending?api-version=7.1&request_id=0f084d83ae6148b9b7b7c34d87bafc06"
->>>>>>> d795fdaf
-    },
-    "Exception" : null
-  }, {
-    "Method" : "GET",
-<<<<<<< HEAD
-    "Uri" : "https://cameravault.vault.azure.net/certificates/testCertificate13/pending?api-version=7.0",
-    "Headers" : {
-      "User-Agent" : "azsdk-java-Azure-Keyvault/4.0.0-beta.6 (11.0.5; Mac OS X 10.14.3)",
-=======
-    "Uri" : "https://REDACTED.vault.azure.net/certificates/testCertificate13/pending?api-version=7.1",
-    "Headers" : {
-      "User-Agent" : "azsdk-java-client_name/client_version (11.0.6; Windows 10; 10.0)",
->>>>>>> d795fdaf
-      "Content-Type" : "application/json"
-    },
-    "Response" : {
-      "X-Content-Type-Options" : "nosniff",
-      "Pragma" : "no-cache",
-      "StatusCode" : "200",
-<<<<<<< HEAD
-      "Date" : "Tue, 03 Dec 2019 13:07:52 GMT",
-=======
+    },
+    "Exception" : null
+  }, {
+    "Method" : "GET",
+    "Uri" : "https://REDACTED.vault.azure.net/certificates/testCertificate13/pending?api-version=7.1",
+    "Headers" : {
+      "User-Agent" : "azsdk-java-client_name/client_version (11.0.6; Windows 10; 10.0)",
+      "Content-Type" : "application/json"
+    },
+    "Response" : {
+      "X-Content-Type-Options" : "nosniff",
+      "Pragma" : "no-cache",
+      "StatusCode" : "200",
       "Date" : "Tue, 04 Aug 2020 00:49:17 GMT",
->>>>>>> d795fdaf
-      "Strict-Transport-Security" : "max-age=31536000;includeSubDomains",
-      "Retry-After" : "0",
-      "Cache-Control" : "no-cache",
-      "X-AspNet-Version" : "4.0.30319",
-<<<<<<< HEAD
-      "x-ms-keyvault-region" : "centralus",
-      "x-ms-keyvault-network-info" : "addr=182.68.240.118;act_addr_fam=InterNetwork;",
-      "Expires" : "-1",
-      "Content-Length" : "842",
-      "x-ms-request-id" : "5f748fb1-a1a0-4b9d-b3e5-bff9d0ea6ceb",
-      "x-ms-keyvault-service-version" : "1.1.0.883",
-      "Body" : "{\"id\":\"https://cameravault.vault.azure.net/certificates/testCertificate13/pending\",\"issuer\":{\"name\":\"Self\"},\"csr\":\"MIIBVTCB3AIBADASMRAwDgYDVQQDEwdkZWZhdWx0MHYwEAYHKoZIzj0CAQYFK4EEACIDYgAEfGIMpXk/i3urbhob9F8y/RRUlAn//Cu9IKr/EqlIpwGkp6oT8qUkp74ezsAxqgKXXnqaplBS1Xj1ebOwXS3IEpBRLxpf+gjoYVXn2NKBxQaYM6MWYWADOtqWS6b1GtROoEswSQYJKoZIhvcNAQkOMTwwOjAOBgNVHQ8BAf8EBAMCAgwwHQYDVR0lBBYwFAYIKwYBBQUHAwEGCCsGAQUFBwMCMAkGA1UdEwQCMAAwCgYIKoZIzj0EAwMDaAAwZQIwbIuQnPKldN2cbOgcxcfcdvims92C13ip96nxDMEnoqs4k7nm0u0NDd6r8Zh+Ri0RAjEAncQN/RWw+26n4fbOcBs2AAa4tbATgHtVsgAtUn462UqloSpYEQq4cSnzLrDOH9sY\",\"cancellation_requested\":false,\"status\":\"inProgress\",\"status_details\":\"Pending certificate created. Certificate request is in progress. This may take some time based on the issuer provider. Please check again later.\",\"request_id\":\"41dbf624faf64b09b99d8c36a4810328\"}",
-=======
+      "Strict-Transport-Security" : "max-age=31536000;includeSubDomains",
+      "Retry-After" : "0",
+      "Cache-Control" : "no-cache",
+      "X-AspNet-Version" : "4.0.30319",
       "x-ms-keyvault-region" : "westus",
       "x-ms-keyvault-network-info" : "conn_type=Ipv4;addr=174.127.169.154;act_addr_fam=InterNetwork;",
       "Expires" : "-1",
@@ -92,46 +50,26 @@
       "x-ms-request-id" : "c2a93abc-a01a-428a-93a7-acbf9055dc69",
       "x-ms-keyvault-service-version" : "1.1.10.0",
       "Body" : "{\"id\":\"https://azure-kv-tests2.vault.azure.net/certificates/testCertificate13/pending\",\"issuer\":{\"name\":\"Self\"},\"csr\":\"MIIBVTCB3AIBADASMRAwDgYDVQQDEwdkZWZhdWx0MHYwEAYHKoZIzj0CAQYFK4EEACIDYgAEubPowPJAzTTRG53BSb09X0mVUdbXB8zoPhGxwejet05EZYnXLWJnORlyEUCsrrocfkRxOXlD4Vs35rQ/5kWv6PybGq8BJg/3h35jtvSyTMbj8U/8BF6nRv7d8UsT9V3EoEswSQYJKoZIhvcNAQkOMTwwOjAOBgNVHQ8BAf8EBAMCAgwwHQYDVR0lBBYwFAYIKwYBBQUHAwEGCCsGAQUFBwMCMAkGA1UdEwQCMAAwCgYIKoZIzj0EAwMDaAAwZQIxAJNn4NpGLm86+I7PTb79Y8bkTEa8CTfYQOHsVX0TVkrf6VNONL7vJKsayfg9n/u0WgIwYrNJzao6lgmbcEl5QGV4gKuDTc372nAJu0zMj3STJx/RO8QYeRQgq3iMehl6oYNI\",\"cancellation_requested\":false,\"status\":\"inProgress\",\"status_details\":\"Pending certificate created. Certificate request is in progress. This may take some time based on the issuer provider. Please check again later.\",\"request_id\":\"0f084d83ae6148b9b7b7c34d87bafc06\"}",
->>>>>>> d795fdaf
-      "X-Powered-By" : "ASP.NET",
-      "Content-Type" : "application/json; charset=utf-8"
-    },
-    "Exception" : null
-  }, {
-    "Method" : "GET",
-<<<<<<< HEAD
-    "Uri" : "https://cameravault.vault.azure.net/certificates/testCertificate13/pending?api-version=7.0",
-    "Headers" : {
-      "User-Agent" : "azsdk-java-Azure-Keyvault/4.0.0-beta.6 (11.0.5; Mac OS X 10.14.3)",
-=======
-    "Uri" : "https://REDACTED.vault.azure.net/certificates/testCertificate13/pending?api-version=7.1",
-    "Headers" : {
-      "User-Agent" : "azsdk-java-client_name/client_version (11.0.6; Windows 10; 10.0)",
->>>>>>> d795fdaf
-      "Content-Type" : "application/json"
-    },
-    "Response" : {
-      "X-Content-Type-Options" : "nosniff",
-      "Pragma" : "no-cache",
-      "StatusCode" : "200",
-<<<<<<< HEAD
-      "Date" : "Tue, 03 Dec 2019 13:07:53 GMT",
-=======
+      "X-Powered-By" : "ASP.NET",
+      "Content-Type" : "application/json; charset=utf-8"
+    },
+    "Exception" : null
+  }, {
+    "Method" : "GET",
+    "Uri" : "https://REDACTED.vault.azure.net/certificates/testCertificate13/pending?api-version=7.1",
+    "Headers" : {
+      "User-Agent" : "azsdk-java-client_name/client_version (11.0.6; Windows 10; 10.0)",
+      "Content-Type" : "application/json"
+    },
+    "Response" : {
+      "X-Content-Type-Options" : "nosniff",
+      "Pragma" : "no-cache",
+      "StatusCode" : "200",
       "Date" : "Tue, 04 Aug 2020 00:49:18 GMT",
->>>>>>> d795fdaf
-      "Strict-Transport-Security" : "max-age=31536000;includeSubDomains",
-      "Retry-After" : "0",
-      "Cache-Control" : "no-cache",
-      "X-AspNet-Version" : "4.0.30319",
-<<<<<<< HEAD
-      "x-ms-keyvault-region" : "centralus",
-      "x-ms-keyvault-network-info" : "addr=182.68.240.118;act_addr_fam=InterNetwork;",
-      "Expires" : "-1",
-      "Content-Length" : "842",
-      "x-ms-request-id" : "47c4c5ab-08d8-40a6-8f87-4283f7fc5cd7",
-      "x-ms-keyvault-service-version" : "1.1.0.883",
-      "Body" : "{\"id\":\"https://cameravault.vault.azure.net/certificates/testCertificate13/pending\",\"issuer\":{\"name\":\"Self\"},\"csr\":\"MIIBVTCB3AIBADASMRAwDgYDVQQDEwdkZWZhdWx0MHYwEAYHKoZIzj0CAQYFK4EEACIDYgAEfGIMpXk/i3urbhob9F8y/RRUlAn//Cu9IKr/EqlIpwGkp6oT8qUkp74ezsAxqgKXXnqaplBS1Xj1ebOwXS3IEpBRLxpf+gjoYVXn2NKBxQaYM6MWYWADOtqWS6b1GtROoEswSQYJKoZIhvcNAQkOMTwwOjAOBgNVHQ8BAf8EBAMCAgwwHQYDVR0lBBYwFAYIKwYBBQUHAwEGCCsGAQUFBwMCMAkGA1UdEwQCMAAwCgYIKoZIzj0EAwMDaAAwZQIwbIuQnPKldN2cbOgcxcfcdvims92C13ip96nxDMEnoqs4k7nm0u0NDd6r8Zh+Ri0RAjEAncQN/RWw+26n4fbOcBs2AAa4tbATgHtVsgAtUn462UqloSpYEQq4cSnzLrDOH9sY\",\"cancellation_requested\":false,\"status\":\"inProgress\",\"status_details\":\"Pending certificate created. Certificate request is in progress. This may take some time based on the issuer provider. Please check again later.\",\"request_id\":\"41dbf624faf64b09b99d8c36a4810328\"}",
-=======
+      "Strict-Transport-Security" : "max-age=31536000;includeSubDomains",
+      "Retry-After" : "0",
+      "Cache-Control" : "no-cache",
+      "X-AspNet-Version" : "4.0.30319",
       "x-ms-keyvault-region" : "westus",
       "x-ms-keyvault-network-info" : "conn_type=Ipv4;addr=174.127.169.154;act_addr_fam=InterNetwork;",
       "Expires" : "-1",
@@ -139,46 +77,26 @@
       "x-ms-request-id" : "dbbb8534-f788-4f8a-b197-5f537bc42101",
       "x-ms-keyvault-service-version" : "1.1.10.0",
       "Body" : "{\"id\":\"https://azure-kv-tests2.vault.azure.net/certificates/testCertificate13/pending\",\"issuer\":{\"name\":\"Self\"},\"csr\":\"MIIBVTCB3AIBADASMRAwDgYDVQQDEwdkZWZhdWx0MHYwEAYHKoZIzj0CAQYFK4EEACIDYgAEubPowPJAzTTRG53BSb09X0mVUdbXB8zoPhGxwejet05EZYnXLWJnORlyEUCsrrocfkRxOXlD4Vs35rQ/5kWv6PybGq8BJg/3h35jtvSyTMbj8U/8BF6nRv7d8UsT9V3EoEswSQYJKoZIhvcNAQkOMTwwOjAOBgNVHQ8BAf8EBAMCAgwwHQYDVR0lBBYwFAYIKwYBBQUHAwEGCCsGAQUFBwMCMAkGA1UdEwQCMAAwCgYIKoZIzj0EAwMDaAAwZQIxAJNn4NpGLm86+I7PTb79Y8bkTEa8CTfYQOHsVX0TVkrf6VNONL7vJKsayfg9n/u0WgIwYrNJzao6lgmbcEl5QGV4gKuDTc372nAJu0zMj3STJx/RO8QYeRQgq3iMehl6oYNI\",\"cancellation_requested\":false,\"status\":\"inProgress\",\"status_details\":\"Pending certificate created. Certificate request is in progress. This may take some time based on the issuer provider. Please check again later.\",\"request_id\":\"0f084d83ae6148b9b7b7c34d87bafc06\"}",
->>>>>>> d795fdaf
-      "X-Powered-By" : "ASP.NET",
-      "Content-Type" : "application/json; charset=utf-8"
-    },
-    "Exception" : null
-  }, {
-    "Method" : "GET",
-<<<<<<< HEAD
-    "Uri" : "https://cameravault.vault.azure.net/certificates/testCertificate13/pending?api-version=7.0",
-    "Headers" : {
-      "User-Agent" : "azsdk-java-Azure-Keyvault/4.0.0-beta.6 (11.0.5; Mac OS X 10.14.3)",
-=======
-    "Uri" : "https://REDACTED.vault.azure.net/certificates/testCertificate13/pending?api-version=7.1",
-    "Headers" : {
-      "User-Agent" : "azsdk-java-client_name/client_version (11.0.6; Windows 10; 10.0)",
->>>>>>> d795fdaf
-      "Content-Type" : "application/json"
-    },
-    "Response" : {
-      "X-Content-Type-Options" : "nosniff",
-      "Pragma" : "no-cache",
-      "StatusCode" : "200",
-<<<<<<< HEAD
-      "Date" : "Tue, 03 Dec 2019 13:07:55 GMT",
-=======
+      "X-Powered-By" : "ASP.NET",
+      "Content-Type" : "application/json; charset=utf-8"
+    },
+    "Exception" : null
+  }, {
+    "Method" : "GET",
+    "Uri" : "https://REDACTED.vault.azure.net/certificates/testCertificate13/pending?api-version=7.1",
+    "Headers" : {
+      "User-Agent" : "azsdk-java-client_name/client_version (11.0.6; Windows 10; 10.0)",
+      "Content-Type" : "application/json"
+    },
+    "Response" : {
+      "X-Content-Type-Options" : "nosniff",
+      "Pragma" : "no-cache",
+      "StatusCode" : "200",
       "Date" : "Tue, 04 Aug 2020 00:49:19 GMT",
->>>>>>> d795fdaf
-      "Strict-Transport-Security" : "max-age=31536000;includeSubDomains",
-      "Retry-After" : "0",
-      "Cache-Control" : "no-cache",
-      "X-AspNet-Version" : "4.0.30319",
-<<<<<<< HEAD
-      "x-ms-keyvault-region" : "centralus",
-      "x-ms-keyvault-network-info" : "addr=182.68.240.118;act_addr_fam=InterNetwork;",
-      "Expires" : "-1",
-      "Content-Length" : "842",
-      "x-ms-request-id" : "af4647f7-0a8e-4143-aad9-5013f0899dff",
-      "x-ms-keyvault-service-version" : "1.1.0.883",
-      "Body" : "{\"id\":\"https://cameravault.vault.azure.net/certificates/testCertificate13/pending\",\"issuer\":{\"name\":\"Self\"},\"csr\":\"MIIBVTCB3AIBADASMRAwDgYDVQQDEwdkZWZhdWx0MHYwEAYHKoZIzj0CAQYFK4EEACIDYgAEfGIMpXk/i3urbhob9F8y/RRUlAn//Cu9IKr/EqlIpwGkp6oT8qUkp74ezsAxqgKXXnqaplBS1Xj1ebOwXS3IEpBRLxpf+gjoYVXn2NKBxQaYM6MWYWADOtqWS6b1GtROoEswSQYJKoZIhvcNAQkOMTwwOjAOBgNVHQ8BAf8EBAMCAgwwHQYDVR0lBBYwFAYIKwYBBQUHAwEGCCsGAQUFBwMCMAkGA1UdEwQCMAAwCgYIKoZIzj0EAwMDaAAwZQIwbIuQnPKldN2cbOgcxcfcdvims92C13ip96nxDMEnoqs4k7nm0u0NDd6r8Zh+Ri0RAjEAncQN/RWw+26n4fbOcBs2AAa4tbATgHtVsgAtUn462UqloSpYEQq4cSnzLrDOH9sY\",\"cancellation_requested\":false,\"status\":\"inProgress\",\"status_details\":\"Pending certificate created. Certificate request is in progress. This may take some time based on the issuer provider. Please check again later.\",\"request_id\":\"41dbf624faf64b09b99d8c36a4810328\"}",
-=======
+      "Strict-Transport-Security" : "max-age=31536000;includeSubDomains",
+      "Retry-After" : "0",
+      "Cache-Control" : "no-cache",
+      "X-AspNet-Version" : "4.0.30319",
       "x-ms-keyvault-region" : "westus",
       "x-ms-keyvault-network-info" : "conn_type=Ipv4;addr=174.127.169.154;act_addr_fam=InterNetwork;",
       "Expires" : "-1",
@@ -186,46 +104,26 @@
       "x-ms-request-id" : "b56e2a9d-76a3-4d44-8375-e0555a3dd63b",
       "x-ms-keyvault-service-version" : "1.1.10.0",
       "Body" : "{\"id\":\"https://azure-kv-tests2.vault.azure.net/certificates/testCertificate13/pending\",\"issuer\":{\"name\":\"Self\"},\"csr\":\"MIIBVTCB3AIBADASMRAwDgYDVQQDEwdkZWZhdWx0MHYwEAYHKoZIzj0CAQYFK4EEACIDYgAEubPowPJAzTTRG53BSb09X0mVUdbXB8zoPhGxwejet05EZYnXLWJnORlyEUCsrrocfkRxOXlD4Vs35rQ/5kWv6PybGq8BJg/3h35jtvSyTMbj8U/8BF6nRv7d8UsT9V3EoEswSQYJKoZIhvcNAQkOMTwwOjAOBgNVHQ8BAf8EBAMCAgwwHQYDVR0lBBYwFAYIKwYBBQUHAwEGCCsGAQUFBwMCMAkGA1UdEwQCMAAwCgYIKoZIzj0EAwMDaAAwZQIxAJNn4NpGLm86+I7PTb79Y8bkTEa8CTfYQOHsVX0TVkrf6VNONL7vJKsayfg9n/u0WgIwYrNJzao6lgmbcEl5QGV4gKuDTc372nAJu0zMj3STJx/RO8QYeRQgq3iMehl6oYNI\",\"cancellation_requested\":false,\"status\":\"inProgress\",\"status_details\":\"Pending certificate created. Certificate request is in progress. This may take some time based on the issuer provider. Please check again later.\",\"request_id\":\"0f084d83ae6148b9b7b7c34d87bafc06\"}",
->>>>>>> d795fdaf
-      "X-Powered-By" : "ASP.NET",
-      "Content-Type" : "application/json; charset=utf-8"
-    },
-    "Exception" : null
-  }, {
-    "Method" : "GET",
-<<<<<<< HEAD
-    "Uri" : "https://cameravault.vault.azure.net/certificates/testCertificate13/pending?api-version=7.0",
-    "Headers" : {
-      "User-Agent" : "azsdk-java-Azure-Keyvault/4.0.0-beta.6 (11.0.5; Mac OS X 10.14.3)",
-=======
-    "Uri" : "https://REDACTED.vault.azure.net/certificates/testCertificate13/pending?api-version=7.1",
-    "Headers" : {
-      "User-Agent" : "azsdk-java-client_name/client_version (11.0.6; Windows 10; 10.0)",
->>>>>>> d795fdaf
-      "Content-Type" : "application/json"
-    },
-    "Response" : {
-      "X-Content-Type-Options" : "nosniff",
-      "Pragma" : "no-cache",
-      "StatusCode" : "200",
-<<<<<<< HEAD
-      "Date" : "Tue, 03 Dec 2019 13:07:56 GMT",
-=======
+      "X-Powered-By" : "ASP.NET",
+      "Content-Type" : "application/json; charset=utf-8"
+    },
+    "Exception" : null
+  }, {
+    "Method" : "GET",
+    "Uri" : "https://REDACTED.vault.azure.net/certificates/testCertificate13/pending?api-version=7.1",
+    "Headers" : {
+      "User-Agent" : "azsdk-java-client_name/client_version (11.0.6; Windows 10; 10.0)",
+      "Content-Type" : "application/json"
+    },
+    "Response" : {
+      "X-Content-Type-Options" : "nosniff",
+      "Pragma" : "no-cache",
+      "StatusCode" : "200",
       "Date" : "Tue, 04 Aug 2020 00:49:20 GMT",
->>>>>>> d795fdaf
-      "Strict-Transport-Security" : "max-age=31536000;includeSubDomains",
-      "Retry-After" : "0",
-      "Cache-Control" : "no-cache",
-      "X-AspNet-Version" : "4.0.30319",
-<<<<<<< HEAD
-      "x-ms-keyvault-region" : "centralus",
-      "x-ms-keyvault-network-info" : "addr=182.68.240.118;act_addr_fam=InterNetwork;",
-      "Expires" : "-1",
-      "Content-Length" : "842",
-      "x-ms-request-id" : "29d055e6-d7f7-4329-b157-ae4deeab5c87",
-      "x-ms-keyvault-service-version" : "1.1.0.883",
-      "Body" : "{\"id\":\"https://cameravault.vault.azure.net/certificates/testCertificate13/pending\",\"issuer\":{\"name\":\"Self\"},\"csr\":\"MIIBVTCB3AIBADASMRAwDgYDVQQDEwdkZWZhdWx0MHYwEAYHKoZIzj0CAQYFK4EEACIDYgAEfGIMpXk/i3urbhob9F8y/RRUlAn//Cu9IKr/EqlIpwGkp6oT8qUkp74ezsAxqgKXXnqaplBS1Xj1ebOwXS3IEpBRLxpf+gjoYVXn2NKBxQaYM6MWYWADOtqWS6b1GtROoEswSQYJKoZIhvcNAQkOMTwwOjAOBgNVHQ8BAf8EBAMCAgwwHQYDVR0lBBYwFAYIKwYBBQUHAwEGCCsGAQUFBwMCMAkGA1UdEwQCMAAwCgYIKoZIzj0EAwMDaAAwZQIwbIuQnPKldN2cbOgcxcfcdvims92C13ip96nxDMEnoqs4k7nm0u0NDd6r8Zh+Ri0RAjEAncQN/RWw+26n4fbOcBs2AAa4tbATgHtVsgAtUn462UqloSpYEQq4cSnzLrDOH9sY\",\"cancellation_requested\":false,\"status\":\"inProgress\",\"status_details\":\"Pending certificate created. Certificate request is in progress. This may take some time based on the issuer provider. Please check again later.\",\"request_id\":\"41dbf624faf64b09b99d8c36a4810328\"}",
-=======
+      "Strict-Transport-Security" : "max-age=31536000;includeSubDomains",
+      "Retry-After" : "0",
+      "Cache-Control" : "no-cache",
+      "X-AspNet-Version" : "4.0.30319",
       "x-ms-keyvault-region" : "westus",
       "x-ms-keyvault-network-info" : "conn_type=Ipv4;addr=174.127.169.154;act_addr_fam=InterNetwork;",
       "Expires" : "-1",
@@ -233,46 +131,26 @@
       "x-ms-request-id" : "996798e8-e6fe-4996-920a-42538e0ccfca",
       "x-ms-keyvault-service-version" : "1.1.10.0",
       "Body" : "{\"id\":\"https://azure-kv-tests2.vault.azure.net/certificates/testCertificate13/pending\",\"issuer\":{\"name\":\"Self\"},\"csr\":\"MIIBVTCB3AIBADASMRAwDgYDVQQDEwdkZWZhdWx0MHYwEAYHKoZIzj0CAQYFK4EEACIDYgAEubPowPJAzTTRG53BSb09X0mVUdbXB8zoPhGxwejet05EZYnXLWJnORlyEUCsrrocfkRxOXlD4Vs35rQ/5kWv6PybGq8BJg/3h35jtvSyTMbj8U/8BF6nRv7d8UsT9V3EoEswSQYJKoZIhvcNAQkOMTwwOjAOBgNVHQ8BAf8EBAMCAgwwHQYDVR0lBBYwFAYIKwYBBQUHAwEGCCsGAQUFBwMCMAkGA1UdEwQCMAAwCgYIKoZIzj0EAwMDaAAwZQIxAJNn4NpGLm86+I7PTb79Y8bkTEa8CTfYQOHsVX0TVkrf6VNONL7vJKsayfg9n/u0WgIwYrNJzao6lgmbcEl5QGV4gKuDTc372nAJu0zMj3STJx/RO8QYeRQgq3iMehl6oYNI\",\"cancellation_requested\":false,\"status\":\"inProgress\",\"status_details\":\"Pending certificate created. Certificate request is in progress. This may take some time based on the issuer provider. Please check again later.\",\"request_id\":\"0f084d83ae6148b9b7b7c34d87bafc06\"}",
->>>>>>> d795fdaf
-      "X-Powered-By" : "ASP.NET",
-      "Content-Type" : "application/json; charset=utf-8"
-    },
-    "Exception" : null
-  }, {
-    "Method" : "GET",
-<<<<<<< HEAD
-    "Uri" : "https://cameravault.vault.azure.net/certificates/testCertificate13/pending?api-version=7.0",
-    "Headers" : {
-      "User-Agent" : "azsdk-java-Azure-Keyvault/4.0.0-beta.6 (11.0.5; Mac OS X 10.14.3)",
-=======
-    "Uri" : "https://REDACTED.vault.azure.net/certificates/testCertificate13/pending?api-version=7.1",
-    "Headers" : {
-      "User-Agent" : "azsdk-java-client_name/client_version (11.0.6; Windows 10; 10.0)",
->>>>>>> d795fdaf
-      "Content-Type" : "application/json"
-    },
-    "Response" : {
-      "X-Content-Type-Options" : "nosniff",
-      "Pragma" : "no-cache",
-      "StatusCode" : "200",
-<<<<<<< HEAD
-      "Date" : "Tue, 03 Dec 2019 13:07:57 GMT",
-=======
+      "X-Powered-By" : "ASP.NET",
+      "Content-Type" : "application/json; charset=utf-8"
+    },
+    "Exception" : null
+  }, {
+    "Method" : "GET",
+    "Uri" : "https://REDACTED.vault.azure.net/certificates/testCertificate13/pending?api-version=7.1",
+    "Headers" : {
+      "User-Agent" : "azsdk-java-client_name/client_version (11.0.6; Windows 10; 10.0)",
+      "Content-Type" : "application/json"
+    },
+    "Response" : {
+      "X-Content-Type-Options" : "nosniff",
+      "Pragma" : "no-cache",
+      "StatusCode" : "200",
       "Date" : "Tue, 04 Aug 2020 00:49:21 GMT",
->>>>>>> d795fdaf
-      "Strict-Transport-Security" : "max-age=31536000;includeSubDomains",
-      "Retry-After" : "0",
-      "Cache-Control" : "no-cache",
-      "X-AspNet-Version" : "4.0.30319",
-<<<<<<< HEAD
-      "x-ms-keyvault-region" : "centralus",
-      "x-ms-keyvault-network-info" : "addr=182.68.240.118;act_addr_fam=InterNetwork;",
-      "Expires" : "-1",
-      "Content-Length" : "842",
-      "x-ms-request-id" : "926d08d0-92f9-4dad-86db-9d88559aadda",
-      "x-ms-keyvault-service-version" : "1.1.0.883",
-      "Body" : "{\"id\":\"https://cameravault.vault.azure.net/certificates/testCertificate13/pending\",\"issuer\":{\"name\":\"Self\"},\"csr\":\"MIIBVTCB3AIBADASMRAwDgYDVQQDEwdkZWZhdWx0MHYwEAYHKoZIzj0CAQYFK4EEACIDYgAEfGIMpXk/i3urbhob9F8y/RRUlAn//Cu9IKr/EqlIpwGkp6oT8qUkp74ezsAxqgKXXnqaplBS1Xj1ebOwXS3IEpBRLxpf+gjoYVXn2NKBxQaYM6MWYWADOtqWS6b1GtROoEswSQYJKoZIhvcNAQkOMTwwOjAOBgNVHQ8BAf8EBAMCAgwwHQYDVR0lBBYwFAYIKwYBBQUHAwEGCCsGAQUFBwMCMAkGA1UdEwQCMAAwCgYIKoZIzj0EAwMDaAAwZQIwbIuQnPKldN2cbOgcxcfcdvims92C13ip96nxDMEnoqs4k7nm0u0NDd6r8Zh+Ri0RAjEAncQN/RWw+26n4fbOcBs2AAa4tbATgHtVsgAtUn462UqloSpYEQq4cSnzLrDOH9sY\",\"cancellation_requested\":false,\"status\":\"inProgress\",\"status_details\":\"Pending certificate created. Certificate request is in progress. This may take some time based on the issuer provider. Please check again later.\",\"request_id\":\"41dbf624faf64b09b99d8c36a4810328\"}",
-=======
+      "Strict-Transport-Security" : "max-age=31536000;includeSubDomains",
+      "Retry-After" : "0",
+      "Cache-Control" : "no-cache",
+      "X-AspNet-Version" : "4.0.30319",
       "x-ms-keyvault-region" : "westus",
       "x-ms-keyvault-network-info" : "conn_type=Ipv4;addr=174.127.169.154;act_addr_fam=InterNetwork;",
       "Expires" : "-1",
@@ -280,46 +158,26 @@
       "x-ms-request-id" : "07673064-6390-41be-8b3b-126917d712ea",
       "x-ms-keyvault-service-version" : "1.1.10.0",
       "Body" : "{\"id\":\"https://azure-kv-tests2.vault.azure.net/certificates/testCertificate13/pending\",\"issuer\":{\"name\":\"Self\"},\"csr\":\"MIIBVTCB3AIBADASMRAwDgYDVQQDEwdkZWZhdWx0MHYwEAYHKoZIzj0CAQYFK4EEACIDYgAEubPowPJAzTTRG53BSb09X0mVUdbXB8zoPhGxwejet05EZYnXLWJnORlyEUCsrrocfkRxOXlD4Vs35rQ/5kWv6PybGq8BJg/3h35jtvSyTMbj8U/8BF6nRv7d8UsT9V3EoEswSQYJKoZIhvcNAQkOMTwwOjAOBgNVHQ8BAf8EBAMCAgwwHQYDVR0lBBYwFAYIKwYBBQUHAwEGCCsGAQUFBwMCMAkGA1UdEwQCMAAwCgYIKoZIzj0EAwMDaAAwZQIxAJNn4NpGLm86+I7PTb79Y8bkTEa8CTfYQOHsVX0TVkrf6VNONL7vJKsayfg9n/u0WgIwYrNJzao6lgmbcEl5QGV4gKuDTc372nAJu0zMj3STJx/RO8QYeRQgq3iMehl6oYNI\",\"cancellation_requested\":false,\"status\":\"inProgress\",\"status_details\":\"Pending certificate created. Certificate request is in progress. This may take some time based on the issuer provider. Please check again later.\",\"request_id\":\"0f084d83ae6148b9b7b7c34d87bafc06\"}",
->>>>>>> d795fdaf
-      "X-Powered-By" : "ASP.NET",
-      "Content-Type" : "application/json; charset=utf-8"
-    },
-    "Exception" : null
-  }, {
-    "Method" : "GET",
-<<<<<<< HEAD
-    "Uri" : "https://cameravault.vault.azure.net/certificates/testCertificate13/pending?api-version=7.0",
-    "Headers" : {
-      "User-Agent" : "azsdk-java-Azure-Keyvault/4.0.0-beta.6 (11.0.5; Mac OS X 10.14.3)",
-=======
-    "Uri" : "https://REDACTED.vault.azure.net/certificates/testCertificate13/pending?api-version=7.1",
-    "Headers" : {
-      "User-Agent" : "azsdk-java-client_name/client_version (11.0.6; Windows 10; 10.0)",
->>>>>>> d795fdaf
-      "Content-Type" : "application/json"
-    },
-    "Response" : {
-      "X-Content-Type-Options" : "nosniff",
-      "Pragma" : "no-cache",
-      "StatusCode" : "200",
-<<<<<<< HEAD
-      "Date" : "Tue, 03 Dec 2019 13:07:59 GMT",
-=======
+      "X-Powered-By" : "ASP.NET",
+      "Content-Type" : "application/json; charset=utf-8"
+    },
+    "Exception" : null
+  }, {
+    "Method" : "GET",
+    "Uri" : "https://REDACTED.vault.azure.net/certificates/testCertificate13/pending?api-version=7.1",
+    "Headers" : {
+      "User-Agent" : "azsdk-java-client_name/client_version (11.0.6; Windows 10; 10.0)",
+      "Content-Type" : "application/json"
+    },
+    "Response" : {
+      "X-Content-Type-Options" : "nosniff",
+      "Pragma" : "no-cache",
+      "StatusCode" : "200",
       "Date" : "Tue, 04 Aug 2020 00:49:23 GMT",
->>>>>>> d795fdaf
-      "Strict-Transport-Security" : "max-age=31536000;includeSubDomains",
-      "Retry-After" : "0",
-      "Cache-Control" : "no-cache",
-      "X-AspNet-Version" : "4.0.30319",
-<<<<<<< HEAD
-      "x-ms-keyvault-region" : "centralus",
-      "x-ms-keyvault-network-info" : "addr=182.68.240.118;act_addr_fam=InterNetwork;",
-      "Expires" : "-1",
-      "Content-Length" : "842",
-      "x-ms-request-id" : "4d9aa264-f86f-4add-8337-91d103bbad0f",
-      "x-ms-keyvault-service-version" : "1.1.0.883",
-      "Body" : "{\"id\":\"https://cameravault.vault.azure.net/certificates/testCertificate13/pending\",\"issuer\":{\"name\":\"Self\"},\"csr\":\"MIIBVTCB3AIBADASMRAwDgYDVQQDEwdkZWZhdWx0MHYwEAYHKoZIzj0CAQYFK4EEACIDYgAEfGIMpXk/i3urbhob9F8y/RRUlAn//Cu9IKr/EqlIpwGkp6oT8qUkp74ezsAxqgKXXnqaplBS1Xj1ebOwXS3IEpBRLxpf+gjoYVXn2NKBxQaYM6MWYWADOtqWS6b1GtROoEswSQYJKoZIhvcNAQkOMTwwOjAOBgNVHQ8BAf8EBAMCAgwwHQYDVR0lBBYwFAYIKwYBBQUHAwEGCCsGAQUFBwMCMAkGA1UdEwQCMAAwCgYIKoZIzj0EAwMDaAAwZQIwbIuQnPKldN2cbOgcxcfcdvims92C13ip96nxDMEnoqs4k7nm0u0NDd6r8Zh+Ri0RAjEAncQN/RWw+26n4fbOcBs2AAa4tbATgHtVsgAtUn462UqloSpYEQq4cSnzLrDOH9sY\",\"cancellation_requested\":false,\"status\":\"inProgress\",\"status_details\":\"Pending certificate created. Certificate request is in progress. This may take some time based on the issuer provider. Please check again later.\",\"request_id\":\"41dbf624faf64b09b99d8c36a4810328\"}",
-=======
+      "Strict-Transport-Security" : "max-age=31536000;includeSubDomains",
+      "Retry-After" : "0",
+      "Cache-Control" : "no-cache",
+      "X-AspNet-Version" : "4.0.30319",
       "x-ms-keyvault-region" : "westus",
       "x-ms-keyvault-network-info" : "conn_type=Ipv4;addr=174.127.169.154;act_addr_fam=InterNetwork;",
       "Expires" : "-1",
@@ -327,46 +185,26 @@
       "x-ms-request-id" : "e8de4d29-41b9-47dc-8dad-41ec3256666a",
       "x-ms-keyvault-service-version" : "1.1.10.0",
       "Body" : "{\"id\":\"https://azure-kv-tests2.vault.azure.net/certificates/testCertificate13/pending\",\"issuer\":{\"name\":\"Self\"},\"csr\":\"MIIBVTCB3AIBADASMRAwDgYDVQQDEwdkZWZhdWx0MHYwEAYHKoZIzj0CAQYFK4EEACIDYgAEubPowPJAzTTRG53BSb09X0mVUdbXB8zoPhGxwejet05EZYnXLWJnORlyEUCsrrocfkRxOXlD4Vs35rQ/5kWv6PybGq8BJg/3h35jtvSyTMbj8U/8BF6nRv7d8UsT9V3EoEswSQYJKoZIhvcNAQkOMTwwOjAOBgNVHQ8BAf8EBAMCAgwwHQYDVR0lBBYwFAYIKwYBBQUHAwEGCCsGAQUFBwMCMAkGA1UdEwQCMAAwCgYIKoZIzj0EAwMDaAAwZQIxAJNn4NpGLm86+I7PTb79Y8bkTEa8CTfYQOHsVX0TVkrf6VNONL7vJKsayfg9n/u0WgIwYrNJzao6lgmbcEl5QGV4gKuDTc372nAJu0zMj3STJx/RO8QYeRQgq3iMehl6oYNI\",\"cancellation_requested\":false,\"status\":\"inProgress\",\"status_details\":\"Pending certificate created. Certificate request is in progress. This may take some time based on the issuer provider. Please check again later.\",\"request_id\":\"0f084d83ae6148b9b7b7c34d87bafc06\"}",
->>>>>>> d795fdaf
-      "X-Powered-By" : "ASP.NET",
-      "Content-Type" : "application/json; charset=utf-8"
-    },
-    "Exception" : null
-  }, {
-    "Method" : "GET",
-<<<<<<< HEAD
-    "Uri" : "https://cameravault.vault.azure.net/certificates/testCertificate13/pending?api-version=7.0",
-    "Headers" : {
-      "User-Agent" : "azsdk-java-Azure-Keyvault/4.0.0-beta.6 (11.0.5; Mac OS X 10.14.3)",
-=======
-    "Uri" : "https://REDACTED.vault.azure.net/certificates/testCertificate13/pending?api-version=7.1",
-    "Headers" : {
-      "User-Agent" : "azsdk-java-client_name/client_version (11.0.6; Windows 10; 10.0)",
->>>>>>> d795fdaf
-      "Content-Type" : "application/json"
-    },
-    "Response" : {
-      "X-Content-Type-Options" : "nosniff",
-      "Pragma" : "no-cache",
-      "StatusCode" : "200",
-<<<<<<< HEAD
-      "Date" : "Tue, 03 Dec 2019 13:08:00 GMT",
-=======
+      "X-Powered-By" : "ASP.NET",
+      "Content-Type" : "application/json; charset=utf-8"
+    },
+    "Exception" : null
+  }, {
+    "Method" : "GET",
+    "Uri" : "https://REDACTED.vault.azure.net/certificates/testCertificate13/pending?api-version=7.1",
+    "Headers" : {
+      "User-Agent" : "azsdk-java-client_name/client_version (11.0.6; Windows 10; 10.0)",
+      "Content-Type" : "application/json"
+    },
+    "Response" : {
+      "X-Content-Type-Options" : "nosniff",
+      "Pragma" : "no-cache",
+      "StatusCode" : "200",
       "Date" : "Tue, 04 Aug 2020 00:49:23 GMT",
->>>>>>> d795fdaf
-      "Strict-Transport-Security" : "max-age=31536000;includeSubDomains",
-      "Retry-After" : "0",
-      "Cache-Control" : "no-cache",
-      "X-AspNet-Version" : "4.0.30319",
-<<<<<<< HEAD
-      "x-ms-keyvault-region" : "centralus",
-      "x-ms-keyvault-network-info" : "addr=182.68.240.118;act_addr_fam=InterNetwork;",
-      "Expires" : "-1",
-      "Content-Length" : "842",
-      "x-ms-request-id" : "1cc67715-774d-46c4-a89d-369e928d97aa",
-      "x-ms-keyvault-service-version" : "1.1.0.883",
-      "Body" : "{\"id\":\"https://cameravault.vault.azure.net/certificates/testCertificate13/pending\",\"issuer\":{\"name\":\"Self\"},\"csr\":\"MIIBVTCB3AIBADASMRAwDgYDVQQDEwdkZWZhdWx0MHYwEAYHKoZIzj0CAQYFK4EEACIDYgAEfGIMpXk/i3urbhob9F8y/RRUlAn//Cu9IKr/EqlIpwGkp6oT8qUkp74ezsAxqgKXXnqaplBS1Xj1ebOwXS3IEpBRLxpf+gjoYVXn2NKBxQaYM6MWYWADOtqWS6b1GtROoEswSQYJKoZIhvcNAQkOMTwwOjAOBgNVHQ8BAf8EBAMCAgwwHQYDVR0lBBYwFAYIKwYBBQUHAwEGCCsGAQUFBwMCMAkGA1UdEwQCMAAwCgYIKoZIzj0EAwMDaAAwZQIwbIuQnPKldN2cbOgcxcfcdvims92C13ip96nxDMEnoqs4k7nm0u0NDd6r8Zh+Ri0RAjEAncQN/RWw+26n4fbOcBs2AAa4tbATgHtVsgAtUn462UqloSpYEQq4cSnzLrDOH9sY\",\"cancellation_requested\":false,\"status\":\"inProgress\",\"status_details\":\"Pending certificate created. Certificate request is in progress. This may take some time based on the issuer provider. Please check again later.\",\"request_id\":\"41dbf624faf64b09b99d8c36a4810328\"}",
-=======
+      "Strict-Transport-Security" : "max-age=31536000;includeSubDomains",
+      "Retry-After" : "0",
+      "Cache-Control" : "no-cache",
+      "X-AspNet-Version" : "4.0.30319",
       "x-ms-keyvault-region" : "westus",
       "x-ms-keyvault-network-info" : "conn_type=Ipv4;addr=174.127.169.154;act_addr_fam=InterNetwork;",
       "Expires" : "-1",
@@ -374,46 +212,26 @@
       "x-ms-request-id" : "3422db62-229f-4aee-9cc8-753e34f136ac",
       "x-ms-keyvault-service-version" : "1.1.10.0",
       "Body" : "{\"id\":\"https://azure-kv-tests2.vault.azure.net/certificates/testCertificate13/pending\",\"issuer\":{\"name\":\"Self\"},\"csr\":\"MIIBVTCB3AIBADASMRAwDgYDVQQDEwdkZWZhdWx0MHYwEAYHKoZIzj0CAQYFK4EEACIDYgAEubPowPJAzTTRG53BSb09X0mVUdbXB8zoPhGxwejet05EZYnXLWJnORlyEUCsrrocfkRxOXlD4Vs35rQ/5kWv6PybGq8BJg/3h35jtvSyTMbj8U/8BF6nRv7d8UsT9V3EoEswSQYJKoZIhvcNAQkOMTwwOjAOBgNVHQ8BAf8EBAMCAgwwHQYDVR0lBBYwFAYIKwYBBQUHAwEGCCsGAQUFBwMCMAkGA1UdEwQCMAAwCgYIKoZIzj0EAwMDaAAwZQIxAJNn4NpGLm86+I7PTb79Y8bkTEa8CTfYQOHsVX0TVkrf6VNONL7vJKsayfg9n/u0WgIwYrNJzao6lgmbcEl5QGV4gKuDTc372nAJu0zMj3STJx/RO8QYeRQgq3iMehl6oYNI\",\"cancellation_requested\":false,\"status\":\"inProgress\",\"status_details\":\"Pending certificate created. Certificate request is in progress. This may take some time based on the issuer provider. Please check again later.\",\"request_id\":\"0f084d83ae6148b9b7b7c34d87bafc06\"}",
->>>>>>> d795fdaf
-      "X-Powered-By" : "ASP.NET",
-      "Content-Type" : "application/json; charset=utf-8"
-    },
-    "Exception" : null
-  }, {
-    "Method" : "GET",
-<<<<<<< HEAD
-    "Uri" : "https://cameravault.vault.azure.net/certificates/testCertificate13/pending?api-version=7.0",
-    "Headers" : {
-      "User-Agent" : "azsdk-java-Azure-Keyvault/4.0.0-beta.6 (11.0.5; Mac OS X 10.14.3)",
-=======
-    "Uri" : "https://REDACTED.vault.azure.net/certificates/testCertificate13/pending?api-version=7.1",
-    "Headers" : {
-      "User-Agent" : "azsdk-java-client_name/client_version (11.0.6; Windows 10; 10.0)",
->>>>>>> d795fdaf
-      "Content-Type" : "application/json"
-    },
-    "Response" : {
-      "X-Content-Type-Options" : "nosniff",
-      "Pragma" : "no-cache",
-      "StatusCode" : "200",
-<<<<<<< HEAD
-      "Date" : "Tue, 03 Dec 2019 13:08:01 GMT",
-=======
+      "X-Powered-By" : "ASP.NET",
+      "Content-Type" : "application/json; charset=utf-8"
+    },
+    "Exception" : null
+  }, {
+    "Method" : "GET",
+    "Uri" : "https://REDACTED.vault.azure.net/certificates/testCertificate13/pending?api-version=7.1",
+    "Headers" : {
+      "User-Agent" : "azsdk-java-client_name/client_version (11.0.6; Windows 10; 10.0)",
+      "Content-Type" : "application/json"
+    },
+    "Response" : {
+      "X-Content-Type-Options" : "nosniff",
+      "Pragma" : "no-cache",
+      "StatusCode" : "200",
       "Date" : "Tue, 04 Aug 2020 00:49:24 GMT",
->>>>>>> d795fdaf
-      "Strict-Transport-Security" : "max-age=31536000;includeSubDomains",
-      "Retry-After" : "0",
-      "Cache-Control" : "no-cache",
-      "X-AspNet-Version" : "4.0.30319",
-<<<<<<< HEAD
-      "x-ms-keyvault-region" : "centralus",
-      "x-ms-keyvault-network-info" : "addr=182.68.240.118;act_addr_fam=InterNetwork;",
-      "Expires" : "-1",
-      "Content-Length" : "842",
-      "x-ms-request-id" : "217e40ec-c018-455d-abb4-5047bb89eaf5",
-      "x-ms-keyvault-service-version" : "1.1.0.883",
-      "Body" : "{\"id\":\"https://cameravault.vault.azure.net/certificates/testCertificate13/pending\",\"issuer\":{\"name\":\"Self\"},\"csr\":\"MIIBVTCB3AIBADASMRAwDgYDVQQDEwdkZWZhdWx0MHYwEAYHKoZIzj0CAQYFK4EEACIDYgAEfGIMpXk/i3urbhob9F8y/RRUlAn//Cu9IKr/EqlIpwGkp6oT8qUkp74ezsAxqgKXXnqaplBS1Xj1ebOwXS3IEpBRLxpf+gjoYVXn2NKBxQaYM6MWYWADOtqWS6b1GtROoEswSQYJKoZIhvcNAQkOMTwwOjAOBgNVHQ8BAf8EBAMCAgwwHQYDVR0lBBYwFAYIKwYBBQUHAwEGCCsGAQUFBwMCMAkGA1UdEwQCMAAwCgYIKoZIzj0EAwMDaAAwZQIwbIuQnPKldN2cbOgcxcfcdvims92C13ip96nxDMEnoqs4k7nm0u0NDd6r8Zh+Ri0RAjEAncQN/RWw+26n4fbOcBs2AAa4tbATgHtVsgAtUn462UqloSpYEQq4cSnzLrDOH9sY\",\"cancellation_requested\":false,\"status\":\"inProgress\",\"status_details\":\"Pending certificate created. Certificate request is in progress. This may take some time based on the issuer provider. Please check again later.\",\"request_id\":\"41dbf624faf64b09b99d8c36a4810328\"}",
-=======
+      "Strict-Transport-Security" : "max-age=31536000;includeSubDomains",
+      "Retry-After" : "0",
+      "Cache-Control" : "no-cache",
+      "X-AspNet-Version" : "4.0.30319",
       "x-ms-keyvault-region" : "westus",
       "x-ms-keyvault-network-info" : "conn_type=Ipv4;addr=174.127.169.154;act_addr_fam=InterNetwork;",
       "Expires" : "-1",
@@ -421,46 +239,26 @@
       "x-ms-request-id" : "7d3a84be-5968-4eb3-8046-f3541e2f3172",
       "x-ms-keyvault-service-version" : "1.1.10.0",
       "Body" : "{\"id\":\"https://azure-kv-tests2.vault.azure.net/certificates/testCertificate13/pending\",\"issuer\":{\"name\":\"Self\"},\"csr\":\"MIIBVTCB3AIBADASMRAwDgYDVQQDEwdkZWZhdWx0MHYwEAYHKoZIzj0CAQYFK4EEACIDYgAEubPowPJAzTTRG53BSb09X0mVUdbXB8zoPhGxwejet05EZYnXLWJnORlyEUCsrrocfkRxOXlD4Vs35rQ/5kWv6PybGq8BJg/3h35jtvSyTMbj8U/8BF6nRv7d8UsT9V3EoEswSQYJKoZIhvcNAQkOMTwwOjAOBgNVHQ8BAf8EBAMCAgwwHQYDVR0lBBYwFAYIKwYBBQUHAwEGCCsGAQUFBwMCMAkGA1UdEwQCMAAwCgYIKoZIzj0EAwMDaAAwZQIxAJNn4NpGLm86+I7PTb79Y8bkTEa8CTfYQOHsVX0TVkrf6VNONL7vJKsayfg9n/u0WgIwYrNJzao6lgmbcEl5QGV4gKuDTc372nAJu0zMj3STJx/RO8QYeRQgq3iMehl6oYNI\",\"cancellation_requested\":false,\"status\":\"inProgress\",\"status_details\":\"Pending certificate created. Certificate request is in progress. This may take some time based on the issuer provider. Please check again later.\",\"request_id\":\"0f084d83ae6148b9b7b7c34d87bafc06\"}",
->>>>>>> d795fdaf
-      "X-Powered-By" : "ASP.NET",
-      "Content-Type" : "application/json; charset=utf-8"
-    },
-    "Exception" : null
-  }, {
-    "Method" : "GET",
-<<<<<<< HEAD
-    "Uri" : "https://cameravault.vault.azure.net/certificates/testCertificate13/pending?api-version=7.0",
-    "Headers" : {
-      "User-Agent" : "azsdk-java-Azure-Keyvault/4.0.0-beta.6 (11.0.5; Mac OS X 10.14.3)",
-=======
-    "Uri" : "https://REDACTED.vault.azure.net/certificates/testCertificate13/pending?api-version=7.1",
-    "Headers" : {
-      "User-Agent" : "azsdk-java-client_name/client_version (11.0.6; Windows 10; 10.0)",
->>>>>>> d795fdaf
-      "Content-Type" : "application/json"
-    },
-    "Response" : {
-      "X-Content-Type-Options" : "nosniff",
-      "Pragma" : "no-cache",
-      "StatusCode" : "200",
-<<<<<<< HEAD
-      "Date" : "Tue, 03 Dec 2019 13:08:03 GMT",
-=======
+      "X-Powered-By" : "ASP.NET",
+      "Content-Type" : "application/json; charset=utf-8"
+    },
+    "Exception" : null
+  }, {
+    "Method" : "GET",
+    "Uri" : "https://REDACTED.vault.azure.net/certificates/testCertificate13/pending?api-version=7.1",
+    "Headers" : {
+      "User-Agent" : "azsdk-java-client_name/client_version (11.0.6; Windows 10; 10.0)",
+      "Content-Type" : "application/json"
+    },
+    "Response" : {
+      "X-Content-Type-Options" : "nosniff",
+      "Pragma" : "no-cache",
+      "StatusCode" : "200",
       "Date" : "Tue, 04 Aug 2020 00:49:26 GMT",
->>>>>>> d795fdaf
-      "Strict-Transport-Security" : "max-age=31536000;includeSubDomains",
-      "Retry-After" : "0",
-      "Cache-Control" : "no-cache",
-      "X-AspNet-Version" : "4.0.30319",
-<<<<<<< HEAD
-      "x-ms-keyvault-region" : "centralus",
-      "x-ms-keyvault-network-info" : "addr=182.68.240.118;act_addr_fam=InterNetwork;",
-      "Expires" : "-1",
-      "Content-Length" : "842",
-      "x-ms-request-id" : "16f63397-83a3-4031-892d-902b58b34d01",
-      "x-ms-keyvault-service-version" : "1.1.0.883",
-      "Body" : "{\"id\":\"https://cameravault.vault.azure.net/certificates/testCertificate13/pending\",\"issuer\":{\"name\":\"Self\"},\"csr\":\"MIIBVTCB3AIBADASMRAwDgYDVQQDEwdkZWZhdWx0MHYwEAYHKoZIzj0CAQYFK4EEACIDYgAEfGIMpXk/i3urbhob9F8y/RRUlAn//Cu9IKr/EqlIpwGkp6oT8qUkp74ezsAxqgKXXnqaplBS1Xj1ebOwXS3IEpBRLxpf+gjoYVXn2NKBxQaYM6MWYWADOtqWS6b1GtROoEswSQYJKoZIhvcNAQkOMTwwOjAOBgNVHQ8BAf8EBAMCAgwwHQYDVR0lBBYwFAYIKwYBBQUHAwEGCCsGAQUFBwMCMAkGA1UdEwQCMAAwCgYIKoZIzj0EAwMDaAAwZQIwbIuQnPKldN2cbOgcxcfcdvims92C13ip96nxDMEnoqs4k7nm0u0NDd6r8Zh+Ri0RAjEAncQN/RWw+26n4fbOcBs2AAa4tbATgHtVsgAtUn462UqloSpYEQq4cSnzLrDOH9sY\",\"cancellation_requested\":false,\"status\":\"inProgress\",\"status_details\":\"Pending certificate created. Certificate request is in progress. This may take some time based on the issuer provider. Please check again later.\",\"request_id\":\"41dbf624faf64b09b99d8c36a4810328\"}",
-=======
+      "Strict-Transport-Security" : "max-age=31536000;includeSubDomains",
+      "Retry-After" : "0",
+      "Cache-Control" : "no-cache",
+      "X-AspNet-Version" : "4.0.30319",
       "x-ms-keyvault-region" : "westus",
       "x-ms-keyvault-network-info" : "conn_type=Ipv4;addr=174.127.169.154;act_addr_fam=InterNetwork;",
       "Expires" : "-1",
@@ -468,18 +266,12 @@
       "x-ms-request-id" : "725aaf0a-c3a2-4745-b40c-0076499197f7",
       "x-ms-keyvault-service-version" : "1.1.10.0",
       "Body" : "{\"id\":\"https://azure-kv-tests2.vault.azure.net/certificates/testCertificate13/pending\",\"issuer\":{\"name\":\"Self\"},\"csr\":\"MIIBVTCB3AIBADASMRAwDgYDVQQDEwdkZWZhdWx0MHYwEAYHKoZIzj0CAQYFK4EEACIDYgAEubPowPJAzTTRG53BSb09X0mVUdbXB8zoPhGxwejet05EZYnXLWJnORlyEUCsrrocfkRxOXlD4Vs35rQ/5kWv6PybGq8BJg/3h35jtvSyTMbj8U/8BF6nRv7d8UsT9V3EoEswSQYJKoZIhvcNAQkOMTwwOjAOBgNVHQ8BAf8EBAMCAgwwHQYDVR0lBBYwFAYIKwYBBQUHAwEGCCsGAQUFBwMCMAkGA1UdEwQCMAAwCgYIKoZIzj0EAwMDaAAwZQIxAJNn4NpGLm86+I7PTb79Y8bkTEa8CTfYQOHsVX0TVkrf6VNONL7vJKsayfg9n/u0WgIwYrNJzao6lgmbcEl5QGV4gKuDTc372nAJu0zMj3STJx/RO8QYeRQgq3iMehl6oYNI\",\"cancellation_requested\":false,\"status\":\"inProgress\",\"status_details\":\"Pending certificate created. Certificate request is in progress. This may take some time based on the issuer provider. Please check again later.\",\"request_id\":\"0f084d83ae6148b9b7b7c34d87bafc06\"}",
->>>>>>> d795fdaf
-      "X-Powered-By" : "ASP.NET",
-      "Content-Type" : "application/json; charset=utf-8"
-    },
-    "Exception" : null
-  }, {
-    "Method" : "GET",
-<<<<<<< HEAD
-    "Uri" : "https://cameravault.vault.azure.net/certificates/testCertificate13/pending?api-version=7.0",
-    "Headers" : {
-      "User-Agent" : "azsdk-java-Azure-Keyvault/4.0.0-beta.6 (11.0.5; Mac OS X 10.14.3)",
-=======
+      "X-Powered-By" : "ASP.NET",
+      "Content-Type" : "application/json; charset=utf-8"
+    },
+    "Exception" : null
+  }, {
+    "Method" : "GET",
     "Uri" : "https://REDACTED.vault.azure.net/certificates/testCertificate13/pending?api-version=7.1",
     "Headers" : {
       "User-Agent" : "azsdk-java-client_name/client_version (11.0.6; Windows 10; 10.0)",
@@ -699,31 +491,17 @@
     "Uri" : "https://REDACTED.vault.azure.net/certificates/testCertificate13/pending?api-version=7.1",
     "Headers" : {
       "User-Agent" : "azsdk-java-client_name/client_version (11.0.6; Windows 10; 10.0)",
->>>>>>> d795fdaf
-      "Content-Type" : "application/json"
-    },
-    "Response" : {
-      "X-Content-Type-Options" : "nosniff",
-      "Pragma" : "no-cache",
-      "StatusCode" : "200",
-<<<<<<< HEAD
-      "Date" : "Tue, 03 Dec 2019 13:08:04 GMT",
-=======
+      "Content-Type" : "application/json"
+    },
+    "Response" : {
+      "X-Content-Type-Options" : "nosniff",
+      "Pragma" : "no-cache",
+      "StatusCode" : "200",
       "Date" : "Tue, 04 Aug 2020 00:49:35 GMT",
->>>>>>> d795fdaf
-      "Strict-Transport-Security" : "max-age=31536000;includeSubDomains",
-      "Retry-After" : "0",
-      "Cache-Control" : "no-cache",
-      "X-AspNet-Version" : "4.0.30319",
-<<<<<<< HEAD
-      "x-ms-keyvault-region" : "centralus",
-      "x-ms-keyvault-network-info" : "addr=182.68.240.118;act_addr_fam=InterNetwork;",
-      "Expires" : "-1",
-      "Content-Length" : "755",
-      "x-ms-request-id" : "4aebd01c-e2d4-4c63-bb9d-10df2eee055f",
-      "x-ms-keyvault-service-version" : "1.1.0.883",
-      "Body" : "{\"id\":\"https://cameravault.vault.azure.net/certificates/testCertificate13/pending\",\"issuer\":{\"name\":\"Self\"},\"csr\":\"MIIBVTCB3AIBADASMRAwDgYDVQQDEwdkZWZhdWx0MHYwEAYHKoZIzj0CAQYFK4EEACIDYgAEfGIMpXk/i3urbhob9F8y/RRUlAn//Cu9IKr/EqlIpwGkp6oT8qUkp74ezsAxqgKXXnqaplBS1Xj1ebOwXS3IEpBRLxpf+gjoYVXn2NKBxQaYM6MWYWADOtqWS6b1GtROoEswSQYJKoZIhvcNAQkOMTwwOjAOBgNVHQ8BAf8EBAMCAgwwHQYDVR0lBBYwFAYIKwYBBQUHAwEGCCsGAQUFBwMCMAkGA1UdEwQCMAAwCgYIKoZIzj0EAwMDaAAwZQIwbIuQnPKldN2cbOgcxcfcdvims92C13ip96nxDMEnoqs4k7nm0u0NDd6r8Zh+Ri0RAjEAncQN/RWw+26n4fbOcBs2AAa4tbATgHtVsgAtUn462UqloSpYEQq4cSnzLrDOH9sY\",\"cancellation_requested\":false,\"status\":\"completed\",\"target\":\"https://cameravault.vault.azure.net/certificates/testCertificate13\",\"request_id\":\"41dbf624faf64b09b99d8c36a4810328\"}",
-=======
+      "Strict-Transport-Security" : "max-age=31536000;includeSubDomains",
+      "Retry-After" : "0",
+      "Cache-Control" : "no-cache",
+      "X-AspNet-Version" : "4.0.30319",
       "x-ms-keyvault-region" : "westus",
       "x-ms-keyvault-network-info" : "conn_type=Ipv4;addr=174.127.169.154;act_addr_fam=InterNetwork;",
       "Expires" : "-1",
@@ -731,46 +509,26 @@
       "x-ms-request-id" : "02552c91-9a22-40c0-98c1-8cba403f4801",
       "x-ms-keyvault-service-version" : "1.1.10.0",
       "Body" : "{\"id\":\"https://azure-kv-tests2.vault.azure.net/certificates/testCertificate13/pending\",\"issuer\":{\"name\":\"Self\"},\"csr\":\"MIIBVTCB3AIBADASMRAwDgYDVQQDEwdkZWZhdWx0MHYwEAYHKoZIzj0CAQYFK4EEACIDYgAEubPowPJAzTTRG53BSb09X0mVUdbXB8zoPhGxwejet05EZYnXLWJnORlyEUCsrrocfkRxOXlD4Vs35rQ/5kWv6PybGq8BJg/3h35jtvSyTMbj8U/8BF6nRv7d8UsT9V3EoEswSQYJKoZIhvcNAQkOMTwwOjAOBgNVHQ8BAf8EBAMCAgwwHQYDVR0lBBYwFAYIKwYBBQUHAwEGCCsGAQUFBwMCMAkGA1UdEwQCMAAwCgYIKoZIzj0EAwMDaAAwZQIxAJNn4NpGLm86+I7PTb79Y8bkTEa8CTfYQOHsVX0TVkrf6VNONL7vJKsayfg9n/u0WgIwYrNJzao6lgmbcEl5QGV4gKuDTc372nAJu0zMj3STJx/RO8QYeRQgq3iMehl6oYNI\",\"cancellation_requested\":false,\"status\":\"inProgress\",\"status_details\":\"Pending certificate created. Certificate request is in progress. This may take some time based on the issuer provider. Please check again later.\",\"request_id\":\"0f084d83ae6148b9b7b7c34d87bafc06\"}",
->>>>>>> d795fdaf
-      "X-Powered-By" : "ASP.NET",
-      "Content-Type" : "application/json; charset=utf-8"
-    },
-    "Exception" : null
-  }, {
-    "Method" : "GET",
-<<<<<<< HEAD
-    "Uri" : "https://cameravault.vault.azure.net/certificates/testCertificate13/?api-version=7.0",
-    "Headers" : {
-      "User-Agent" : "azsdk-java-Azure-Keyvault/4.0.0-beta.6 (11.0.5; Mac OS X 10.14.3)",
-=======
-    "Uri" : "https://REDACTED.vault.azure.net/certificates/testCertificate13/pending?api-version=7.1",
-    "Headers" : {
-      "User-Agent" : "azsdk-java-client_name/client_version (11.0.6; Windows 10; 10.0)",
->>>>>>> d795fdaf
-      "Content-Type" : "application/json"
-    },
-    "Response" : {
-      "X-Content-Type-Options" : "nosniff",
-      "Pragma" : "no-cache",
-      "StatusCode" : "200",
-<<<<<<< HEAD
-      "Date" : "Tue, 03 Dec 2019 13:08:04 GMT",
-=======
+      "X-Powered-By" : "ASP.NET",
+      "Content-Type" : "application/json; charset=utf-8"
+    },
+    "Exception" : null
+  }, {
+    "Method" : "GET",
+    "Uri" : "https://REDACTED.vault.azure.net/certificates/testCertificate13/pending?api-version=7.1",
+    "Headers" : {
+      "User-Agent" : "azsdk-java-client_name/client_version (11.0.6; Windows 10; 10.0)",
+      "Content-Type" : "application/json"
+    },
+    "Response" : {
+      "X-Content-Type-Options" : "nosniff",
+      "Pragma" : "no-cache",
+      "StatusCode" : "200",
       "Date" : "Tue, 04 Aug 2020 00:49:36 GMT",
->>>>>>> d795fdaf
-      "Strict-Transport-Security" : "max-age=31536000;includeSubDomains",
-      "Retry-After" : "0",
-      "Cache-Control" : "no-cache",
-      "X-AspNet-Version" : "4.0.30319",
-<<<<<<< HEAD
-      "x-ms-keyvault-region" : "centralus",
-      "x-ms-keyvault-network-info" : "addr=182.68.240.118;act_addr_fam=InterNetwork;",
-      "Expires" : "-1",
-      "Content-Length" : "1884",
-      "x-ms-request-id" : "55c2fc7e-ba5f-450c-97aa-c1a02e96a65b",
-      "x-ms-keyvault-service-version" : "1.1.0.883",
-      "Body" : "{\"id\":\"https://cameravault.vault.azure.net/certificates/testCertificate13/40cc985f0dc64dbd9da11e03969d04db\",\"kid\":\"https://cameravault.vault.azure.net/keys/testCertificate13/40cc985f0dc64dbd9da11e03969d04db\",\"sid\":\"https://cameravault.vault.azure.net/secrets/testCertificate13/40cc985f0dc64dbd9da11e03969d04db\",\"x5t\":\"r7A33Cnm4Xkbvvm7zs3tZJ0luFs\",\"cer\":\"MIIB3DCCAWGgAwIBAgIQZTIiHNJ5Tn2JrO5DtWV1LDAKBggqhkjOPQQDAzASMRAwDgYDVQQDEwdkZWZhdWx0MB4XDTE5MTIwMzEyNTgwNFoXDTIxMTIwMzEzMDgwNFowEjEQMA4GA1UEAxMHZGVmYXVsdDB2MBAGByqGSM49AgEGBSuBBAAiA2IABHxiDKV5P4t7q24aG/RfMv0UVJQJ//wrvSCq/xKpSKcBpKeqE/KlJKe+Hs7AMaoCl156mqZQUtV49XmzsF0tyBKQUS8aX/oI6GFV59jSgcUGmDOjFmFgAzralkum9RrUTqN8MHowDgYDVR0PAQH/BAQDAgIMMAkGA1UdEwQCMAAwHQYDVR0lBBYwFAYIKwYBBQUHAwEGCCsGAQUFBwMCMB8GA1UdIwQYMBaAFPYkGvxwDwDMqS7SvKik1AgcglZ4MB0GA1UdDgQWBBT2JBr8cA8AzKku0ryopNQIHIJWeDAKBggqhkjOPQQDAwNpADBmAjEAm1ff5VXM7p5rJt0fFilEvuLsJ46y/gz55yYH7KuauLgMmJQaeAPgKV/26FiQCuLUAjEA/sdxizsUdhnYY7iKZ0YrEWh2jg11LKxlHL6Z98XBmafTJbvqxb6Zps0FLKnVyRk3\",\"attributes\":{\"enabled\":true,\"nbf\":1575377884,\"exp\":1638536884,\"created\":1575378484,\"updated\":1575378484,\"recoveryLevel\":\"Recoverable+Purgeable\"},\"policy\":{\"id\":\"https://cameravault.vault.azure.net/certificates/testCertificate13/policy\",\"key_props\":{\"exportable\":true,\"kty\":\"EC\",\"key_size\":384,\"reuse_key\":true,\"crv\":\"P-384\"},\"secret_props\":{\"contentType\":\"application/x-pkcs12\"},\"x509_props\":{\"subject\":\"CN=default\",\"sans\":{},\"ekus\":[\"1.3.6.1.5.5.7.3.1\",\"1.3.6.1.5.5.7.3.2\"],\"key_usage\":[\"keyAgreement\",\"keyCertSign\"],\"validity_months\":24,\"basic_constraints\":{\"ca\":false}},\"lifetime_actions\":[{\"trigger\":{\"days_before_expiry\":40},\"action\":{\"action_type\":\"AutoRenew\"}}],\"issuer\":{\"name\":\"Self\",\"cert_transparency\":false},\"attributes\":{\"enabled\":true,\"created\":1575378471,\"updated\":1575378471}},\"pending\":{\"id\":\"https://cameravault.vault.azure.net/certificates/testCertificate13/pending\"}}",
-=======
+      "Strict-Transport-Security" : "max-age=31536000;includeSubDomains",
+      "Retry-After" : "0",
+      "Cache-Control" : "no-cache",
+      "X-AspNet-Version" : "4.0.30319",
       "x-ms-keyvault-region" : "westus",
       "x-ms-keyvault-network-info" : "conn_type=Ipv4;addr=174.127.169.154;act_addr_fam=InterNetwork;",
       "Expires" : "-1",
@@ -778,47 +536,26 @@
       "x-ms-request-id" : "729010f0-6a99-4cfc-b43c-bbea90379334",
       "x-ms-keyvault-service-version" : "1.1.10.0",
       "Body" : "{\"id\":\"https://azure-kv-tests2.vault.azure.net/certificates/testCertificate13/pending\",\"issuer\":{\"name\":\"Self\"},\"csr\":\"MIIBVTCB3AIBADASMRAwDgYDVQQDEwdkZWZhdWx0MHYwEAYHKoZIzj0CAQYFK4EEACIDYgAEubPowPJAzTTRG53BSb09X0mVUdbXB8zoPhGxwejet05EZYnXLWJnORlyEUCsrrocfkRxOXlD4Vs35rQ/5kWv6PybGq8BJg/3h35jtvSyTMbj8U/8BF6nRv7d8UsT9V3EoEswSQYJKoZIhvcNAQkOMTwwOjAOBgNVHQ8BAf8EBAMCAgwwHQYDVR0lBBYwFAYIKwYBBQUHAwEGCCsGAQUFBwMCMAkGA1UdEwQCMAAwCgYIKoZIzj0EAwMDaAAwZQIxAJNn4NpGLm86+I7PTb79Y8bkTEa8CTfYQOHsVX0TVkrf6VNONL7vJKsayfg9n/u0WgIwYrNJzao6lgmbcEl5QGV4gKuDTc372nAJu0zMj3STJx/RO8QYeRQgq3iMehl6oYNI\",\"cancellation_requested\":false,\"status\":\"inProgress\",\"status_details\":\"Pending certificate created. Certificate request is in progress. This may take some time based on the issuer provider. Please check again later.\",\"request_id\":\"0f084d83ae6148b9b7b7c34d87bafc06\"}",
->>>>>>> d795fdaf
-      "X-Powered-By" : "ASP.NET",
-      "Content-Type" : "application/json; charset=utf-8"
-    },
-    "Exception" : null
-  }, {
-<<<<<<< HEAD
-    "Method" : "DELETE",
-    "Uri" : "https://cameravault.vault.azure.net/certificates/testCertificate13?api-version=7.0",
-    "Headers" : {
-      "User-Agent" : "azsdk-java-Azure-Keyvault/4.0.0-beta.6 (11.0.5; Mac OS X 10.14.3)",
-=======
-    "Method" : "GET",
-    "Uri" : "https://REDACTED.vault.azure.net/certificates/testCertificate13/pending?api-version=7.1",
-    "Headers" : {
-      "User-Agent" : "azsdk-java-client_name/client_version (11.0.6; Windows 10; 10.0)",
->>>>>>> d795fdaf
-      "Content-Type" : "application/json"
-    },
-    "Response" : {
-      "X-Content-Type-Options" : "nosniff",
-      "Pragma" : "no-cache",
-      "StatusCode" : "200",
-<<<<<<< HEAD
-      "Date" : "Tue, 03 Dec 2019 13:08:05 GMT",
-=======
+      "X-Powered-By" : "ASP.NET",
+      "Content-Type" : "application/json; charset=utf-8"
+    },
+    "Exception" : null
+  }, {
+    "Method" : "GET",
+    "Uri" : "https://REDACTED.vault.azure.net/certificates/testCertificate13/pending?api-version=7.1",
+    "Headers" : {
+      "User-Agent" : "azsdk-java-client_name/client_version (11.0.6; Windows 10; 10.0)",
+      "Content-Type" : "application/json"
+    },
+    "Response" : {
+      "X-Content-Type-Options" : "nosniff",
+      "Pragma" : "no-cache",
+      "StatusCode" : "200",
       "Date" : "Tue, 04 Aug 2020 00:49:37 GMT",
->>>>>>> d795fdaf
-      "Strict-Transport-Security" : "max-age=31536000;includeSubDomains",
-      "Retry-After" : "0",
-      "Cache-Control" : "no-cache",
-      "X-AspNet-Version" : "4.0.30319",
-<<<<<<< HEAD
-      "x-ms-keyvault-region" : "centralus",
-      "x-ms-keyvault-network-info" : "addr=182.68.240.118;act_addr_fam=InterNetwork;",
-      "Expires" : "-1",
-      "Content-Length" : "2030",
-      "x-ms-request-id" : "0cd83848-4e5a-4590-a7dc-f0c33fd958de",
-      "x-ms-keyvault-service-version" : "1.1.0.883",
-      "Body" : "{\"recoveryId\":\"https://cameravault.vault.azure.net/deletedcertificates/testCertificate13\",\"deletedDate\":1575378485,\"scheduledPurgeDate\":1583154485,\"id\":\"https://cameravault.vault.azure.net/certificates/testCertificate13/40cc985f0dc64dbd9da11e03969d04db\",\"kid\":\"https://cameravault.vault.azure.net/keys/testCertificate13/40cc985f0dc64dbd9da11e03969d04db\",\"sid\":\"https://cameravault.vault.azure.net/secrets/testCertificate13/40cc985f0dc64dbd9da11e03969d04db\",\"x5t\":\"r7A33Cnm4Xkbvvm7zs3tZJ0luFs\",\"cer\":\"MIIB3DCCAWGgAwIBAgIQZTIiHNJ5Tn2JrO5DtWV1LDAKBggqhkjOPQQDAzASMRAwDgYDVQQDEwdkZWZhdWx0MB4XDTE5MTIwMzEyNTgwNFoXDTIxMTIwMzEzMDgwNFowEjEQMA4GA1UEAxMHZGVmYXVsdDB2MBAGByqGSM49AgEGBSuBBAAiA2IABHxiDKV5P4t7q24aG/RfMv0UVJQJ//wrvSCq/xKpSKcBpKeqE/KlJKe+Hs7AMaoCl156mqZQUtV49XmzsF0tyBKQUS8aX/oI6GFV59jSgcUGmDOjFmFgAzralkum9RrUTqN8MHowDgYDVR0PAQH/BAQDAgIMMAkGA1UdEwQCMAAwHQYDVR0lBBYwFAYIKwYBBQUHAwEGCCsGAQUFBwMCMB8GA1UdIwQYMBaAFPYkGvxwDwDMqS7SvKik1AgcglZ4MB0GA1UdDgQWBBT2JBr8cA8AzKku0ryopNQIHIJWeDAKBggqhkjOPQQDAwNpADBmAjEAm1ff5VXM7p5rJt0fFilEvuLsJ46y/gz55yYH7KuauLgMmJQaeAPgKV/26FiQCuLUAjEA/sdxizsUdhnYY7iKZ0YrEWh2jg11LKxlHL6Z98XBmafTJbvqxb6Zps0FLKnVyRk3\",\"attributes\":{\"enabled\":true,\"nbf\":1575377884,\"exp\":1638536884,\"created\":1575378484,\"updated\":1575378484,\"recoveryLevel\":\"Recoverable+Purgeable\"},\"policy\":{\"id\":\"https://cameravault.vault.azure.net/certificates/testCertificate13/policy\",\"key_props\":{\"exportable\":true,\"kty\":\"EC\",\"key_size\":384,\"reuse_key\":true,\"crv\":\"P-384\"},\"secret_props\":{\"contentType\":\"application/x-pkcs12\"},\"x509_props\":{\"subject\":\"CN=default\",\"sans\":{},\"ekus\":[\"1.3.6.1.5.5.7.3.1\",\"1.3.6.1.5.5.7.3.2\"],\"key_usage\":[\"keyAgreement\",\"keyCertSign\"],\"validity_months\":24,\"basic_constraints\":{\"ca\":false}},\"lifetime_actions\":[{\"trigger\":{\"days_before_expiry\":40},\"action\":{\"action_type\":\"AutoRenew\"}}],\"issuer\":{\"name\":\"Self\",\"cert_transparency\":false},\"attributes\":{\"enabled\":true,\"created\":1575378471,\"updated\":1575378471}},\"pending\":{\"id\":\"https://cameravault.vault.azure.net/certificates/testCertificate13/pending\"}}",
-=======
+      "Strict-Transport-Security" : "max-age=31536000;includeSubDomains",
+      "Retry-After" : "0",
+      "Cache-Control" : "no-cache",
+      "X-AspNet-Version" : "4.0.30319",
       "x-ms-keyvault-region" : "westus",
       "x-ms-keyvault-network-info" : "conn_type=Ipv4;addr=174.127.169.154;act_addr_fam=InterNetwork;",
       "Expires" : "-1",
@@ -907,925 +644,642 @@
       "x-ms-request-id" : "4bd75662-fa7f-4eb1-85c2-e4bbe94d26df",
       "x-ms-keyvault-service-version" : "1.1.10.0",
       "Body" : "{\"id\":\"https://azure-kv-tests2.vault.azure.net/certificates/testCertificate13/pending\",\"issuer\":{\"name\":\"Self\"},\"csr\":\"MIIBVTCB3AIBADASMRAwDgYDVQQDEwdkZWZhdWx0MHYwEAYHKoZIzj0CAQYFK4EEACIDYgAEubPowPJAzTTRG53BSb09X0mVUdbXB8zoPhGxwejet05EZYnXLWJnORlyEUCsrrocfkRxOXlD4Vs35rQ/5kWv6PybGq8BJg/3h35jtvSyTMbj8U/8BF6nRv7d8UsT9V3EoEswSQYJKoZIhvcNAQkOMTwwOjAOBgNVHQ8BAf8EBAMCAgwwHQYDVR0lBBYwFAYIKwYBBQUHAwEGCCsGAQUFBwMCMAkGA1UdEwQCMAAwCgYIKoZIzj0EAwMDaAAwZQIxAJNn4NpGLm86+I7PTb79Y8bkTEa8CTfYQOHsVX0TVkrf6VNONL7vJKsayfg9n/u0WgIwYrNJzao6lgmbcEl5QGV4gKuDTc372nAJu0zMj3STJx/RO8QYeRQgq3iMehl6oYNI\",\"cancellation_requested\":false,\"status\":\"inProgress\",\"status_details\":\"Pending certificate created. Certificate request is in progress. This may take some time based on the issuer provider. Please check again later.\",\"request_id\":\"0f084d83ae6148b9b7b7c34d87bafc06\"}",
->>>>>>> d795fdaf
-      "X-Powered-By" : "ASP.NET",
-      "Content-Type" : "application/json; charset=utf-8"
-    },
-    "Exception" : null
-  }, {
-    "Method" : "GET",
-<<<<<<< HEAD
-    "Uri" : "https://cameravault.vault.azure.net/deletedcertificates/testCertificate13?api-version=7.0",
-    "Headers" : {
-      "User-Agent" : "azsdk-java-Azure-Keyvault/4.0.0-beta.6 (11.0.5; Mac OS X 10.14.3)",
-=======
-    "Uri" : "https://REDACTED.vault.azure.net/certificates/testCertificate13/pending?api-version=7.1",
-    "Headers" : {
-      "User-Agent" : "azsdk-java-client_name/client_version (11.0.6; Windows 10; 10.0)",
->>>>>>> d795fdaf
-      "Content-Type" : "application/json"
-    },
-    "Response" : {
-      "X-Content-Type-Options" : "nosniff",
-      "Pragma" : "no-cache",
-<<<<<<< HEAD
+      "X-Powered-By" : "ASP.NET",
+      "Content-Type" : "application/json; charset=utf-8"
+    },
+    "Exception" : null
+  }, {
+    "Method" : "GET",
+    "Uri" : "https://REDACTED.vault.azure.net/certificates/testCertificate13/pending?api-version=7.1",
+    "Headers" : {
+      "User-Agent" : "azsdk-java-client_name/client_version (11.0.6; Windows 10; 10.0)",
+      "Content-Type" : "application/json"
+    },
+    "Response" : {
+      "X-Content-Type-Options" : "nosniff",
+      "Pragma" : "no-cache",
+      "StatusCode" : "200",
+      "Date" : "Tue, 04 Aug 2020 00:49:41 GMT",
+      "Strict-Transport-Security" : "max-age=31536000;includeSubDomains",
+      "Retry-After" : "0",
+      "Cache-Control" : "no-cache",
+      "X-AspNet-Version" : "4.0.30319",
+      "x-ms-keyvault-region" : "westus",
+      "x-ms-keyvault-network-info" : "conn_type=Ipv4;addr=174.127.169.154;act_addr_fam=InterNetwork;",
+      "Expires" : "-1",
+      "Content-Length" : "846",
+      "x-ms-request-id" : "0985c187-a144-490c-a79c-993a0310a0be",
+      "x-ms-keyvault-service-version" : "1.1.10.0",
+      "Body" : "{\"id\":\"https://azure-kv-tests2.vault.azure.net/certificates/testCertificate13/pending\",\"issuer\":{\"name\":\"Self\"},\"csr\":\"MIIBVTCB3AIBADASMRAwDgYDVQQDEwdkZWZhdWx0MHYwEAYHKoZIzj0CAQYFK4EEACIDYgAEubPowPJAzTTRG53BSb09X0mVUdbXB8zoPhGxwejet05EZYnXLWJnORlyEUCsrrocfkRxOXlD4Vs35rQ/5kWv6PybGq8BJg/3h35jtvSyTMbj8U/8BF6nRv7d8UsT9V3EoEswSQYJKoZIhvcNAQkOMTwwOjAOBgNVHQ8BAf8EBAMCAgwwHQYDVR0lBBYwFAYIKwYBBQUHAwEGCCsGAQUFBwMCMAkGA1UdEwQCMAAwCgYIKoZIzj0EAwMDaAAwZQIxAJNn4NpGLm86+I7PTb79Y8bkTEa8CTfYQOHsVX0TVkrf6VNONL7vJKsayfg9n/u0WgIwYrNJzao6lgmbcEl5QGV4gKuDTc372nAJu0zMj3STJx/RO8QYeRQgq3iMehl6oYNI\",\"cancellation_requested\":false,\"status\":\"inProgress\",\"status_details\":\"Pending certificate created. Certificate request is in progress. This may take some time based on the issuer provider. Please check again later.\",\"request_id\":\"0f084d83ae6148b9b7b7c34d87bafc06\"}",
+      "X-Powered-By" : "ASP.NET",
+      "Content-Type" : "application/json; charset=utf-8"
+    },
+    "Exception" : null
+  }, {
+    "Method" : "GET",
+    "Uri" : "https://REDACTED.vault.azure.net/certificates/testCertificate13/pending?api-version=7.1",
+    "Headers" : {
+      "User-Agent" : "azsdk-java-client_name/client_version (11.0.6; Windows 10; 10.0)",
+      "Content-Type" : "application/json"
+    },
+    "Response" : {
+      "X-Content-Type-Options" : "nosniff",
+      "Pragma" : "no-cache",
+      "StatusCode" : "200",
+      "Date" : "Tue, 04 Aug 2020 00:49:42 GMT",
+      "Strict-Transport-Security" : "max-age=31536000;includeSubDomains",
+      "Retry-After" : "0",
+      "Cache-Control" : "no-cache",
+      "X-AspNet-Version" : "4.0.30319",
+      "x-ms-keyvault-region" : "westus",
+      "x-ms-keyvault-network-info" : "conn_type=Ipv4;addr=174.127.169.154;act_addr_fam=InterNetwork;",
+      "Expires" : "-1",
+      "Content-Length" : "846",
+      "x-ms-request-id" : "79ad94eb-3174-4f22-aa08-8547a2aae961",
+      "x-ms-keyvault-service-version" : "1.1.10.0",
+      "Body" : "{\"id\":\"https://azure-kv-tests2.vault.azure.net/certificates/testCertificate13/pending\",\"issuer\":{\"name\":\"Self\"},\"csr\":\"MIIBVTCB3AIBADASMRAwDgYDVQQDEwdkZWZhdWx0MHYwEAYHKoZIzj0CAQYFK4EEACIDYgAEubPowPJAzTTRG53BSb09X0mVUdbXB8zoPhGxwejet05EZYnXLWJnORlyEUCsrrocfkRxOXlD4Vs35rQ/5kWv6PybGq8BJg/3h35jtvSyTMbj8U/8BF6nRv7d8UsT9V3EoEswSQYJKoZIhvcNAQkOMTwwOjAOBgNVHQ8BAf8EBAMCAgwwHQYDVR0lBBYwFAYIKwYBBQUHAwEGCCsGAQUFBwMCMAkGA1UdEwQCMAAwCgYIKoZIzj0EAwMDaAAwZQIxAJNn4NpGLm86+I7PTb79Y8bkTEa8CTfYQOHsVX0TVkrf6VNONL7vJKsayfg9n/u0WgIwYrNJzao6lgmbcEl5QGV4gKuDTc372nAJu0zMj3STJx/RO8QYeRQgq3iMehl6oYNI\",\"cancellation_requested\":false,\"status\":\"inProgress\",\"status_details\":\"Pending certificate created. Certificate request is in progress. This may take some time based on the issuer provider. Please check again later.\",\"request_id\":\"0f084d83ae6148b9b7b7c34d87bafc06\"}",
+      "X-Powered-By" : "ASP.NET",
+      "Content-Type" : "application/json; charset=utf-8"
+    },
+    "Exception" : null
+  }, {
+    "Method" : "GET",
+    "Uri" : "https://REDACTED.vault.azure.net/certificates/testCertificate13/pending?api-version=7.1",
+    "Headers" : {
+      "User-Agent" : "azsdk-java-client_name/client_version (11.0.6; Windows 10; 10.0)",
+      "Content-Type" : "application/json"
+    },
+    "Response" : {
+      "X-Content-Type-Options" : "nosniff",
+      "Pragma" : "no-cache",
+      "StatusCode" : "200",
+      "Date" : "Tue, 04 Aug 2020 00:49:43 GMT",
+      "Strict-Transport-Security" : "max-age=31536000;includeSubDomains",
+      "Retry-After" : "0",
+      "Cache-Control" : "no-cache",
+      "X-AspNet-Version" : "4.0.30319",
+      "x-ms-keyvault-region" : "westus",
+      "x-ms-keyvault-network-info" : "conn_type=Ipv4;addr=174.127.169.154;act_addr_fam=InterNetwork;",
+      "Expires" : "-1",
+      "Content-Length" : "846",
+      "x-ms-request-id" : "83b57699-4bfe-44cb-a4d1-0c04cea5d850",
+      "x-ms-keyvault-service-version" : "1.1.10.0",
+      "Body" : "{\"id\":\"https://azure-kv-tests2.vault.azure.net/certificates/testCertificate13/pending\",\"issuer\":{\"name\":\"Self\"},\"csr\":\"MIIBVTCB3AIBADASMRAwDgYDVQQDEwdkZWZhdWx0MHYwEAYHKoZIzj0CAQYFK4EEACIDYgAEubPowPJAzTTRG53BSb09X0mVUdbXB8zoPhGxwejet05EZYnXLWJnORlyEUCsrrocfkRxOXlD4Vs35rQ/5kWv6PybGq8BJg/3h35jtvSyTMbj8U/8BF6nRv7d8UsT9V3EoEswSQYJKoZIhvcNAQkOMTwwOjAOBgNVHQ8BAf8EBAMCAgwwHQYDVR0lBBYwFAYIKwYBBQUHAwEGCCsGAQUFBwMCMAkGA1UdEwQCMAAwCgYIKoZIzj0EAwMDaAAwZQIxAJNn4NpGLm86+I7PTb79Y8bkTEa8CTfYQOHsVX0TVkrf6VNONL7vJKsayfg9n/u0WgIwYrNJzao6lgmbcEl5QGV4gKuDTc372nAJu0zMj3STJx/RO8QYeRQgq3iMehl6oYNI\",\"cancellation_requested\":false,\"status\":\"inProgress\",\"status_details\":\"Pending certificate created. Certificate request is in progress. This may take some time based on the issuer provider. Please check again later.\",\"request_id\":\"0f084d83ae6148b9b7b7c34d87bafc06\"}",
+      "X-Powered-By" : "ASP.NET",
+      "Content-Type" : "application/json; charset=utf-8"
+    },
+    "Exception" : null
+  }, {
+    "Method" : "GET",
+    "Uri" : "https://REDACTED.vault.azure.net/certificates/testCertificate13/pending?api-version=7.1",
+    "Headers" : {
+      "User-Agent" : "azsdk-java-client_name/client_version (11.0.6; Windows 10; 10.0)",
+      "Content-Type" : "application/json"
+    },
+    "Response" : {
+      "X-Content-Type-Options" : "nosniff",
+      "Pragma" : "no-cache",
+      "StatusCode" : "200",
+      "Date" : "Tue, 04 Aug 2020 00:49:45 GMT",
+      "Strict-Transport-Security" : "max-age=31536000;includeSubDomains",
+      "Retry-After" : "0",
+      "Cache-Control" : "no-cache",
+      "X-AspNet-Version" : "4.0.30319",
+      "x-ms-keyvault-region" : "westus",
+      "x-ms-keyvault-network-info" : "conn_type=Ipv4;addr=174.127.169.154;act_addr_fam=InterNetwork;",
+      "Expires" : "-1",
+      "Content-Length" : "846",
+      "x-ms-request-id" : "836f23a9-1123-47e7-9993-207fd99f1d83",
+      "x-ms-keyvault-service-version" : "1.1.10.0",
+      "Body" : "{\"id\":\"https://azure-kv-tests2.vault.azure.net/certificates/testCertificate13/pending\",\"issuer\":{\"name\":\"Self\"},\"csr\":\"MIIBVTCB3AIBADASMRAwDgYDVQQDEwdkZWZhdWx0MHYwEAYHKoZIzj0CAQYFK4EEACIDYgAEubPowPJAzTTRG53BSb09X0mVUdbXB8zoPhGxwejet05EZYnXLWJnORlyEUCsrrocfkRxOXlD4Vs35rQ/5kWv6PybGq8BJg/3h35jtvSyTMbj8U/8BF6nRv7d8UsT9V3EoEswSQYJKoZIhvcNAQkOMTwwOjAOBgNVHQ8BAf8EBAMCAgwwHQYDVR0lBBYwFAYIKwYBBQUHAwEGCCsGAQUFBwMCMAkGA1UdEwQCMAAwCgYIKoZIzj0EAwMDaAAwZQIxAJNn4NpGLm86+I7PTb79Y8bkTEa8CTfYQOHsVX0TVkrf6VNONL7vJKsayfg9n/u0WgIwYrNJzao6lgmbcEl5QGV4gKuDTc372nAJu0zMj3STJx/RO8QYeRQgq3iMehl6oYNI\",\"cancellation_requested\":false,\"status\":\"inProgress\",\"status_details\":\"Pending certificate created. Certificate request is in progress. This may take some time based on the issuer provider. Please check again later.\",\"request_id\":\"0f084d83ae6148b9b7b7c34d87bafc06\"}",
+      "X-Powered-By" : "ASP.NET",
+      "Content-Type" : "application/json; charset=utf-8"
+    },
+    "Exception" : null
+  }, {
+    "Method" : "GET",
+    "Uri" : "https://REDACTED.vault.azure.net/certificates/testCertificate13/pending?api-version=7.1",
+    "Headers" : {
+      "User-Agent" : "azsdk-java-client_name/client_version (11.0.6; Windows 10; 10.0)",
+      "Content-Type" : "application/json"
+    },
+    "Response" : {
+      "X-Content-Type-Options" : "nosniff",
+      "Pragma" : "no-cache",
+      "StatusCode" : "200",
+      "Date" : "Tue, 04 Aug 2020 00:49:45 GMT",
+      "Strict-Transport-Security" : "max-age=31536000;includeSubDomains",
+      "Retry-After" : "0",
+      "Cache-Control" : "no-cache",
+      "X-AspNet-Version" : "4.0.30319",
+      "x-ms-keyvault-region" : "westus",
+      "x-ms-keyvault-network-info" : "conn_type=Ipv4;addr=174.127.169.154;act_addr_fam=InterNetwork;",
+      "Expires" : "-1",
+      "Content-Length" : "846",
+      "x-ms-request-id" : "a40f35b8-15c0-4799-b8e0-9a6137ff6a56",
+      "x-ms-keyvault-service-version" : "1.1.10.0",
+      "Body" : "{\"id\":\"https://azure-kv-tests2.vault.azure.net/certificates/testCertificate13/pending\",\"issuer\":{\"name\":\"Self\"},\"csr\":\"MIIBVTCB3AIBADASMRAwDgYDVQQDEwdkZWZhdWx0MHYwEAYHKoZIzj0CAQYFK4EEACIDYgAEubPowPJAzTTRG53BSb09X0mVUdbXB8zoPhGxwejet05EZYnXLWJnORlyEUCsrrocfkRxOXlD4Vs35rQ/5kWv6PybGq8BJg/3h35jtvSyTMbj8U/8BF6nRv7d8UsT9V3EoEswSQYJKoZIhvcNAQkOMTwwOjAOBgNVHQ8BAf8EBAMCAgwwHQYDVR0lBBYwFAYIKwYBBQUHAwEGCCsGAQUFBwMCMAkGA1UdEwQCMAAwCgYIKoZIzj0EAwMDaAAwZQIxAJNn4NpGLm86+I7PTb79Y8bkTEa8CTfYQOHsVX0TVkrf6VNONL7vJKsayfg9n/u0WgIwYrNJzao6lgmbcEl5QGV4gKuDTc372nAJu0zMj3STJx/RO8QYeRQgq3iMehl6oYNI\",\"cancellation_requested\":false,\"status\":\"inProgress\",\"status_details\":\"Pending certificate created. Certificate request is in progress. This may take some time based on the issuer provider. Please check again later.\",\"request_id\":\"0f084d83ae6148b9b7b7c34d87bafc06\"}",
+      "X-Powered-By" : "ASP.NET",
+      "Content-Type" : "application/json; charset=utf-8"
+    },
+    "Exception" : null
+  }, {
+    "Method" : "GET",
+    "Uri" : "https://REDACTED.vault.azure.net/certificates/testCertificate13/pending?api-version=7.1",
+    "Headers" : {
+      "User-Agent" : "azsdk-java-client_name/client_version (11.0.6; Windows 10; 10.0)",
+      "Content-Type" : "application/json"
+    },
+    "Response" : {
+      "X-Content-Type-Options" : "nosniff",
+      "Pragma" : "no-cache",
+      "StatusCode" : "200",
+      "Date" : "Tue, 04 Aug 2020 00:49:47 GMT",
+      "Strict-Transport-Security" : "max-age=31536000;includeSubDomains",
+      "Retry-After" : "0",
+      "Cache-Control" : "no-cache",
+      "X-AspNet-Version" : "4.0.30319",
+      "x-ms-keyvault-region" : "westus",
+      "x-ms-keyvault-network-info" : "conn_type=Ipv4;addr=174.127.169.154;act_addr_fam=InterNetwork;",
+      "Expires" : "-1",
+      "Content-Length" : "846",
+      "x-ms-request-id" : "b47d86f0-68b5-4bf8-9428-572092fe82cd",
+      "x-ms-keyvault-service-version" : "1.1.10.0",
+      "Body" : "{\"id\":\"https://azure-kv-tests2.vault.azure.net/certificates/testCertificate13/pending\",\"issuer\":{\"name\":\"Self\"},\"csr\":\"MIIBVTCB3AIBADASMRAwDgYDVQQDEwdkZWZhdWx0MHYwEAYHKoZIzj0CAQYFK4EEACIDYgAEubPowPJAzTTRG53BSb09X0mVUdbXB8zoPhGxwejet05EZYnXLWJnORlyEUCsrrocfkRxOXlD4Vs35rQ/5kWv6PybGq8BJg/3h35jtvSyTMbj8U/8BF6nRv7d8UsT9V3EoEswSQYJKoZIhvcNAQkOMTwwOjAOBgNVHQ8BAf8EBAMCAgwwHQYDVR0lBBYwFAYIKwYBBQUHAwEGCCsGAQUFBwMCMAkGA1UdEwQCMAAwCgYIKoZIzj0EAwMDaAAwZQIxAJNn4NpGLm86+I7PTb79Y8bkTEa8CTfYQOHsVX0TVkrf6VNONL7vJKsayfg9n/u0WgIwYrNJzao6lgmbcEl5QGV4gKuDTc372nAJu0zMj3STJx/RO8QYeRQgq3iMehl6oYNI\",\"cancellation_requested\":false,\"status\":\"inProgress\",\"status_details\":\"Pending certificate created. Certificate request is in progress. This may take some time based on the issuer provider. Please check again later.\",\"request_id\":\"0f084d83ae6148b9b7b7c34d87bafc06\"}",
+      "X-Powered-By" : "ASP.NET",
+      "Content-Type" : "application/json; charset=utf-8"
+    },
+    "Exception" : null
+  }, {
+    "Method" : "GET",
+    "Uri" : "https://REDACTED.vault.azure.net/certificates/testCertificate13/pending?api-version=7.1",
+    "Headers" : {
+      "User-Agent" : "azsdk-java-client_name/client_version (11.0.6; Windows 10; 10.0)",
+      "Content-Type" : "application/json"
+    },
+    "Response" : {
+      "X-Content-Type-Options" : "nosniff",
+      "Pragma" : "no-cache",
+      "StatusCode" : "200",
+      "Date" : "Tue, 04 Aug 2020 00:49:48 GMT",
+      "Strict-Transport-Security" : "max-age=31536000;includeSubDomains",
+      "Retry-After" : "0",
+      "Cache-Control" : "no-cache",
+      "X-AspNet-Version" : "4.0.30319",
+      "x-ms-keyvault-region" : "westus",
+      "x-ms-keyvault-network-info" : "conn_type=Ipv4;addr=174.127.169.154;act_addr_fam=InterNetwork;",
+      "Expires" : "-1",
+      "Content-Length" : "846",
+      "x-ms-request-id" : "4a9e088f-624d-42cc-a59d-01cc483d98ea",
+      "x-ms-keyvault-service-version" : "1.1.10.0",
+      "Body" : "{\"id\":\"https://azure-kv-tests2.vault.azure.net/certificates/testCertificate13/pending\",\"issuer\":{\"name\":\"Self\"},\"csr\":\"MIIBVTCB3AIBADASMRAwDgYDVQQDEwdkZWZhdWx0MHYwEAYHKoZIzj0CAQYFK4EEACIDYgAEubPowPJAzTTRG53BSb09X0mVUdbXB8zoPhGxwejet05EZYnXLWJnORlyEUCsrrocfkRxOXlD4Vs35rQ/5kWv6PybGq8BJg/3h35jtvSyTMbj8U/8BF6nRv7d8UsT9V3EoEswSQYJKoZIhvcNAQkOMTwwOjAOBgNVHQ8BAf8EBAMCAgwwHQYDVR0lBBYwFAYIKwYBBQUHAwEGCCsGAQUFBwMCMAkGA1UdEwQCMAAwCgYIKoZIzj0EAwMDaAAwZQIxAJNn4NpGLm86+I7PTb79Y8bkTEa8CTfYQOHsVX0TVkrf6VNONL7vJKsayfg9n/u0WgIwYrNJzao6lgmbcEl5QGV4gKuDTc372nAJu0zMj3STJx/RO8QYeRQgq3iMehl6oYNI\",\"cancellation_requested\":false,\"status\":\"inProgress\",\"status_details\":\"Pending certificate created. Certificate request is in progress. This may take some time based on the issuer provider. Please check again later.\",\"request_id\":\"0f084d83ae6148b9b7b7c34d87bafc06\"}",
+      "X-Powered-By" : "ASP.NET",
+      "Content-Type" : "application/json; charset=utf-8"
+    },
+    "Exception" : null
+  }, {
+    "Method" : "GET",
+    "Uri" : "https://REDACTED.vault.azure.net/certificates/testCertificate13/pending?api-version=7.1",
+    "Headers" : {
+      "User-Agent" : "azsdk-java-client_name/client_version (11.0.6; Windows 10; 10.0)",
+      "Content-Type" : "application/json"
+    },
+    "Response" : {
+      "X-Content-Type-Options" : "nosniff",
+      "Pragma" : "no-cache",
+      "StatusCode" : "200",
+      "Date" : "Tue, 04 Aug 2020 00:49:49 GMT",
+      "Strict-Transport-Security" : "max-age=31536000;includeSubDomains",
+      "Retry-After" : "0",
+      "Cache-Control" : "no-cache",
+      "X-AspNet-Version" : "4.0.30319",
+      "x-ms-keyvault-region" : "westus",
+      "x-ms-keyvault-network-info" : "conn_type=Ipv4;addr=174.127.169.154;act_addr_fam=InterNetwork;",
+      "Expires" : "-1",
+      "Content-Length" : "846",
+      "x-ms-request-id" : "244945d7-fc66-403f-8dde-224fdcfe2532",
+      "x-ms-keyvault-service-version" : "1.1.10.0",
+      "Body" : "{\"id\":\"https://azure-kv-tests2.vault.azure.net/certificates/testCertificate13/pending\",\"issuer\":{\"name\":\"Self\"},\"csr\":\"MIIBVTCB3AIBADASMRAwDgYDVQQDEwdkZWZhdWx0MHYwEAYHKoZIzj0CAQYFK4EEACIDYgAEubPowPJAzTTRG53BSb09X0mVUdbXB8zoPhGxwejet05EZYnXLWJnORlyEUCsrrocfkRxOXlD4Vs35rQ/5kWv6PybGq8BJg/3h35jtvSyTMbj8U/8BF6nRv7d8UsT9V3EoEswSQYJKoZIhvcNAQkOMTwwOjAOBgNVHQ8BAf8EBAMCAgwwHQYDVR0lBBYwFAYIKwYBBQUHAwEGCCsGAQUFBwMCMAkGA1UdEwQCMAAwCgYIKoZIzj0EAwMDaAAwZQIxAJNn4NpGLm86+I7PTb79Y8bkTEa8CTfYQOHsVX0TVkrf6VNONL7vJKsayfg9n/u0WgIwYrNJzao6lgmbcEl5QGV4gKuDTc372nAJu0zMj3STJx/RO8QYeRQgq3iMehl6oYNI\",\"cancellation_requested\":false,\"status\":\"inProgress\",\"status_details\":\"Pending certificate created. Certificate request is in progress. This may take some time based on the issuer provider. Please check again later.\",\"request_id\":\"0f084d83ae6148b9b7b7c34d87bafc06\"}",
+      "X-Powered-By" : "ASP.NET",
+      "Content-Type" : "application/json; charset=utf-8"
+    },
+    "Exception" : null
+  }, {
+    "Method" : "GET",
+    "Uri" : "https://REDACTED.vault.azure.net/certificates/testCertificate13/pending?api-version=7.1",
+    "Headers" : {
+      "User-Agent" : "azsdk-java-client_name/client_version (11.0.6; Windows 10; 10.0)",
+      "Content-Type" : "application/json"
+    },
+    "Response" : {
+      "X-Content-Type-Options" : "nosniff",
+      "Pragma" : "no-cache",
+      "StatusCode" : "200",
+      "Date" : "Tue, 04 Aug 2020 00:49:50 GMT",
+      "Strict-Transport-Security" : "max-age=31536000;includeSubDomains",
+      "Retry-After" : "0",
+      "Cache-Control" : "no-cache",
+      "X-AspNet-Version" : "4.0.30319",
+      "x-ms-keyvault-region" : "westus",
+      "x-ms-keyvault-network-info" : "conn_type=Ipv4;addr=174.127.169.154;act_addr_fam=InterNetwork;",
+      "Expires" : "-1",
+      "Content-Length" : "846",
+      "x-ms-request-id" : "551cc29a-f6d4-4fc3-abfe-17ff98f72095",
+      "x-ms-keyvault-service-version" : "1.1.10.0",
+      "Body" : "{\"id\":\"https://azure-kv-tests2.vault.azure.net/certificates/testCertificate13/pending\",\"issuer\":{\"name\":\"Self\"},\"csr\":\"MIIBVTCB3AIBADASMRAwDgYDVQQDEwdkZWZhdWx0MHYwEAYHKoZIzj0CAQYFK4EEACIDYgAEubPowPJAzTTRG53BSb09X0mVUdbXB8zoPhGxwejet05EZYnXLWJnORlyEUCsrrocfkRxOXlD4Vs35rQ/5kWv6PybGq8BJg/3h35jtvSyTMbj8U/8BF6nRv7d8UsT9V3EoEswSQYJKoZIhvcNAQkOMTwwOjAOBgNVHQ8BAf8EBAMCAgwwHQYDVR0lBBYwFAYIKwYBBQUHAwEGCCsGAQUFBwMCMAkGA1UdEwQCMAAwCgYIKoZIzj0EAwMDaAAwZQIxAJNn4NpGLm86+I7PTb79Y8bkTEa8CTfYQOHsVX0TVkrf6VNONL7vJKsayfg9n/u0WgIwYrNJzao6lgmbcEl5QGV4gKuDTc372nAJu0zMj3STJx/RO8QYeRQgq3iMehl6oYNI\",\"cancellation_requested\":false,\"status\":\"inProgress\",\"status_details\":\"Pending certificate created. Certificate request is in progress. This may take some time based on the issuer provider. Please check again later.\",\"request_id\":\"0f084d83ae6148b9b7b7c34d87bafc06\"}",
+      "X-Powered-By" : "ASP.NET",
+      "Content-Type" : "application/json; charset=utf-8"
+    },
+    "Exception" : null
+  }, {
+    "Method" : "GET",
+    "Uri" : "https://REDACTED.vault.azure.net/certificates/testCertificate13/pending?api-version=7.1",
+    "Headers" : {
+      "User-Agent" : "azsdk-java-client_name/client_version (11.0.6; Windows 10; 10.0)",
+      "Content-Type" : "application/json"
+    },
+    "Response" : {
+      "X-Content-Type-Options" : "nosniff",
+      "Pragma" : "no-cache",
+      "StatusCode" : "200",
+      "Date" : "Tue, 04 Aug 2020 00:49:51 GMT",
+      "Strict-Transport-Security" : "max-age=31536000;includeSubDomains",
+      "Retry-After" : "0",
+      "Cache-Control" : "no-cache",
+      "X-AspNet-Version" : "4.0.30319",
+      "x-ms-keyvault-region" : "westus",
+      "x-ms-keyvault-network-info" : "conn_type=Ipv4;addr=174.127.169.154;act_addr_fam=InterNetwork;",
+      "Expires" : "-1",
+      "Content-Length" : "846",
+      "x-ms-request-id" : "61b9bfa8-85be-41c8-a1c6-c1af568839ac",
+      "x-ms-keyvault-service-version" : "1.1.10.0",
+      "Body" : "{\"id\":\"https://azure-kv-tests2.vault.azure.net/certificates/testCertificate13/pending\",\"issuer\":{\"name\":\"Self\"},\"csr\":\"MIIBVTCB3AIBADASMRAwDgYDVQQDEwdkZWZhdWx0MHYwEAYHKoZIzj0CAQYFK4EEACIDYgAEubPowPJAzTTRG53BSb09X0mVUdbXB8zoPhGxwejet05EZYnXLWJnORlyEUCsrrocfkRxOXlD4Vs35rQ/5kWv6PybGq8BJg/3h35jtvSyTMbj8U/8BF6nRv7d8UsT9V3EoEswSQYJKoZIhvcNAQkOMTwwOjAOBgNVHQ8BAf8EBAMCAgwwHQYDVR0lBBYwFAYIKwYBBQUHAwEGCCsGAQUFBwMCMAkGA1UdEwQCMAAwCgYIKoZIzj0EAwMDaAAwZQIxAJNn4NpGLm86+I7PTb79Y8bkTEa8CTfYQOHsVX0TVkrf6VNONL7vJKsayfg9n/u0WgIwYrNJzao6lgmbcEl5QGV4gKuDTc372nAJu0zMj3STJx/RO8QYeRQgq3iMehl6oYNI\",\"cancellation_requested\":false,\"status\":\"inProgress\",\"status_details\":\"Pending certificate created. Certificate request is in progress. This may take some time based on the issuer provider. Please check again later.\",\"request_id\":\"0f084d83ae6148b9b7b7c34d87bafc06\"}",
+      "X-Powered-By" : "ASP.NET",
+      "Content-Type" : "application/json; charset=utf-8"
+    },
+    "Exception" : null
+  }, {
+    "Method" : "GET",
+    "Uri" : "https://REDACTED.vault.azure.net/certificates/testCertificate13/pending?api-version=7.1",
+    "Headers" : {
+      "User-Agent" : "azsdk-java-client_name/client_version (11.0.6; Windows 10; 10.0)",
+      "Content-Type" : "application/json"
+    },
+    "Response" : {
+      "X-Content-Type-Options" : "nosniff",
+      "Pragma" : "no-cache",
+      "StatusCode" : "200",
+      "Date" : "Tue, 04 Aug 2020 00:49:52 GMT",
+      "Strict-Transport-Security" : "max-age=31536000;includeSubDomains",
+      "Retry-After" : "0",
+      "Cache-Control" : "no-cache",
+      "X-AspNet-Version" : "4.0.30319",
+      "x-ms-keyvault-region" : "westus",
+      "x-ms-keyvault-network-info" : "conn_type=Ipv4;addr=174.127.169.154;act_addr_fam=InterNetwork;",
+      "Expires" : "-1",
+      "Content-Length" : "846",
+      "x-ms-request-id" : "182631f1-99d1-4a77-a898-19d1fe400f49",
+      "x-ms-keyvault-service-version" : "1.1.10.0",
+      "Body" : "{\"id\":\"https://azure-kv-tests2.vault.azure.net/certificates/testCertificate13/pending\",\"issuer\":{\"name\":\"Self\"},\"csr\":\"MIIBVTCB3AIBADASMRAwDgYDVQQDEwdkZWZhdWx0MHYwEAYHKoZIzj0CAQYFK4EEACIDYgAEubPowPJAzTTRG53BSb09X0mVUdbXB8zoPhGxwejet05EZYnXLWJnORlyEUCsrrocfkRxOXlD4Vs35rQ/5kWv6PybGq8BJg/3h35jtvSyTMbj8U/8BF6nRv7d8UsT9V3EoEswSQYJKoZIhvcNAQkOMTwwOjAOBgNVHQ8BAf8EBAMCAgwwHQYDVR0lBBYwFAYIKwYBBQUHAwEGCCsGAQUFBwMCMAkGA1UdEwQCMAAwCgYIKoZIzj0EAwMDaAAwZQIxAJNn4NpGLm86+I7PTb79Y8bkTEa8CTfYQOHsVX0TVkrf6VNONL7vJKsayfg9n/u0WgIwYrNJzao6lgmbcEl5QGV4gKuDTc372nAJu0zMj3STJx/RO8QYeRQgq3iMehl6oYNI\",\"cancellation_requested\":false,\"status\":\"inProgress\",\"status_details\":\"Pending certificate created. Certificate request is in progress. This may take some time based on the issuer provider. Please check again later.\",\"request_id\":\"0f084d83ae6148b9b7b7c34d87bafc06\"}",
+      "X-Powered-By" : "ASP.NET",
+      "Content-Type" : "application/json; charset=utf-8"
+    },
+    "Exception" : null
+  }, {
+    "Method" : "GET",
+    "Uri" : "https://REDACTED.vault.azure.net/certificates/testCertificate13/pending?api-version=7.1",
+    "Headers" : {
+      "User-Agent" : "azsdk-java-client_name/client_version (11.0.6; Windows 10; 10.0)",
+      "Content-Type" : "application/json"
+    },
+    "Response" : {
+      "X-Content-Type-Options" : "nosniff",
+      "Pragma" : "no-cache",
+      "StatusCode" : "200",
+      "Date" : "Tue, 04 Aug 2020 00:49:53 GMT",
+      "Strict-Transport-Security" : "max-age=31536000;includeSubDomains",
+      "Retry-After" : "0",
+      "Cache-Control" : "no-cache",
+      "X-AspNet-Version" : "4.0.30319",
+      "x-ms-keyvault-region" : "westus",
+      "x-ms-keyvault-network-info" : "conn_type=Ipv4;addr=174.127.169.154;act_addr_fam=InterNetwork;",
+      "Expires" : "-1",
+      "Content-Length" : "846",
+      "x-ms-request-id" : "c2d37d28-7beb-4058-ad44-0f664bb0c322",
+      "x-ms-keyvault-service-version" : "1.1.10.0",
+      "Body" : "{\"id\":\"https://azure-kv-tests2.vault.azure.net/certificates/testCertificate13/pending\",\"issuer\":{\"name\":\"Self\"},\"csr\":\"MIIBVTCB3AIBADASMRAwDgYDVQQDEwdkZWZhdWx0MHYwEAYHKoZIzj0CAQYFK4EEACIDYgAEubPowPJAzTTRG53BSb09X0mVUdbXB8zoPhGxwejet05EZYnXLWJnORlyEUCsrrocfkRxOXlD4Vs35rQ/5kWv6PybGq8BJg/3h35jtvSyTMbj8U/8BF6nRv7d8UsT9V3EoEswSQYJKoZIhvcNAQkOMTwwOjAOBgNVHQ8BAf8EBAMCAgwwHQYDVR0lBBYwFAYIKwYBBQUHAwEGCCsGAQUFBwMCMAkGA1UdEwQCMAAwCgYIKoZIzj0EAwMDaAAwZQIxAJNn4NpGLm86+I7PTb79Y8bkTEa8CTfYQOHsVX0TVkrf6VNONL7vJKsayfg9n/u0WgIwYrNJzao6lgmbcEl5QGV4gKuDTc372nAJu0zMj3STJx/RO8QYeRQgq3iMehl6oYNI\",\"cancellation_requested\":false,\"status\":\"inProgress\",\"status_details\":\"Pending certificate created. Certificate request is in progress. This may take some time based on the issuer provider. Please check again later.\",\"request_id\":\"0f084d83ae6148b9b7b7c34d87bafc06\"}",
+      "X-Powered-By" : "ASP.NET",
+      "Content-Type" : "application/json; charset=utf-8"
+    },
+    "Exception" : null
+  }, {
+    "Method" : "GET",
+    "Uri" : "https://REDACTED.vault.azure.net/certificates/testCertificate13/pending?api-version=7.1",
+    "Headers" : {
+      "User-Agent" : "azsdk-java-client_name/client_version (11.0.6; Windows 10; 10.0)",
+      "Content-Type" : "application/json"
+    },
+    "Response" : {
+      "X-Content-Type-Options" : "nosniff",
+      "Pragma" : "no-cache",
+      "StatusCode" : "200",
+      "Date" : "Tue, 04 Aug 2020 00:49:54 GMT",
+      "Strict-Transport-Security" : "max-age=31536000;includeSubDomains",
+      "Retry-After" : "0",
+      "Cache-Control" : "no-cache",
+      "X-AspNet-Version" : "4.0.30319",
+      "x-ms-keyvault-region" : "westus",
+      "x-ms-keyvault-network-info" : "conn_type=Ipv4;addr=174.127.169.154;act_addr_fam=InterNetwork;",
+      "Expires" : "-1",
+      "Content-Length" : "846",
+      "x-ms-request-id" : "41a2aeff-4d48-4231-be48-14944f1a1d50",
+      "x-ms-keyvault-service-version" : "1.1.10.0",
+      "Body" : "{\"id\":\"https://azure-kv-tests2.vault.azure.net/certificates/testCertificate13/pending\",\"issuer\":{\"name\":\"Self\"},\"csr\":\"MIIBVTCB3AIBADASMRAwDgYDVQQDEwdkZWZhdWx0MHYwEAYHKoZIzj0CAQYFK4EEACIDYgAEubPowPJAzTTRG53BSb09X0mVUdbXB8zoPhGxwejet05EZYnXLWJnORlyEUCsrrocfkRxOXlD4Vs35rQ/5kWv6PybGq8BJg/3h35jtvSyTMbj8U/8BF6nRv7d8UsT9V3EoEswSQYJKoZIhvcNAQkOMTwwOjAOBgNVHQ8BAf8EBAMCAgwwHQYDVR0lBBYwFAYIKwYBBQUHAwEGCCsGAQUFBwMCMAkGA1UdEwQCMAAwCgYIKoZIzj0EAwMDaAAwZQIxAJNn4NpGLm86+I7PTb79Y8bkTEa8CTfYQOHsVX0TVkrf6VNONL7vJKsayfg9n/u0WgIwYrNJzao6lgmbcEl5QGV4gKuDTc372nAJu0zMj3STJx/RO8QYeRQgq3iMehl6oYNI\",\"cancellation_requested\":false,\"status\":\"inProgress\",\"status_details\":\"Pending certificate created. Certificate request is in progress. This may take some time based on the issuer provider. Please check again later.\",\"request_id\":\"0f084d83ae6148b9b7b7c34d87bafc06\"}",
+      "X-Powered-By" : "ASP.NET",
+      "Content-Type" : "application/json; charset=utf-8"
+    },
+    "Exception" : null
+  }, {
+    "Method" : "GET",
+    "Uri" : "https://REDACTED.vault.azure.net/certificates/testCertificate13/pending?api-version=7.1",
+    "Headers" : {
+      "User-Agent" : "azsdk-java-client_name/client_version (11.0.6; Windows 10; 10.0)",
+      "Content-Type" : "application/json"
+    },
+    "Response" : {
+      "X-Content-Type-Options" : "nosniff",
+      "Pragma" : "no-cache",
+      "StatusCode" : "200",
+      "Date" : "Tue, 04 Aug 2020 00:49:55 GMT",
+      "Strict-Transport-Security" : "max-age=31536000;includeSubDomains",
+      "Retry-After" : "0",
+      "Cache-Control" : "no-cache",
+      "X-AspNet-Version" : "4.0.30319",
+      "x-ms-keyvault-region" : "westus",
+      "x-ms-keyvault-network-info" : "conn_type=Ipv4;addr=174.127.169.154;act_addr_fam=InterNetwork;",
+      "Expires" : "-1",
+      "Content-Length" : "846",
+      "x-ms-request-id" : "21a1f43e-1efa-4132-a157-8c9f29adf5ab",
+      "x-ms-keyvault-service-version" : "1.1.10.0",
+      "Body" : "{\"id\":\"https://azure-kv-tests2.vault.azure.net/certificates/testCertificate13/pending\",\"issuer\":{\"name\":\"Self\"},\"csr\":\"MIIBVTCB3AIBADASMRAwDgYDVQQDEwdkZWZhdWx0MHYwEAYHKoZIzj0CAQYFK4EEACIDYgAEubPowPJAzTTRG53BSb09X0mVUdbXB8zoPhGxwejet05EZYnXLWJnORlyEUCsrrocfkRxOXlD4Vs35rQ/5kWv6PybGq8BJg/3h35jtvSyTMbj8U/8BF6nRv7d8UsT9V3EoEswSQYJKoZIhvcNAQkOMTwwOjAOBgNVHQ8BAf8EBAMCAgwwHQYDVR0lBBYwFAYIKwYBBQUHAwEGCCsGAQUFBwMCMAkGA1UdEwQCMAAwCgYIKoZIzj0EAwMDaAAwZQIxAJNn4NpGLm86+I7PTb79Y8bkTEa8CTfYQOHsVX0TVkrf6VNONL7vJKsayfg9n/u0WgIwYrNJzao6lgmbcEl5QGV4gKuDTc372nAJu0zMj3STJx/RO8QYeRQgq3iMehl6oYNI\",\"cancellation_requested\":false,\"status\":\"inProgress\",\"status_details\":\"Pending certificate created. Certificate request is in progress. This may take some time based on the issuer provider. Please check again later.\",\"request_id\":\"0f084d83ae6148b9b7b7c34d87bafc06\"}",
+      "X-Powered-By" : "ASP.NET",
+      "Content-Type" : "application/json; charset=utf-8"
+    },
+    "Exception" : null
+  }, {
+    "Method" : "GET",
+    "Uri" : "https://REDACTED.vault.azure.net/certificates/testCertificate13/pending?api-version=7.1",
+    "Headers" : {
+      "User-Agent" : "azsdk-java-client_name/client_version (11.0.6; Windows 10; 10.0)",
+      "Content-Type" : "application/json"
+    },
+    "Response" : {
+      "X-Content-Type-Options" : "nosniff",
+      "Pragma" : "no-cache",
+      "StatusCode" : "200",
+      "Date" : "Tue, 04 Aug 2020 00:49:55 GMT",
+      "Strict-Transport-Security" : "max-age=31536000;includeSubDomains",
+      "Retry-After" : "0",
+      "Cache-Control" : "no-cache",
+      "X-AspNet-Version" : "4.0.30319",
+      "x-ms-keyvault-region" : "westus",
+      "x-ms-keyvault-network-info" : "conn_type=Ipv4;addr=174.127.169.154;act_addr_fam=InterNetwork;",
+      "Expires" : "-1",
+      "Content-Length" : "846",
+      "x-ms-request-id" : "f4a2e4c8-6df8-4734-ba13-77339c78cd3d",
+      "x-ms-keyvault-service-version" : "1.1.10.0",
+      "Body" : "{\"id\":\"https://azure-kv-tests2.vault.azure.net/certificates/testCertificate13/pending\",\"issuer\":{\"name\":\"Self\"},\"csr\":\"MIIBVTCB3AIBADASMRAwDgYDVQQDEwdkZWZhdWx0MHYwEAYHKoZIzj0CAQYFK4EEACIDYgAEubPowPJAzTTRG53BSb09X0mVUdbXB8zoPhGxwejet05EZYnXLWJnORlyEUCsrrocfkRxOXlD4Vs35rQ/5kWv6PybGq8BJg/3h35jtvSyTMbj8U/8BF6nRv7d8UsT9V3EoEswSQYJKoZIhvcNAQkOMTwwOjAOBgNVHQ8BAf8EBAMCAgwwHQYDVR0lBBYwFAYIKwYBBQUHAwEGCCsGAQUFBwMCMAkGA1UdEwQCMAAwCgYIKoZIzj0EAwMDaAAwZQIxAJNn4NpGLm86+I7PTb79Y8bkTEa8CTfYQOHsVX0TVkrf6VNONL7vJKsayfg9n/u0WgIwYrNJzao6lgmbcEl5QGV4gKuDTc372nAJu0zMj3STJx/RO8QYeRQgq3iMehl6oYNI\",\"cancellation_requested\":false,\"status\":\"inProgress\",\"status_details\":\"Pending certificate created. Certificate request is in progress. This may take some time based on the issuer provider. Please check again later.\",\"request_id\":\"0f084d83ae6148b9b7b7c34d87bafc06\"}",
+      "X-Powered-By" : "ASP.NET",
+      "Content-Type" : "application/json; charset=utf-8"
+    },
+    "Exception" : null
+  }, {
+    "Method" : "GET",
+    "Uri" : "https://REDACTED.vault.azure.net/certificates/testCertificate13/pending?api-version=7.1",
+    "Headers" : {
+      "User-Agent" : "azsdk-java-client_name/client_version (11.0.6; Windows 10; 10.0)",
+      "Content-Type" : "application/json"
+    },
+    "Response" : {
+      "X-Content-Type-Options" : "nosniff",
+      "Pragma" : "no-cache",
+      "StatusCode" : "200",
+      "Date" : "Tue, 04 Aug 2020 00:49:57 GMT",
+      "Strict-Transport-Security" : "max-age=31536000;includeSubDomains",
+      "Retry-After" : "0",
+      "Cache-Control" : "no-cache",
+      "X-AspNet-Version" : "4.0.30319",
+      "x-ms-keyvault-region" : "westus",
+      "x-ms-keyvault-network-info" : "conn_type=Ipv4;addr=174.127.169.154;act_addr_fam=InterNetwork;",
+      "Expires" : "-1",
+      "Content-Length" : "846",
+      "x-ms-request-id" : "8755eb95-d656-405e-a48a-fb78450d85b3",
+      "x-ms-keyvault-service-version" : "1.1.10.0",
+      "Body" : "{\"id\":\"https://azure-kv-tests2.vault.azure.net/certificates/testCertificate13/pending\",\"issuer\":{\"name\":\"Self\"},\"csr\":\"MIIBVTCB3AIBADASMRAwDgYDVQQDEwdkZWZhdWx0MHYwEAYHKoZIzj0CAQYFK4EEACIDYgAEubPowPJAzTTRG53BSb09X0mVUdbXB8zoPhGxwejet05EZYnXLWJnORlyEUCsrrocfkRxOXlD4Vs35rQ/5kWv6PybGq8BJg/3h35jtvSyTMbj8U/8BF6nRv7d8UsT9V3EoEswSQYJKoZIhvcNAQkOMTwwOjAOBgNVHQ8BAf8EBAMCAgwwHQYDVR0lBBYwFAYIKwYBBQUHAwEGCCsGAQUFBwMCMAkGA1UdEwQCMAAwCgYIKoZIzj0EAwMDaAAwZQIxAJNn4NpGLm86+I7PTb79Y8bkTEa8CTfYQOHsVX0TVkrf6VNONL7vJKsayfg9n/u0WgIwYrNJzao6lgmbcEl5QGV4gKuDTc372nAJu0zMj3STJx/RO8QYeRQgq3iMehl6oYNI\",\"cancellation_requested\":false,\"status\":\"inProgress\",\"status_details\":\"Pending certificate created. Certificate request is in progress. This may take some time based on the issuer provider. Please check again later.\",\"request_id\":\"0f084d83ae6148b9b7b7c34d87bafc06\"}",
+      "X-Powered-By" : "ASP.NET",
+      "Content-Type" : "application/json; charset=utf-8"
+    },
+    "Exception" : null
+  }, {
+    "Method" : "GET",
+    "Uri" : "https://REDACTED.vault.azure.net/certificates/testCertificate13/pending?api-version=7.1",
+    "Headers" : {
+      "User-Agent" : "azsdk-java-client_name/client_version (11.0.6; Windows 10; 10.0)",
+      "Content-Type" : "application/json"
+    },
+    "Response" : {
+      "X-Content-Type-Options" : "nosniff",
+      "Pragma" : "no-cache",
+      "StatusCode" : "200",
+      "Date" : "Tue, 04 Aug 2020 00:49:58 GMT",
+      "Strict-Transport-Security" : "max-age=31536000;includeSubDomains",
+      "Retry-After" : "0",
+      "Cache-Control" : "no-cache",
+      "X-AspNet-Version" : "4.0.30319",
+      "x-ms-keyvault-region" : "westus",
+      "x-ms-keyvault-network-info" : "conn_type=Ipv4;addr=174.127.169.154;act_addr_fam=InterNetwork;",
+      "Expires" : "-1",
+      "Content-Length" : "846",
+      "x-ms-request-id" : "7207f78a-2fb2-413f-b0da-40a7abae12ad",
+      "x-ms-keyvault-service-version" : "1.1.10.0",
+      "Body" : "{\"id\":\"https://azure-kv-tests2.vault.azure.net/certificates/testCertificate13/pending\",\"issuer\":{\"name\":\"Self\"},\"csr\":\"MIIBVTCB3AIBADASMRAwDgYDVQQDEwdkZWZhdWx0MHYwEAYHKoZIzj0CAQYFK4EEACIDYgAEubPowPJAzTTRG53BSb09X0mVUdbXB8zoPhGxwejet05EZYnXLWJnORlyEUCsrrocfkRxOXlD4Vs35rQ/5kWv6PybGq8BJg/3h35jtvSyTMbj8U/8BF6nRv7d8UsT9V3EoEswSQYJKoZIhvcNAQkOMTwwOjAOBgNVHQ8BAf8EBAMCAgwwHQYDVR0lBBYwFAYIKwYBBQUHAwEGCCsGAQUFBwMCMAkGA1UdEwQCMAAwCgYIKoZIzj0EAwMDaAAwZQIxAJNn4NpGLm86+I7PTb79Y8bkTEa8CTfYQOHsVX0TVkrf6VNONL7vJKsayfg9n/u0WgIwYrNJzao6lgmbcEl5QGV4gKuDTc372nAJu0zMj3STJx/RO8QYeRQgq3iMehl6oYNI\",\"cancellation_requested\":false,\"status\":\"inProgress\",\"status_details\":\"Pending certificate created. Certificate request is in progress. This may take some time based on the issuer provider. Please check again later.\",\"request_id\":\"0f084d83ae6148b9b7b7c34d87bafc06\"}",
+      "X-Powered-By" : "ASP.NET",
+      "Content-Type" : "application/json; charset=utf-8"
+    },
+    "Exception" : null
+  }, {
+    "Method" : "GET",
+    "Uri" : "https://REDACTED.vault.azure.net/certificates/testCertificate13/pending?api-version=7.1",
+    "Headers" : {
+      "User-Agent" : "azsdk-java-client_name/client_version (11.0.6; Windows 10; 10.0)",
+      "Content-Type" : "application/json"
+    },
+    "Response" : {
+      "X-Content-Type-Options" : "nosniff",
+      "Pragma" : "no-cache",
+      "StatusCode" : "200",
+      "Date" : "Tue, 04 Aug 2020 00:49:59 GMT",
+      "Strict-Transport-Security" : "max-age=31536000;includeSubDomains",
+      "Retry-After" : "0",
+      "Cache-Control" : "no-cache",
+      "X-AspNet-Version" : "4.0.30319",
+      "x-ms-keyvault-region" : "westus",
+      "x-ms-keyvault-network-info" : "conn_type=Ipv4;addr=174.127.169.154;act_addr_fam=InterNetwork;",
+      "Expires" : "-1",
+      "Content-Length" : "846",
+      "x-ms-request-id" : "2258692c-ddb9-4ce6-801b-368de6d66d49",
+      "x-ms-keyvault-service-version" : "1.1.10.0",
+      "Body" : "{\"id\":\"https://azure-kv-tests2.vault.azure.net/certificates/testCertificate13/pending\",\"issuer\":{\"name\":\"Self\"},\"csr\":\"MIIBVTCB3AIBADASMRAwDgYDVQQDEwdkZWZhdWx0MHYwEAYHKoZIzj0CAQYFK4EEACIDYgAEubPowPJAzTTRG53BSb09X0mVUdbXB8zoPhGxwejet05EZYnXLWJnORlyEUCsrrocfkRxOXlD4Vs35rQ/5kWv6PybGq8BJg/3h35jtvSyTMbj8U/8BF6nRv7d8UsT9V3EoEswSQYJKoZIhvcNAQkOMTwwOjAOBgNVHQ8BAf8EBAMCAgwwHQYDVR0lBBYwFAYIKwYBBQUHAwEGCCsGAQUFBwMCMAkGA1UdEwQCMAAwCgYIKoZIzj0EAwMDaAAwZQIxAJNn4NpGLm86+I7PTb79Y8bkTEa8CTfYQOHsVX0TVkrf6VNONL7vJKsayfg9n/u0WgIwYrNJzao6lgmbcEl5QGV4gKuDTc372nAJu0zMj3STJx/RO8QYeRQgq3iMehl6oYNI\",\"cancellation_requested\":false,\"status\":\"inProgress\",\"status_details\":\"Pending certificate created. Certificate request is in progress. This may take some time based on the issuer provider. Please check again later.\",\"request_id\":\"0f084d83ae6148b9b7b7c34d87bafc06\"}",
+      "X-Powered-By" : "ASP.NET",
+      "Content-Type" : "application/json; charset=utf-8"
+    },
+    "Exception" : null
+  }, {
+    "Method" : "GET",
+    "Uri" : "https://REDACTED.vault.azure.net/certificates/testCertificate13/pending?api-version=7.1",
+    "Headers" : {
+      "User-Agent" : "azsdk-java-client_name/client_version (11.0.6; Windows 10; 10.0)",
+      "Content-Type" : "application/json"
+    },
+    "Response" : {
+      "X-Content-Type-Options" : "nosniff",
+      "Pragma" : "no-cache",
+      "StatusCode" : "200",
+      "Date" : "Tue, 04 Aug 2020 00:50:00 GMT",
+      "Strict-Transport-Security" : "max-age=31536000;includeSubDomains",
+      "Retry-After" : "0",
+      "Cache-Control" : "no-cache",
+      "X-AspNet-Version" : "4.0.30319",
+      "x-ms-keyvault-region" : "westus",
+      "x-ms-keyvault-network-info" : "conn_type=Ipv4;addr=174.127.169.154;act_addr_fam=InterNetwork;",
+      "Expires" : "-1",
+      "Content-Length" : "846",
+      "x-ms-request-id" : "4d2699ed-b91b-44ad-91d1-aee44335dcbd",
+      "x-ms-keyvault-service-version" : "1.1.10.0",
+      "Body" : "{\"id\":\"https://azure-kv-tests2.vault.azure.net/certificates/testCertificate13/pending\",\"issuer\":{\"name\":\"Self\"},\"csr\":\"MIIBVTCB3AIBADASMRAwDgYDVQQDEwdkZWZhdWx0MHYwEAYHKoZIzj0CAQYFK4EEACIDYgAEubPowPJAzTTRG53BSb09X0mVUdbXB8zoPhGxwejet05EZYnXLWJnORlyEUCsrrocfkRxOXlD4Vs35rQ/5kWv6PybGq8BJg/3h35jtvSyTMbj8U/8BF6nRv7d8UsT9V3EoEswSQYJKoZIhvcNAQkOMTwwOjAOBgNVHQ8BAf8EBAMCAgwwHQYDVR0lBBYwFAYIKwYBBQUHAwEGCCsGAQUFBwMCMAkGA1UdEwQCMAAwCgYIKoZIzj0EAwMDaAAwZQIxAJNn4NpGLm86+I7PTb79Y8bkTEa8CTfYQOHsVX0TVkrf6VNONL7vJKsayfg9n/u0WgIwYrNJzao6lgmbcEl5QGV4gKuDTc372nAJu0zMj3STJx/RO8QYeRQgq3iMehl6oYNI\",\"cancellation_requested\":false,\"status\":\"inProgress\",\"status_details\":\"Pending certificate created. Certificate request is in progress. This may take some time based on the issuer provider. Please check again later.\",\"request_id\":\"0f084d83ae6148b9b7b7c34d87bafc06\"}",
+      "X-Powered-By" : "ASP.NET",
+      "Content-Type" : "application/json; charset=utf-8"
+    },
+    "Exception" : null
+  }, {
+    "Method" : "GET",
+    "Uri" : "https://REDACTED.vault.azure.net/certificates/testCertificate13/pending?api-version=7.1",
+    "Headers" : {
+      "User-Agent" : "azsdk-java-client_name/client_version (11.0.6; Windows 10; 10.0)",
+      "Content-Type" : "application/json"
+    },
+    "Response" : {
+      "X-Content-Type-Options" : "nosniff",
+      "Pragma" : "no-cache",
+      "StatusCode" : "200",
+      "Date" : "Tue, 04 Aug 2020 00:50:00 GMT",
+      "Strict-Transport-Security" : "max-age=31536000;includeSubDomains",
+      "Retry-After" : "0",
+      "Cache-Control" : "no-cache",
+      "X-AspNet-Version" : "4.0.30319",
+      "x-ms-keyvault-region" : "westus",
+      "x-ms-keyvault-network-info" : "conn_type=Ipv4;addr=174.127.169.154;act_addr_fam=InterNetwork;",
+      "Expires" : "-1",
+      "Content-Length" : "846",
+      "x-ms-request-id" : "16f3263f-d6cb-4bab-8331-6a4d292020be",
+      "x-ms-keyvault-service-version" : "1.1.10.0",
+      "Body" : "{\"id\":\"https://azure-kv-tests2.vault.azure.net/certificates/testCertificate13/pending\",\"issuer\":{\"name\":\"Self\"},\"csr\":\"MIIBVTCB3AIBADASMRAwDgYDVQQDEwdkZWZhdWx0MHYwEAYHKoZIzj0CAQYFK4EEACIDYgAEubPowPJAzTTRG53BSb09X0mVUdbXB8zoPhGxwejet05EZYnXLWJnORlyEUCsrrocfkRxOXlD4Vs35rQ/5kWv6PybGq8BJg/3h35jtvSyTMbj8U/8BF6nRv7d8UsT9V3EoEswSQYJKoZIhvcNAQkOMTwwOjAOBgNVHQ8BAf8EBAMCAgwwHQYDVR0lBBYwFAYIKwYBBQUHAwEGCCsGAQUFBwMCMAkGA1UdEwQCMAAwCgYIKoZIzj0EAwMDaAAwZQIxAJNn4NpGLm86+I7PTb79Y8bkTEa8CTfYQOHsVX0TVkrf6VNONL7vJKsayfg9n/u0WgIwYrNJzao6lgmbcEl5QGV4gKuDTc372nAJu0zMj3STJx/RO8QYeRQgq3iMehl6oYNI\",\"cancellation_requested\":false,\"status\":\"inProgress\",\"status_details\":\"Pending certificate created. Certificate request is in progress. This may take some time based on the issuer provider. Please check again later.\",\"request_id\":\"0f084d83ae6148b9b7b7c34d87bafc06\"}",
+      "X-Powered-By" : "ASP.NET",
+      "Content-Type" : "application/json; charset=utf-8"
+    },
+    "Exception" : null
+  }, {
+    "Method" : "GET",
+    "Uri" : "https://REDACTED.vault.azure.net/certificates/testCertificate13/pending?api-version=7.1",
+    "Headers" : {
+      "User-Agent" : "azsdk-java-client_name/client_version (11.0.6; Windows 10; 10.0)",
+      "Content-Type" : "application/json"
+    },
+    "Response" : {
+      "X-Content-Type-Options" : "nosniff",
+      "Pragma" : "no-cache",
+      "StatusCode" : "200",
+      "Date" : "Tue, 04 Aug 2020 00:50:02 GMT",
+      "Strict-Transport-Security" : "max-age=31536000;includeSubDomains",
+      "Retry-After" : "0",
+      "Cache-Control" : "no-cache",
+      "X-AspNet-Version" : "4.0.30319",
+      "x-ms-keyvault-region" : "westus",
+      "x-ms-keyvault-network-info" : "conn_type=Ipv4;addr=174.127.169.154;act_addr_fam=InterNetwork;",
+      "Expires" : "-1",
+      "Content-Length" : "846",
+      "x-ms-request-id" : "a877ebdb-31fb-43dc-a3c9-ad8cad584737",
+      "x-ms-keyvault-service-version" : "1.1.10.0",
+      "Body" : "{\"id\":\"https://azure-kv-tests2.vault.azure.net/certificates/testCertificate13/pending\",\"issuer\":{\"name\":\"Self\"},\"csr\":\"MIIBVTCB3AIBADASMRAwDgYDVQQDEwdkZWZhdWx0MHYwEAYHKoZIzj0CAQYFK4EEACIDYgAEubPowPJAzTTRG53BSb09X0mVUdbXB8zoPhGxwejet05EZYnXLWJnORlyEUCsrrocfkRxOXlD4Vs35rQ/5kWv6PybGq8BJg/3h35jtvSyTMbj8U/8BF6nRv7d8UsT9V3EoEswSQYJKoZIhvcNAQkOMTwwOjAOBgNVHQ8BAf8EBAMCAgwwHQYDVR0lBBYwFAYIKwYBBQUHAwEGCCsGAQUFBwMCMAkGA1UdEwQCMAAwCgYIKoZIzj0EAwMDaAAwZQIxAJNn4NpGLm86+I7PTb79Y8bkTEa8CTfYQOHsVX0TVkrf6VNONL7vJKsayfg9n/u0WgIwYrNJzao6lgmbcEl5QGV4gKuDTc372nAJu0zMj3STJx/RO8QYeRQgq3iMehl6oYNI\",\"cancellation_requested\":false,\"status\":\"inProgress\",\"status_details\":\"Pending certificate created. Certificate request is in progress. This may take some time based on the issuer provider. Please check again later.\",\"request_id\":\"0f084d83ae6148b9b7b7c34d87bafc06\"}",
+      "X-Powered-By" : "ASP.NET",
+      "Content-Type" : "application/json; charset=utf-8"
+    },
+    "Exception" : null
+  }, {
+    "Method" : "GET",
+    "Uri" : "https://REDACTED.vault.azure.net/certificates/testCertificate13/pending?api-version=7.1",
+    "Headers" : {
+      "User-Agent" : "azsdk-java-client_name/client_version (11.0.6; Windows 10; 10.0)",
+      "Content-Type" : "application/json"
+    },
+    "Response" : {
+      "X-Content-Type-Options" : "nosniff",
+      "Pragma" : "no-cache",
+      "StatusCode" : "200",
+      "Date" : "Tue, 04 Aug 2020 00:50:03 GMT",
+      "Strict-Transport-Security" : "max-age=31536000;includeSubDomains",
+      "Retry-After" : "0",
+      "Cache-Control" : "no-cache",
+      "X-AspNet-Version" : "4.0.30319",
+      "x-ms-keyvault-region" : "westus",
+      "x-ms-keyvault-network-info" : "conn_type=Ipv4;addr=174.127.169.154;act_addr_fam=InterNetwork;",
+      "Expires" : "-1",
+      "Content-Length" : "846",
+      "x-ms-request-id" : "de905a3a-74bf-4b80-83a8-9de627ec262f",
+      "x-ms-keyvault-service-version" : "1.1.10.0",
+      "Body" : "{\"id\":\"https://azure-kv-tests2.vault.azure.net/certificates/testCertificate13/pending\",\"issuer\":{\"name\":\"Self\"},\"csr\":\"MIIBVTCB3AIBADASMRAwDgYDVQQDEwdkZWZhdWx0MHYwEAYHKoZIzj0CAQYFK4EEACIDYgAEubPowPJAzTTRG53BSb09X0mVUdbXB8zoPhGxwejet05EZYnXLWJnORlyEUCsrrocfkRxOXlD4Vs35rQ/5kWv6PybGq8BJg/3h35jtvSyTMbj8U/8BF6nRv7d8UsT9V3EoEswSQYJKoZIhvcNAQkOMTwwOjAOBgNVHQ8BAf8EBAMCAgwwHQYDVR0lBBYwFAYIKwYBBQUHAwEGCCsGAQUFBwMCMAkGA1UdEwQCMAAwCgYIKoZIzj0EAwMDaAAwZQIxAJNn4NpGLm86+I7PTb79Y8bkTEa8CTfYQOHsVX0TVkrf6VNONL7vJKsayfg9n/u0WgIwYrNJzao6lgmbcEl5QGV4gKuDTc372nAJu0zMj3STJx/RO8QYeRQgq3iMehl6oYNI\",\"cancellation_requested\":false,\"status\":\"inProgress\",\"status_details\":\"Pending certificate created. Certificate request is in progress. This may take some time based on the issuer provider. Please check again later.\",\"request_id\":\"0f084d83ae6148b9b7b7c34d87bafc06\"}",
+      "X-Powered-By" : "ASP.NET",
+      "Content-Type" : "application/json; charset=utf-8"
+    },
+    "Exception" : null
+  }, {
+    "Method" : "GET",
+    "Uri" : "https://REDACTED.vault.azure.net/certificates/testCertificate13/pending?api-version=7.1",
+    "Headers" : {
+      "User-Agent" : "azsdk-java-client_name/client_version (11.0.6; Windows 10; 10.0)",
+      "Content-Type" : "application/json"
+    },
+    "Response" : {
+      "X-Content-Type-Options" : "nosniff",
+      "Pragma" : "no-cache",
+      "StatusCode" : "200",
+      "Date" : "Tue, 04 Aug 2020 00:50:04 GMT",
+      "Strict-Transport-Security" : "max-age=31536000;includeSubDomains",
+      "Retry-After" : "0",
+      "Cache-Control" : "no-cache",
+      "X-AspNet-Version" : "4.0.30319",
+      "x-ms-keyvault-region" : "westus",
+      "x-ms-keyvault-network-info" : "conn_type=Ipv4;addr=174.127.169.154;act_addr_fam=InterNetwork;",
+      "Expires" : "-1",
+      "Content-Length" : "846",
+      "x-ms-request-id" : "f8b73de1-ef2e-4b5c-9e84-a42f7fe3af09",
+      "x-ms-keyvault-service-version" : "1.1.10.0",
+      "Body" : "{\"id\":\"https://azure-kv-tests2.vault.azure.net/certificates/testCertificate13/pending\",\"issuer\":{\"name\":\"Self\"},\"csr\":\"MIIBVTCB3AIBADASMRAwDgYDVQQDEwdkZWZhdWx0MHYwEAYHKoZIzj0CAQYFK4EEACIDYgAEubPowPJAzTTRG53BSb09X0mVUdbXB8zoPhGxwejet05EZYnXLWJnORlyEUCsrrocfkRxOXlD4Vs35rQ/5kWv6PybGq8BJg/3h35jtvSyTMbj8U/8BF6nRv7d8UsT9V3EoEswSQYJKoZIhvcNAQkOMTwwOjAOBgNVHQ8BAf8EBAMCAgwwHQYDVR0lBBYwFAYIKwYBBQUHAwEGCCsGAQUFBwMCMAkGA1UdEwQCMAAwCgYIKoZIzj0EAwMDaAAwZQIxAJNn4NpGLm86+I7PTb79Y8bkTEa8CTfYQOHsVX0TVkrf6VNONL7vJKsayfg9n/u0WgIwYrNJzao6lgmbcEl5QGV4gKuDTc372nAJu0zMj3STJx/RO8QYeRQgq3iMehl6oYNI\",\"cancellation_requested\":false,\"status\":\"inProgress\",\"status_details\":\"Pending certificate created. Certificate request is in progress. This may take some time based on the issuer provider. Please check again later.\",\"request_id\":\"0f084d83ae6148b9b7b7c34d87bafc06\"}",
+      "X-Powered-By" : "ASP.NET",
+      "Content-Type" : "application/json; charset=utf-8"
+    },
+    "Exception" : null
+  }, {
+    "Method" : "GET",
+    "Uri" : "https://REDACTED.vault.azure.net/certificates/testCertificate13/pending?api-version=7.1",
+    "Headers" : {
+      "User-Agent" : "azsdk-java-client_name/client_version (11.0.6; Windows 10; 10.0)",
+      "Content-Type" : "application/json"
+    },
+    "Response" : {
+      "X-Content-Type-Options" : "nosniff",
+      "Pragma" : "no-cache",
       "retry-after" : "0",
-      "StatusCode" : "404",
-      "Date" : "Tue, 03 Dec 2019 13:08:05 GMT",
-=======
-      "StatusCode" : "200",
-      "Date" : "Tue, 04 Aug 2020 00:49:41 GMT",
->>>>>>> d795fdaf
-      "Strict-Transport-Security" : "max-age=31536000;includeSubDomains",
-      "Retry-After" : "0",
-      "Cache-Control" : "no-cache",
-      "X-AspNet-Version" : "4.0.30319",
-<<<<<<< HEAD
-      "x-ms-keyvault-region" : "centralus",
-      "x-ms-keyvault-network-info" : "addr=182.68.240.118;act_addr_fam=InterNetwork;",
-      "Expires" : "-1",
-      "Content-Length" : "101",
-      "x-ms-request-id" : "e40f9f61-ab93-4754-a173-e386b62d4f15",
-      "x-ms-keyvault-service-version" : "1.1.0.883",
-      "Body" : "{\"error\":{\"code\":\"CertificateNotFound\",\"message\":\"Deleted Certificate not found: testCertificate13\"}}",
-=======
-      "x-ms-keyvault-region" : "westus",
-      "x-ms-keyvault-network-info" : "conn_type=Ipv4;addr=174.127.169.154;act_addr_fam=InterNetwork;",
-      "Expires" : "-1",
-      "Content-Length" : "846",
-      "x-ms-request-id" : "0985c187-a144-490c-a79c-993a0310a0be",
-      "x-ms-keyvault-service-version" : "1.1.10.0",
-      "Body" : "{\"id\":\"https://azure-kv-tests2.vault.azure.net/certificates/testCertificate13/pending\",\"issuer\":{\"name\":\"Self\"},\"csr\":\"MIIBVTCB3AIBADASMRAwDgYDVQQDEwdkZWZhdWx0MHYwEAYHKoZIzj0CAQYFK4EEACIDYgAEubPowPJAzTTRG53BSb09X0mVUdbXB8zoPhGxwejet05EZYnXLWJnORlyEUCsrrocfkRxOXlD4Vs35rQ/5kWv6PybGq8BJg/3h35jtvSyTMbj8U/8BF6nRv7d8UsT9V3EoEswSQYJKoZIhvcNAQkOMTwwOjAOBgNVHQ8BAf8EBAMCAgwwHQYDVR0lBBYwFAYIKwYBBQUHAwEGCCsGAQUFBwMCMAkGA1UdEwQCMAAwCgYIKoZIzj0EAwMDaAAwZQIxAJNn4NpGLm86+I7PTb79Y8bkTEa8CTfYQOHsVX0TVkrf6VNONL7vJKsayfg9n/u0WgIwYrNJzao6lgmbcEl5QGV4gKuDTc372nAJu0zMj3STJx/RO8QYeRQgq3iMehl6oYNI\",\"cancellation_requested\":false,\"status\":\"inProgress\",\"status_details\":\"Pending certificate created. Certificate request is in progress. This may take some time based on the issuer provider. Please check again later.\",\"request_id\":\"0f084d83ae6148b9b7b7c34d87bafc06\"}",
->>>>>>> d795fdaf
-      "X-Powered-By" : "ASP.NET",
-      "Content-Type" : "application/json; charset=utf-8"
-    },
-    "Exception" : null
-  }, {
-    "Method" : "GET",
-<<<<<<< HEAD
-    "Uri" : "https://cameravault.vault.azure.net/deletedcertificates/testCertificate13?api-version=7.0",
-    "Headers" : {
-      "User-Agent" : "azsdk-java-Azure-Keyvault/4.0.0-beta.6 (11.0.5; Mac OS X 10.14.3)",
-=======
-    "Uri" : "https://REDACTED.vault.azure.net/certificates/testCertificate13/pending?api-version=7.1",
-    "Headers" : {
-      "User-Agent" : "azsdk-java-client_name/client_version (11.0.6; Windows 10; 10.0)",
->>>>>>> d795fdaf
-      "Content-Type" : "application/json"
-    },
-    "Response" : {
-      "X-Content-Type-Options" : "nosniff",
-      "Pragma" : "no-cache",
-<<<<<<< HEAD
-      "retry-after" : "0",
-      "StatusCode" : "404",
-      "Date" : "Tue, 03 Dec 2019 13:08:06 GMT",
-=======
-      "StatusCode" : "200",
-      "Date" : "Tue, 04 Aug 2020 00:49:42 GMT",
->>>>>>> d795fdaf
-      "Strict-Transport-Security" : "max-age=31536000;includeSubDomains",
-      "Retry-After" : "0",
-      "Cache-Control" : "no-cache",
-      "X-AspNet-Version" : "4.0.30319",
-<<<<<<< HEAD
-      "x-ms-keyvault-region" : "centralus",
-      "x-ms-keyvault-network-info" : "addr=182.68.240.118;act_addr_fam=InterNetwork;",
-      "Expires" : "-1",
-      "Content-Length" : "101",
-      "x-ms-request-id" : "0cb6a2b4-11d4-4e17-b741-9071283f878d",
-      "x-ms-keyvault-service-version" : "1.1.0.883",
-      "Body" : "{\"error\":{\"code\":\"CertificateNotFound\",\"message\":\"Deleted Certificate not found: testCertificate13\"}}",
-=======
-      "x-ms-keyvault-region" : "westus",
-      "x-ms-keyvault-network-info" : "conn_type=Ipv4;addr=174.127.169.154;act_addr_fam=InterNetwork;",
-      "Expires" : "-1",
-      "Content-Length" : "846",
-      "x-ms-request-id" : "79ad94eb-3174-4f22-aa08-8547a2aae961",
-      "x-ms-keyvault-service-version" : "1.1.10.0",
-      "Body" : "{\"id\":\"https://azure-kv-tests2.vault.azure.net/certificates/testCertificate13/pending\",\"issuer\":{\"name\":\"Self\"},\"csr\":\"MIIBVTCB3AIBADASMRAwDgYDVQQDEwdkZWZhdWx0MHYwEAYHKoZIzj0CAQYFK4EEACIDYgAEubPowPJAzTTRG53BSb09X0mVUdbXB8zoPhGxwejet05EZYnXLWJnORlyEUCsrrocfkRxOXlD4Vs35rQ/5kWv6PybGq8BJg/3h35jtvSyTMbj8U/8BF6nRv7d8UsT9V3EoEswSQYJKoZIhvcNAQkOMTwwOjAOBgNVHQ8BAf8EBAMCAgwwHQYDVR0lBBYwFAYIKwYBBQUHAwEGCCsGAQUFBwMCMAkGA1UdEwQCMAAwCgYIKoZIzj0EAwMDaAAwZQIxAJNn4NpGLm86+I7PTb79Y8bkTEa8CTfYQOHsVX0TVkrf6VNONL7vJKsayfg9n/u0WgIwYrNJzao6lgmbcEl5QGV4gKuDTc372nAJu0zMj3STJx/RO8QYeRQgq3iMehl6oYNI\",\"cancellation_requested\":false,\"status\":\"inProgress\",\"status_details\":\"Pending certificate created. Certificate request is in progress. This may take some time based on the issuer provider. Please check again later.\",\"request_id\":\"0f084d83ae6148b9b7b7c34d87bafc06\"}",
->>>>>>> d795fdaf
-      "X-Powered-By" : "ASP.NET",
-      "Content-Type" : "application/json; charset=utf-8"
-    },
-    "Exception" : null
-  }, {
-    "Method" : "GET",
-<<<<<<< HEAD
-    "Uri" : "https://cameravault.vault.azure.net/deletedcertificates/testCertificate13?api-version=7.0",
-    "Headers" : {
-      "User-Agent" : "azsdk-java-Azure-Keyvault/4.0.0-beta.6 (11.0.5; Mac OS X 10.14.3)",
-=======
-    "Uri" : "https://REDACTED.vault.azure.net/certificates/testCertificate13/pending?api-version=7.1",
-    "Headers" : {
-      "User-Agent" : "azsdk-java-client_name/client_version (11.0.6; Windows 10; 10.0)",
->>>>>>> d795fdaf
-      "Content-Type" : "application/json"
-    },
-    "Response" : {
-      "X-Content-Type-Options" : "nosniff",
-      "Pragma" : "no-cache",
-<<<<<<< HEAD
-      "retry-after" : "0",
-      "StatusCode" : "404",
-      "Date" : "Tue, 03 Dec 2019 13:08:08 GMT",
-=======
-      "StatusCode" : "200",
-      "Date" : "Tue, 04 Aug 2020 00:49:43 GMT",
->>>>>>> d795fdaf
-      "Strict-Transport-Security" : "max-age=31536000;includeSubDomains",
-      "Retry-After" : "0",
-      "Cache-Control" : "no-cache",
-      "X-AspNet-Version" : "4.0.30319",
-<<<<<<< HEAD
-      "x-ms-keyvault-region" : "centralus",
-      "x-ms-keyvault-network-info" : "addr=182.68.240.118;act_addr_fam=InterNetwork;",
-      "Expires" : "-1",
-      "Content-Length" : "101",
-      "x-ms-request-id" : "5f8c4c96-7aee-49b0-bfe2-63782a5bda52",
-      "x-ms-keyvault-service-version" : "1.1.0.883",
-      "Body" : "{\"error\":{\"code\":\"CertificateNotFound\",\"message\":\"Deleted Certificate not found: testCertificate13\"}}",
-=======
-      "x-ms-keyvault-region" : "westus",
-      "x-ms-keyvault-network-info" : "conn_type=Ipv4;addr=174.127.169.154;act_addr_fam=InterNetwork;",
-      "Expires" : "-1",
-      "Content-Length" : "846",
-      "x-ms-request-id" : "83b57699-4bfe-44cb-a4d1-0c04cea5d850",
-      "x-ms-keyvault-service-version" : "1.1.10.0",
-      "Body" : "{\"id\":\"https://azure-kv-tests2.vault.azure.net/certificates/testCertificate13/pending\",\"issuer\":{\"name\":\"Self\"},\"csr\":\"MIIBVTCB3AIBADASMRAwDgYDVQQDEwdkZWZhdWx0MHYwEAYHKoZIzj0CAQYFK4EEACIDYgAEubPowPJAzTTRG53BSb09X0mVUdbXB8zoPhGxwejet05EZYnXLWJnORlyEUCsrrocfkRxOXlD4Vs35rQ/5kWv6PybGq8BJg/3h35jtvSyTMbj8U/8BF6nRv7d8UsT9V3EoEswSQYJKoZIhvcNAQkOMTwwOjAOBgNVHQ8BAf8EBAMCAgwwHQYDVR0lBBYwFAYIKwYBBQUHAwEGCCsGAQUFBwMCMAkGA1UdEwQCMAAwCgYIKoZIzj0EAwMDaAAwZQIxAJNn4NpGLm86+I7PTb79Y8bkTEa8CTfYQOHsVX0TVkrf6VNONL7vJKsayfg9n/u0WgIwYrNJzao6lgmbcEl5QGV4gKuDTc372nAJu0zMj3STJx/RO8QYeRQgq3iMehl6oYNI\",\"cancellation_requested\":false,\"status\":\"inProgress\",\"status_details\":\"Pending certificate created. Certificate request is in progress. This may take some time based on the issuer provider. Please check again later.\",\"request_id\":\"0f084d83ae6148b9b7b7c34d87bafc06\"}",
->>>>>>> d795fdaf
-      "X-Powered-By" : "ASP.NET",
-      "Content-Type" : "application/json; charset=utf-8"
-    },
-    "Exception" : null
-  }, {
-    "Method" : "GET",
-<<<<<<< HEAD
-    "Uri" : "https://cameravault.vault.azure.net/deletedcertificates/testCertificate13?api-version=7.0",
-    "Headers" : {
-      "User-Agent" : "azsdk-java-Azure-Keyvault/4.0.0-beta.6 (11.0.5; Mac OS X 10.14.3)",
-=======
-    "Uri" : "https://REDACTED.vault.azure.net/certificates/testCertificate13/pending?api-version=7.1",
-    "Headers" : {
-      "User-Agent" : "azsdk-java-client_name/client_version (11.0.6; Windows 10; 10.0)",
->>>>>>> d795fdaf
-      "Content-Type" : "application/json"
-    },
-    "Response" : {
-      "X-Content-Type-Options" : "nosniff",
-      "Pragma" : "no-cache",
-<<<<<<< HEAD
-      "retry-after" : "0",
-      "StatusCode" : "404",
-      "Date" : "Tue, 03 Dec 2019 13:08:09 GMT",
-=======
-      "StatusCode" : "200",
-      "Date" : "Tue, 04 Aug 2020 00:49:45 GMT",
->>>>>>> d795fdaf
-      "Strict-Transport-Security" : "max-age=31536000;includeSubDomains",
-      "Retry-After" : "0",
-      "Cache-Control" : "no-cache",
-      "X-AspNet-Version" : "4.0.30319",
-<<<<<<< HEAD
-      "x-ms-keyvault-region" : "centralus",
-      "x-ms-keyvault-network-info" : "addr=182.68.240.118;act_addr_fam=InterNetwork;",
-      "Expires" : "-1",
-      "Content-Length" : "101",
-      "x-ms-request-id" : "90ba5f2f-3529-4df8-90e3-4878e6d51ab0",
-      "x-ms-keyvault-service-version" : "1.1.0.883",
-      "Body" : "{\"error\":{\"code\":\"CertificateNotFound\",\"message\":\"Deleted Certificate not found: testCertificate13\"}}",
-=======
-      "x-ms-keyvault-region" : "westus",
-      "x-ms-keyvault-network-info" : "conn_type=Ipv4;addr=174.127.169.154;act_addr_fam=InterNetwork;",
-      "Expires" : "-1",
-      "Content-Length" : "846",
-      "x-ms-request-id" : "836f23a9-1123-47e7-9993-207fd99f1d83",
-      "x-ms-keyvault-service-version" : "1.1.10.0",
-      "Body" : "{\"id\":\"https://azure-kv-tests2.vault.azure.net/certificates/testCertificate13/pending\",\"issuer\":{\"name\":\"Self\"},\"csr\":\"MIIBVTCB3AIBADASMRAwDgYDVQQDEwdkZWZhdWx0MHYwEAYHKoZIzj0CAQYFK4EEACIDYgAEubPowPJAzTTRG53BSb09X0mVUdbXB8zoPhGxwejet05EZYnXLWJnORlyEUCsrrocfkRxOXlD4Vs35rQ/5kWv6PybGq8BJg/3h35jtvSyTMbj8U/8BF6nRv7d8UsT9V3EoEswSQYJKoZIhvcNAQkOMTwwOjAOBgNVHQ8BAf8EBAMCAgwwHQYDVR0lBBYwFAYIKwYBBQUHAwEGCCsGAQUFBwMCMAkGA1UdEwQCMAAwCgYIKoZIzj0EAwMDaAAwZQIxAJNn4NpGLm86+I7PTb79Y8bkTEa8CTfYQOHsVX0TVkrf6VNONL7vJKsayfg9n/u0WgIwYrNJzao6lgmbcEl5QGV4gKuDTc372nAJu0zMj3STJx/RO8QYeRQgq3iMehl6oYNI\",\"cancellation_requested\":false,\"status\":\"inProgress\",\"status_details\":\"Pending certificate created. Certificate request is in progress. This may take some time based on the issuer provider. Please check again later.\",\"request_id\":\"0f084d83ae6148b9b7b7c34d87bafc06\"}",
->>>>>>> d795fdaf
-      "X-Powered-By" : "ASP.NET",
-      "Content-Type" : "application/json; charset=utf-8"
-    },
-    "Exception" : null
-  }, {
-    "Method" : "GET",
-<<<<<<< HEAD
-    "Uri" : "https://cameravault.vault.azure.net/deletedcertificates/testCertificate13?api-version=7.0",
-    "Headers" : {
-      "User-Agent" : "azsdk-java-Azure-Keyvault/4.0.0-beta.6 (11.0.5; Mac OS X 10.14.3)",
-=======
-    "Uri" : "https://REDACTED.vault.azure.net/certificates/testCertificate13/pending?api-version=7.1",
-    "Headers" : {
-      "User-Agent" : "azsdk-java-client_name/client_version (11.0.6; Windows 10; 10.0)",
->>>>>>> d795fdaf
-      "Content-Type" : "application/json"
-    },
-    "Response" : {
-      "X-Content-Type-Options" : "nosniff",
-      "Pragma" : "no-cache",
-<<<<<<< HEAD
-      "retry-after" : "0",
-      "StatusCode" : "404",
-      "Date" : "Tue, 03 Dec 2019 13:08:10 GMT",
-=======
-      "StatusCode" : "200",
-      "Date" : "Tue, 04 Aug 2020 00:49:45 GMT",
->>>>>>> d795fdaf
-      "Strict-Transport-Security" : "max-age=31536000;includeSubDomains",
-      "Retry-After" : "0",
-      "Cache-Control" : "no-cache",
-      "X-AspNet-Version" : "4.0.30319",
-<<<<<<< HEAD
-      "x-ms-keyvault-region" : "centralus",
-      "x-ms-keyvault-network-info" : "addr=182.68.240.118;act_addr_fam=InterNetwork;",
-      "Expires" : "-1",
-      "Content-Length" : "101",
-      "x-ms-request-id" : "c5ef24c6-a8de-4b61-ac7c-408ca95871cc",
-      "x-ms-keyvault-service-version" : "1.1.0.883",
-      "Body" : "{\"error\":{\"code\":\"CertificateNotFound\",\"message\":\"Deleted Certificate not found: testCertificate13\"}}",
-=======
-      "x-ms-keyvault-region" : "westus",
-      "x-ms-keyvault-network-info" : "conn_type=Ipv4;addr=174.127.169.154;act_addr_fam=InterNetwork;",
-      "Expires" : "-1",
-      "Content-Length" : "846",
-      "x-ms-request-id" : "a40f35b8-15c0-4799-b8e0-9a6137ff6a56",
-      "x-ms-keyvault-service-version" : "1.1.10.0",
-      "Body" : "{\"id\":\"https://azure-kv-tests2.vault.azure.net/certificates/testCertificate13/pending\",\"issuer\":{\"name\":\"Self\"},\"csr\":\"MIIBVTCB3AIBADASMRAwDgYDVQQDEwdkZWZhdWx0MHYwEAYHKoZIzj0CAQYFK4EEACIDYgAEubPowPJAzTTRG53BSb09X0mVUdbXB8zoPhGxwejet05EZYnXLWJnORlyEUCsrrocfkRxOXlD4Vs35rQ/5kWv6PybGq8BJg/3h35jtvSyTMbj8U/8BF6nRv7d8UsT9V3EoEswSQYJKoZIhvcNAQkOMTwwOjAOBgNVHQ8BAf8EBAMCAgwwHQYDVR0lBBYwFAYIKwYBBQUHAwEGCCsGAQUFBwMCMAkGA1UdEwQCMAAwCgYIKoZIzj0EAwMDaAAwZQIxAJNn4NpGLm86+I7PTb79Y8bkTEa8CTfYQOHsVX0TVkrf6VNONL7vJKsayfg9n/u0WgIwYrNJzao6lgmbcEl5QGV4gKuDTc372nAJu0zMj3STJx/RO8QYeRQgq3iMehl6oYNI\",\"cancellation_requested\":false,\"status\":\"inProgress\",\"status_details\":\"Pending certificate created. Certificate request is in progress. This may take some time based on the issuer provider. Please check again later.\",\"request_id\":\"0f084d83ae6148b9b7b7c34d87bafc06\"}",
->>>>>>> d795fdaf
-      "X-Powered-By" : "ASP.NET",
-      "Content-Type" : "application/json; charset=utf-8"
-    },
-    "Exception" : null
-  }, {
-    "Method" : "GET",
-<<<<<<< HEAD
-    "Uri" : "https://cameravault.vault.azure.net/deletedcertificates/testCertificate13?api-version=7.0",
-    "Headers" : {
-      "User-Agent" : "azsdk-java-Azure-Keyvault/4.0.0-beta.6 (11.0.5; Mac OS X 10.14.3)",
-=======
-    "Uri" : "https://REDACTED.vault.azure.net/certificates/testCertificate13/pending?api-version=7.1",
-    "Headers" : {
-      "User-Agent" : "azsdk-java-client_name/client_version (11.0.6; Windows 10; 10.0)",
->>>>>>> d795fdaf
-      "Content-Type" : "application/json"
-    },
-    "Response" : {
-      "X-Content-Type-Options" : "nosniff",
-      "Pragma" : "no-cache",
-<<<<<<< HEAD
-      "retry-after" : "0",
-      "StatusCode" : "404",
-      "Date" : "Tue, 03 Dec 2019 13:08:11 GMT",
-=======
-      "StatusCode" : "200",
-      "Date" : "Tue, 04 Aug 2020 00:49:47 GMT",
->>>>>>> d795fdaf
-      "Strict-Transport-Security" : "max-age=31536000;includeSubDomains",
-      "Retry-After" : "0",
-      "Cache-Control" : "no-cache",
-      "X-AspNet-Version" : "4.0.30319",
-<<<<<<< HEAD
-      "x-ms-keyvault-region" : "centralus",
-      "x-ms-keyvault-network-info" : "addr=182.68.240.118;act_addr_fam=InterNetwork;",
-      "Expires" : "-1",
-      "Content-Length" : "101",
-      "x-ms-request-id" : "4385a803-abb6-4ca8-8ec6-9f0a358d6bb1",
-      "x-ms-keyvault-service-version" : "1.1.0.883",
-      "Body" : "{\"error\":{\"code\":\"CertificateNotFound\",\"message\":\"Deleted Certificate not found: testCertificate13\"}}",
-=======
-      "x-ms-keyvault-region" : "westus",
-      "x-ms-keyvault-network-info" : "conn_type=Ipv4;addr=174.127.169.154;act_addr_fam=InterNetwork;",
-      "Expires" : "-1",
-      "Content-Length" : "846",
-      "x-ms-request-id" : "b47d86f0-68b5-4bf8-9428-572092fe82cd",
-      "x-ms-keyvault-service-version" : "1.1.10.0",
-      "Body" : "{\"id\":\"https://azure-kv-tests2.vault.azure.net/certificates/testCertificate13/pending\",\"issuer\":{\"name\":\"Self\"},\"csr\":\"MIIBVTCB3AIBADASMRAwDgYDVQQDEwdkZWZhdWx0MHYwEAYHKoZIzj0CAQYFK4EEACIDYgAEubPowPJAzTTRG53BSb09X0mVUdbXB8zoPhGxwejet05EZYnXLWJnORlyEUCsrrocfkRxOXlD4Vs35rQ/5kWv6PybGq8BJg/3h35jtvSyTMbj8U/8BF6nRv7d8UsT9V3EoEswSQYJKoZIhvcNAQkOMTwwOjAOBgNVHQ8BAf8EBAMCAgwwHQYDVR0lBBYwFAYIKwYBBQUHAwEGCCsGAQUFBwMCMAkGA1UdEwQCMAAwCgYIKoZIzj0EAwMDaAAwZQIxAJNn4NpGLm86+I7PTb79Y8bkTEa8CTfYQOHsVX0TVkrf6VNONL7vJKsayfg9n/u0WgIwYrNJzao6lgmbcEl5QGV4gKuDTc372nAJu0zMj3STJx/RO8QYeRQgq3iMehl6oYNI\",\"cancellation_requested\":false,\"status\":\"inProgress\",\"status_details\":\"Pending certificate created. Certificate request is in progress. This may take some time based on the issuer provider. Please check again later.\",\"request_id\":\"0f084d83ae6148b9b7b7c34d87bafc06\"}",
->>>>>>> d795fdaf
-      "X-Powered-By" : "ASP.NET",
-      "Content-Type" : "application/json; charset=utf-8"
-    },
-    "Exception" : null
-  }, {
-    "Method" : "GET",
-<<<<<<< HEAD
-    "Uri" : "https://cameravault.vault.azure.net/deletedcertificates/testCertificate13?api-version=7.0",
-    "Headers" : {
-      "User-Agent" : "azsdk-java-Azure-Keyvault/4.0.0-beta.6 (11.0.5; Mac OS X 10.14.3)",
-=======
-    "Uri" : "https://REDACTED.vault.azure.net/certificates/testCertificate13/pending?api-version=7.1",
-    "Headers" : {
-      "User-Agent" : "azsdk-java-client_name/client_version (11.0.6; Windows 10; 10.0)",
->>>>>>> d795fdaf
-      "Content-Type" : "application/json"
-    },
-    "Response" : {
-      "X-Content-Type-Options" : "nosniff",
-      "Pragma" : "no-cache",
-<<<<<<< HEAD
-      "retry-after" : "0",
-      "StatusCode" : "404",
-      "Date" : "Tue, 03 Dec 2019 13:08:13 GMT",
-=======
-      "StatusCode" : "200",
-      "Date" : "Tue, 04 Aug 2020 00:49:48 GMT",
->>>>>>> d795fdaf
-      "Strict-Transport-Security" : "max-age=31536000;includeSubDomains",
-      "Retry-After" : "0",
-      "Cache-Control" : "no-cache",
-      "X-AspNet-Version" : "4.0.30319",
-<<<<<<< HEAD
-      "x-ms-keyvault-region" : "centralus",
-      "x-ms-keyvault-network-info" : "addr=182.68.240.118;act_addr_fam=InterNetwork;",
-      "Expires" : "-1",
-      "Content-Length" : "101",
-      "x-ms-request-id" : "455860f4-5f83-475c-9d0f-514bab49e6a4",
-      "x-ms-keyvault-service-version" : "1.1.0.883",
-      "Body" : "{\"error\":{\"code\":\"CertificateNotFound\",\"message\":\"Deleted Certificate not found: testCertificate13\"}}",
-=======
-      "x-ms-keyvault-region" : "westus",
-      "x-ms-keyvault-network-info" : "conn_type=Ipv4;addr=174.127.169.154;act_addr_fam=InterNetwork;",
-      "Expires" : "-1",
-      "Content-Length" : "846",
-      "x-ms-request-id" : "4a9e088f-624d-42cc-a59d-01cc483d98ea",
-      "x-ms-keyvault-service-version" : "1.1.10.0",
-      "Body" : "{\"id\":\"https://azure-kv-tests2.vault.azure.net/certificates/testCertificate13/pending\",\"issuer\":{\"name\":\"Self\"},\"csr\":\"MIIBVTCB3AIBADASMRAwDgYDVQQDEwdkZWZhdWx0MHYwEAYHKoZIzj0CAQYFK4EEACIDYgAEubPowPJAzTTRG53BSb09X0mVUdbXB8zoPhGxwejet05EZYnXLWJnORlyEUCsrrocfkRxOXlD4Vs35rQ/5kWv6PybGq8BJg/3h35jtvSyTMbj8U/8BF6nRv7d8UsT9V3EoEswSQYJKoZIhvcNAQkOMTwwOjAOBgNVHQ8BAf8EBAMCAgwwHQYDVR0lBBYwFAYIKwYBBQUHAwEGCCsGAQUFBwMCMAkGA1UdEwQCMAAwCgYIKoZIzj0EAwMDaAAwZQIxAJNn4NpGLm86+I7PTb79Y8bkTEa8CTfYQOHsVX0TVkrf6VNONL7vJKsayfg9n/u0WgIwYrNJzao6lgmbcEl5QGV4gKuDTc372nAJu0zMj3STJx/RO8QYeRQgq3iMehl6oYNI\",\"cancellation_requested\":false,\"status\":\"inProgress\",\"status_details\":\"Pending certificate created. Certificate request is in progress. This may take some time based on the issuer provider. Please check again later.\",\"request_id\":\"0f084d83ae6148b9b7b7c34d87bafc06\"}",
->>>>>>> d795fdaf
-      "X-Powered-By" : "ASP.NET",
-      "Content-Type" : "application/json; charset=utf-8"
-    },
-    "Exception" : null
-  }, {
-    "Method" : "GET",
-<<<<<<< HEAD
-    "Uri" : "https://cameravault.vault.azure.net/deletedcertificates/testCertificate13?api-version=7.0",
-    "Headers" : {
-      "User-Agent" : "azsdk-java-Azure-Keyvault/4.0.0-beta.6 (11.0.5; Mac OS X 10.14.3)",
-=======
-    "Uri" : "https://REDACTED.vault.azure.net/certificates/testCertificate13/pending?api-version=7.1",
-    "Headers" : {
-      "User-Agent" : "azsdk-java-client_name/client_version (11.0.6; Windows 10; 10.0)",
->>>>>>> d795fdaf
-      "Content-Type" : "application/json"
-    },
-    "Response" : {
-      "X-Content-Type-Options" : "nosniff",
-      "Pragma" : "no-cache",
-<<<<<<< HEAD
-      "retry-after" : "0",
-      "StatusCode" : "404",
-      "Date" : "Tue, 03 Dec 2019 13:08:14 GMT",
-=======
-      "StatusCode" : "200",
-      "Date" : "Tue, 04 Aug 2020 00:49:49 GMT",
->>>>>>> d795fdaf
-      "Strict-Transport-Security" : "max-age=31536000;includeSubDomains",
-      "Retry-After" : "0",
-      "Cache-Control" : "no-cache",
-      "X-AspNet-Version" : "4.0.30319",
-<<<<<<< HEAD
-      "x-ms-keyvault-region" : "centralus",
-      "x-ms-keyvault-network-info" : "addr=182.68.240.118;act_addr_fam=InterNetwork;",
-      "Expires" : "-1",
-      "Content-Length" : "101",
-      "x-ms-request-id" : "9c291864-c750-45cd-9980-4e3e0acf73ab",
-      "x-ms-keyvault-service-version" : "1.1.0.883",
-      "Body" : "{\"error\":{\"code\":\"CertificateNotFound\",\"message\":\"Deleted Certificate not found: testCertificate13\"}}",
-=======
-      "x-ms-keyvault-region" : "westus",
-      "x-ms-keyvault-network-info" : "conn_type=Ipv4;addr=174.127.169.154;act_addr_fam=InterNetwork;",
-      "Expires" : "-1",
-      "Content-Length" : "846",
-      "x-ms-request-id" : "244945d7-fc66-403f-8dde-224fdcfe2532",
-      "x-ms-keyvault-service-version" : "1.1.10.0",
-      "Body" : "{\"id\":\"https://azure-kv-tests2.vault.azure.net/certificates/testCertificate13/pending\",\"issuer\":{\"name\":\"Self\"},\"csr\":\"MIIBVTCB3AIBADASMRAwDgYDVQQDEwdkZWZhdWx0MHYwEAYHKoZIzj0CAQYFK4EEACIDYgAEubPowPJAzTTRG53BSb09X0mVUdbXB8zoPhGxwejet05EZYnXLWJnORlyEUCsrrocfkRxOXlD4Vs35rQ/5kWv6PybGq8BJg/3h35jtvSyTMbj8U/8BF6nRv7d8UsT9V3EoEswSQYJKoZIhvcNAQkOMTwwOjAOBgNVHQ8BAf8EBAMCAgwwHQYDVR0lBBYwFAYIKwYBBQUHAwEGCCsGAQUFBwMCMAkGA1UdEwQCMAAwCgYIKoZIzj0EAwMDaAAwZQIxAJNn4NpGLm86+I7PTb79Y8bkTEa8CTfYQOHsVX0TVkrf6VNONL7vJKsayfg9n/u0WgIwYrNJzao6lgmbcEl5QGV4gKuDTc372nAJu0zMj3STJx/RO8QYeRQgq3iMehl6oYNI\",\"cancellation_requested\":false,\"status\":\"inProgress\",\"status_details\":\"Pending certificate created. Certificate request is in progress. This may take some time based on the issuer provider. Please check again later.\",\"request_id\":\"0f084d83ae6148b9b7b7c34d87bafc06\"}",
->>>>>>> d795fdaf
-      "X-Powered-By" : "ASP.NET",
-      "Content-Type" : "application/json; charset=utf-8"
-    },
-    "Exception" : null
-  }, {
-    "Method" : "GET",
-<<<<<<< HEAD
-    "Uri" : "https://cameravault.vault.azure.net/deletedcertificates/testCertificate13?api-version=7.0",
-    "Headers" : {
-      "User-Agent" : "azsdk-java-Azure-Keyvault/4.0.0-beta.6 (11.0.5; Mac OS X 10.14.3)",
-=======
-    "Uri" : "https://REDACTED.vault.azure.net/certificates/testCertificate13/pending?api-version=7.1",
-    "Headers" : {
-      "User-Agent" : "azsdk-java-client_name/client_version (11.0.6; Windows 10; 10.0)",
->>>>>>> d795fdaf
-      "Content-Type" : "application/json"
-    },
-    "Response" : {
-      "X-Content-Type-Options" : "nosniff",
-      "Pragma" : "no-cache",
-<<<<<<< HEAD
-      "retry-after" : "0",
-      "StatusCode" : "404",
-      "Date" : "Tue, 03 Dec 2019 13:08:15 GMT",
-=======
-      "StatusCode" : "200",
-      "Date" : "Tue, 04 Aug 2020 00:49:50 GMT",
->>>>>>> d795fdaf
-      "Strict-Transport-Security" : "max-age=31536000;includeSubDomains",
-      "Retry-After" : "0",
-      "Cache-Control" : "no-cache",
-      "X-AspNet-Version" : "4.0.30319",
-<<<<<<< HEAD
-      "x-ms-keyvault-region" : "centralus",
-      "x-ms-keyvault-network-info" : "addr=182.68.240.118;act_addr_fam=InterNetwork;",
-      "Expires" : "-1",
-      "Content-Length" : "101",
-      "x-ms-request-id" : "b9de7fb5-1004-4a76-a655-03aca49c2415",
-      "x-ms-keyvault-service-version" : "1.1.0.883",
-      "Body" : "{\"error\":{\"code\":\"CertificateNotFound\",\"message\":\"Deleted Certificate not found: testCertificate13\"}}",
-=======
-      "x-ms-keyvault-region" : "westus",
-      "x-ms-keyvault-network-info" : "conn_type=Ipv4;addr=174.127.169.154;act_addr_fam=InterNetwork;",
-      "Expires" : "-1",
-      "Content-Length" : "846",
-      "x-ms-request-id" : "551cc29a-f6d4-4fc3-abfe-17ff98f72095",
-      "x-ms-keyvault-service-version" : "1.1.10.0",
-      "Body" : "{\"id\":\"https://azure-kv-tests2.vault.azure.net/certificates/testCertificate13/pending\",\"issuer\":{\"name\":\"Self\"},\"csr\":\"MIIBVTCB3AIBADASMRAwDgYDVQQDEwdkZWZhdWx0MHYwEAYHKoZIzj0CAQYFK4EEACIDYgAEubPowPJAzTTRG53BSb09X0mVUdbXB8zoPhGxwejet05EZYnXLWJnORlyEUCsrrocfkRxOXlD4Vs35rQ/5kWv6PybGq8BJg/3h35jtvSyTMbj8U/8BF6nRv7d8UsT9V3EoEswSQYJKoZIhvcNAQkOMTwwOjAOBgNVHQ8BAf8EBAMCAgwwHQYDVR0lBBYwFAYIKwYBBQUHAwEGCCsGAQUFBwMCMAkGA1UdEwQCMAAwCgYIKoZIzj0EAwMDaAAwZQIxAJNn4NpGLm86+I7PTb79Y8bkTEa8CTfYQOHsVX0TVkrf6VNONL7vJKsayfg9n/u0WgIwYrNJzao6lgmbcEl5QGV4gKuDTc372nAJu0zMj3STJx/RO8QYeRQgq3iMehl6oYNI\",\"cancellation_requested\":false,\"status\":\"inProgress\",\"status_details\":\"Pending certificate created. Certificate request is in progress. This may take some time based on the issuer provider. Please check again later.\",\"request_id\":\"0f084d83ae6148b9b7b7c34d87bafc06\"}",
->>>>>>> d795fdaf
-      "X-Powered-By" : "ASP.NET",
-      "Content-Type" : "application/json; charset=utf-8"
-    },
-    "Exception" : null
-  }, {
-    "Method" : "GET",
-<<<<<<< HEAD
-    "Uri" : "https://cameravault.vault.azure.net/deletedcertificates/testCertificate13?api-version=7.0",
-    "Headers" : {
-      "User-Agent" : "azsdk-java-Azure-Keyvault/4.0.0-beta.6 (11.0.5; Mac OS X 10.14.3)",
-=======
-    "Uri" : "https://REDACTED.vault.azure.net/certificates/testCertificate13/pending?api-version=7.1",
-    "Headers" : {
-      "User-Agent" : "azsdk-java-client_name/client_version (11.0.6; Windows 10; 10.0)",
->>>>>>> d795fdaf
-      "Content-Type" : "application/json"
-    },
-    "Response" : {
-      "X-Content-Type-Options" : "nosniff",
-      "Pragma" : "no-cache",
-<<<<<<< HEAD
-      "retry-after" : "0",
-      "StatusCode" : "404",
-      "Date" : "Tue, 03 Dec 2019 13:08:17 GMT",
-=======
-      "StatusCode" : "200",
-      "Date" : "Tue, 04 Aug 2020 00:49:51 GMT",
->>>>>>> d795fdaf
-      "Strict-Transport-Security" : "max-age=31536000;includeSubDomains",
-      "Retry-After" : "0",
-      "Cache-Control" : "no-cache",
-      "X-AspNet-Version" : "4.0.30319",
-<<<<<<< HEAD
-      "x-ms-keyvault-region" : "centralus",
-      "x-ms-keyvault-network-info" : "addr=182.68.240.118;act_addr_fam=InterNetwork;",
-      "Expires" : "-1",
-      "Content-Length" : "101",
-      "x-ms-request-id" : "04cff644-4bc5-4137-9190-1c44836d075b",
-      "x-ms-keyvault-service-version" : "1.1.0.883",
-      "Body" : "{\"error\":{\"code\":\"CertificateNotFound\",\"message\":\"Deleted Certificate not found: testCertificate13\"}}",
-=======
-      "x-ms-keyvault-region" : "westus",
-      "x-ms-keyvault-network-info" : "conn_type=Ipv4;addr=174.127.169.154;act_addr_fam=InterNetwork;",
-      "Expires" : "-1",
-      "Content-Length" : "846",
-      "x-ms-request-id" : "61b9bfa8-85be-41c8-a1c6-c1af568839ac",
-      "x-ms-keyvault-service-version" : "1.1.10.0",
-      "Body" : "{\"id\":\"https://azure-kv-tests2.vault.azure.net/certificates/testCertificate13/pending\",\"issuer\":{\"name\":\"Self\"},\"csr\":\"MIIBVTCB3AIBADASMRAwDgYDVQQDEwdkZWZhdWx0MHYwEAYHKoZIzj0CAQYFK4EEACIDYgAEubPowPJAzTTRG53BSb09X0mVUdbXB8zoPhGxwejet05EZYnXLWJnORlyEUCsrrocfkRxOXlD4Vs35rQ/5kWv6PybGq8BJg/3h35jtvSyTMbj8U/8BF6nRv7d8UsT9V3EoEswSQYJKoZIhvcNAQkOMTwwOjAOBgNVHQ8BAf8EBAMCAgwwHQYDVR0lBBYwFAYIKwYBBQUHAwEGCCsGAQUFBwMCMAkGA1UdEwQCMAAwCgYIKoZIzj0EAwMDaAAwZQIxAJNn4NpGLm86+I7PTb79Y8bkTEa8CTfYQOHsVX0TVkrf6VNONL7vJKsayfg9n/u0WgIwYrNJzao6lgmbcEl5QGV4gKuDTc372nAJu0zMj3STJx/RO8QYeRQgq3iMehl6oYNI\",\"cancellation_requested\":false,\"status\":\"inProgress\",\"status_details\":\"Pending certificate created. Certificate request is in progress. This may take some time based on the issuer provider. Please check again later.\",\"request_id\":\"0f084d83ae6148b9b7b7c34d87bafc06\"}",
->>>>>>> d795fdaf
-      "X-Powered-By" : "ASP.NET",
-      "Content-Type" : "application/json; charset=utf-8"
-    },
-    "Exception" : null
-  }, {
-    "Method" : "GET",
-<<<<<<< HEAD
-    "Uri" : "https://cameravault.vault.azure.net/deletedcertificates/testCertificate13?api-version=7.0",
-    "Headers" : {
-      "User-Agent" : "azsdk-java-Azure-Keyvault/4.0.0-beta.6 (11.0.5; Mac OS X 10.14.3)",
-=======
-    "Uri" : "https://REDACTED.vault.azure.net/certificates/testCertificate13/pending?api-version=7.1",
-    "Headers" : {
-      "User-Agent" : "azsdk-java-client_name/client_version (11.0.6; Windows 10; 10.0)",
->>>>>>> d795fdaf
-      "Content-Type" : "application/json"
-    },
-    "Response" : {
-      "X-Content-Type-Options" : "nosniff",
-      "Pragma" : "no-cache",
-<<<<<<< HEAD
-      "retry-after" : "0",
-      "StatusCode" : "404",
-      "Date" : "Tue, 03 Dec 2019 13:08:18 GMT",
-=======
-      "StatusCode" : "200",
-      "Date" : "Tue, 04 Aug 2020 00:49:52 GMT",
->>>>>>> d795fdaf
-      "Strict-Transport-Security" : "max-age=31536000;includeSubDomains",
-      "Retry-After" : "0",
-      "Cache-Control" : "no-cache",
-      "X-AspNet-Version" : "4.0.30319",
-<<<<<<< HEAD
-      "x-ms-keyvault-region" : "centralus",
-      "x-ms-keyvault-network-info" : "addr=182.68.240.118;act_addr_fam=InterNetwork;",
-      "Expires" : "-1",
-      "Content-Length" : "101",
-      "x-ms-request-id" : "5c75ef68-4e2b-4024-ac8c-def4a97b9469",
-      "x-ms-keyvault-service-version" : "1.1.0.883",
-      "Body" : "{\"error\":{\"code\":\"CertificateNotFound\",\"message\":\"Deleted Certificate not found: testCertificate13\"}}",
-=======
-      "x-ms-keyvault-region" : "westus",
-      "x-ms-keyvault-network-info" : "conn_type=Ipv4;addr=174.127.169.154;act_addr_fam=InterNetwork;",
-      "Expires" : "-1",
-      "Content-Length" : "846",
-      "x-ms-request-id" : "182631f1-99d1-4a77-a898-19d1fe400f49",
-      "x-ms-keyvault-service-version" : "1.1.10.0",
-      "Body" : "{\"id\":\"https://azure-kv-tests2.vault.azure.net/certificates/testCertificate13/pending\",\"issuer\":{\"name\":\"Self\"},\"csr\":\"MIIBVTCB3AIBADASMRAwDgYDVQQDEwdkZWZhdWx0MHYwEAYHKoZIzj0CAQYFK4EEACIDYgAEubPowPJAzTTRG53BSb09X0mVUdbXB8zoPhGxwejet05EZYnXLWJnORlyEUCsrrocfkRxOXlD4Vs35rQ/5kWv6PybGq8BJg/3h35jtvSyTMbj8U/8BF6nRv7d8UsT9V3EoEswSQYJKoZIhvcNAQkOMTwwOjAOBgNVHQ8BAf8EBAMCAgwwHQYDVR0lBBYwFAYIKwYBBQUHAwEGCCsGAQUFBwMCMAkGA1UdEwQCMAAwCgYIKoZIzj0EAwMDaAAwZQIxAJNn4NpGLm86+I7PTb79Y8bkTEa8CTfYQOHsVX0TVkrf6VNONL7vJKsayfg9n/u0WgIwYrNJzao6lgmbcEl5QGV4gKuDTc372nAJu0zMj3STJx/RO8QYeRQgq3iMehl6oYNI\",\"cancellation_requested\":false,\"status\":\"inProgress\",\"status_details\":\"Pending certificate created. Certificate request is in progress. This may take some time based on the issuer provider. Please check again later.\",\"request_id\":\"0f084d83ae6148b9b7b7c34d87bafc06\"}",
->>>>>>> d795fdaf
-      "X-Powered-By" : "ASP.NET",
-      "Content-Type" : "application/json; charset=utf-8"
-    },
-    "Exception" : null
-  }, {
-    "Method" : "GET",
-<<<<<<< HEAD
-    "Uri" : "https://cameravault.vault.azure.net/deletedcertificates/testCertificate13?api-version=7.0",
-    "Headers" : {
-      "User-Agent" : "azsdk-java-Azure-Keyvault/4.0.0-beta.6 (11.0.5; Mac OS X 10.14.3)",
-=======
-    "Uri" : "https://REDACTED.vault.azure.net/certificates/testCertificate13/pending?api-version=7.1",
-    "Headers" : {
-      "User-Agent" : "azsdk-java-client_name/client_version (11.0.6; Windows 10; 10.0)",
-      "Content-Type" : "application/json"
-    },
-    "Response" : {
-      "X-Content-Type-Options" : "nosniff",
-      "Pragma" : "no-cache",
-      "StatusCode" : "200",
-      "Date" : "Tue, 04 Aug 2020 00:49:53 GMT",
-      "Strict-Transport-Security" : "max-age=31536000;includeSubDomains",
-      "Retry-After" : "0",
-      "Cache-Control" : "no-cache",
-      "X-AspNet-Version" : "4.0.30319",
-      "x-ms-keyvault-region" : "westus",
-      "x-ms-keyvault-network-info" : "conn_type=Ipv4;addr=174.127.169.154;act_addr_fam=InterNetwork;",
-      "Expires" : "-1",
-      "Content-Length" : "846",
-      "x-ms-request-id" : "c2d37d28-7beb-4058-ad44-0f664bb0c322",
-      "x-ms-keyvault-service-version" : "1.1.10.0",
-      "Body" : "{\"id\":\"https://azure-kv-tests2.vault.azure.net/certificates/testCertificate13/pending\",\"issuer\":{\"name\":\"Self\"},\"csr\":\"MIIBVTCB3AIBADASMRAwDgYDVQQDEwdkZWZhdWx0MHYwEAYHKoZIzj0CAQYFK4EEACIDYgAEubPowPJAzTTRG53BSb09X0mVUdbXB8zoPhGxwejet05EZYnXLWJnORlyEUCsrrocfkRxOXlD4Vs35rQ/5kWv6PybGq8BJg/3h35jtvSyTMbj8U/8BF6nRv7d8UsT9V3EoEswSQYJKoZIhvcNAQkOMTwwOjAOBgNVHQ8BAf8EBAMCAgwwHQYDVR0lBBYwFAYIKwYBBQUHAwEGCCsGAQUFBwMCMAkGA1UdEwQCMAAwCgYIKoZIzj0EAwMDaAAwZQIxAJNn4NpGLm86+I7PTb79Y8bkTEa8CTfYQOHsVX0TVkrf6VNONL7vJKsayfg9n/u0WgIwYrNJzao6lgmbcEl5QGV4gKuDTc372nAJu0zMj3STJx/RO8QYeRQgq3iMehl6oYNI\",\"cancellation_requested\":false,\"status\":\"inProgress\",\"status_details\":\"Pending certificate created. Certificate request is in progress. This may take some time based on the issuer provider. Please check again later.\",\"request_id\":\"0f084d83ae6148b9b7b7c34d87bafc06\"}",
-      "X-Powered-By" : "ASP.NET",
-      "Content-Type" : "application/json; charset=utf-8"
-    },
-    "Exception" : null
-  }, {
-    "Method" : "GET",
-    "Uri" : "https://REDACTED.vault.azure.net/certificates/testCertificate13/pending?api-version=7.1",
-    "Headers" : {
-      "User-Agent" : "azsdk-java-client_name/client_version (11.0.6; Windows 10; 10.0)",
-      "Content-Type" : "application/json"
-    },
-    "Response" : {
-      "X-Content-Type-Options" : "nosniff",
-      "Pragma" : "no-cache",
-      "StatusCode" : "200",
-      "Date" : "Tue, 04 Aug 2020 00:49:54 GMT",
-      "Strict-Transport-Security" : "max-age=31536000;includeSubDomains",
-      "Retry-After" : "0",
-      "Cache-Control" : "no-cache",
-      "X-AspNet-Version" : "4.0.30319",
-      "x-ms-keyvault-region" : "westus",
-      "x-ms-keyvault-network-info" : "conn_type=Ipv4;addr=174.127.169.154;act_addr_fam=InterNetwork;",
-      "Expires" : "-1",
-      "Content-Length" : "846",
-      "x-ms-request-id" : "41a2aeff-4d48-4231-be48-14944f1a1d50",
-      "x-ms-keyvault-service-version" : "1.1.10.0",
-      "Body" : "{\"id\":\"https://azure-kv-tests2.vault.azure.net/certificates/testCertificate13/pending\",\"issuer\":{\"name\":\"Self\"},\"csr\":\"MIIBVTCB3AIBADASMRAwDgYDVQQDEwdkZWZhdWx0MHYwEAYHKoZIzj0CAQYFK4EEACIDYgAEubPowPJAzTTRG53BSb09X0mVUdbXB8zoPhGxwejet05EZYnXLWJnORlyEUCsrrocfkRxOXlD4Vs35rQ/5kWv6PybGq8BJg/3h35jtvSyTMbj8U/8BF6nRv7d8UsT9V3EoEswSQYJKoZIhvcNAQkOMTwwOjAOBgNVHQ8BAf8EBAMCAgwwHQYDVR0lBBYwFAYIKwYBBQUHAwEGCCsGAQUFBwMCMAkGA1UdEwQCMAAwCgYIKoZIzj0EAwMDaAAwZQIxAJNn4NpGLm86+I7PTb79Y8bkTEa8CTfYQOHsVX0TVkrf6VNONL7vJKsayfg9n/u0WgIwYrNJzao6lgmbcEl5QGV4gKuDTc372nAJu0zMj3STJx/RO8QYeRQgq3iMehl6oYNI\",\"cancellation_requested\":false,\"status\":\"inProgress\",\"status_details\":\"Pending certificate created. Certificate request is in progress. This may take some time based on the issuer provider. Please check again later.\",\"request_id\":\"0f084d83ae6148b9b7b7c34d87bafc06\"}",
-      "X-Powered-By" : "ASP.NET",
-      "Content-Type" : "application/json; charset=utf-8"
-    },
-    "Exception" : null
-  }, {
-    "Method" : "GET",
-    "Uri" : "https://REDACTED.vault.azure.net/certificates/testCertificate13/pending?api-version=7.1",
-    "Headers" : {
-      "User-Agent" : "azsdk-java-client_name/client_version (11.0.6; Windows 10; 10.0)",
-      "Content-Type" : "application/json"
-    },
-    "Response" : {
-      "X-Content-Type-Options" : "nosniff",
-      "Pragma" : "no-cache",
-      "StatusCode" : "200",
-      "Date" : "Tue, 04 Aug 2020 00:49:55 GMT",
-      "Strict-Transport-Security" : "max-age=31536000;includeSubDomains",
-      "Retry-After" : "0",
-      "Cache-Control" : "no-cache",
-      "X-AspNet-Version" : "4.0.30319",
-      "x-ms-keyvault-region" : "westus",
-      "x-ms-keyvault-network-info" : "conn_type=Ipv4;addr=174.127.169.154;act_addr_fam=InterNetwork;",
-      "Expires" : "-1",
-      "Content-Length" : "846",
-      "x-ms-request-id" : "21a1f43e-1efa-4132-a157-8c9f29adf5ab",
-      "x-ms-keyvault-service-version" : "1.1.10.0",
-      "Body" : "{\"id\":\"https://azure-kv-tests2.vault.azure.net/certificates/testCertificate13/pending\",\"issuer\":{\"name\":\"Self\"},\"csr\":\"MIIBVTCB3AIBADASMRAwDgYDVQQDEwdkZWZhdWx0MHYwEAYHKoZIzj0CAQYFK4EEACIDYgAEubPowPJAzTTRG53BSb09X0mVUdbXB8zoPhGxwejet05EZYnXLWJnORlyEUCsrrocfkRxOXlD4Vs35rQ/5kWv6PybGq8BJg/3h35jtvSyTMbj8U/8BF6nRv7d8UsT9V3EoEswSQYJKoZIhvcNAQkOMTwwOjAOBgNVHQ8BAf8EBAMCAgwwHQYDVR0lBBYwFAYIKwYBBQUHAwEGCCsGAQUFBwMCMAkGA1UdEwQCMAAwCgYIKoZIzj0EAwMDaAAwZQIxAJNn4NpGLm86+I7PTb79Y8bkTEa8CTfYQOHsVX0TVkrf6VNONL7vJKsayfg9n/u0WgIwYrNJzao6lgmbcEl5QGV4gKuDTc372nAJu0zMj3STJx/RO8QYeRQgq3iMehl6oYNI\",\"cancellation_requested\":false,\"status\":\"inProgress\",\"status_details\":\"Pending certificate created. Certificate request is in progress. This may take some time based on the issuer provider. Please check again later.\",\"request_id\":\"0f084d83ae6148b9b7b7c34d87bafc06\"}",
-      "X-Powered-By" : "ASP.NET",
-      "Content-Type" : "application/json; charset=utf-8"
-    },
-    "Exception" : null
-  }, {
-    "Method" : "GET",
-    "Uri" : "https://REDACTED.vault.azure.net/certificates/testCertificate13/pending?api-version=7.1",
-    "Headers" : {
-      "User-Agent" : "azsdk-java-client_name/client_version (11.0.6; Windows 10; 10.0)",
-      "Content-Type" : "application/json"
-    },
-    "Response" : {
-      "X-Content-Type-Options" : "nosniff",
-      "Pragma" : "no-cache",
-      "StatusCode" : "200",
-      "Date" : "Tue, 04 Aug 2020 00:49:55 GMT",
-      "Strict-Transport-Security" : "max-age=31536000;includeSubDomains",
-      "Retry-After" : "0",
-      "Cache-Control" : "no-cache",
-      "X-AspNet-Version" : "4.0.30319",
-      "x-ms-keyvault-region" : "westus",
-      "x-ms-keyvault-network-info" : "conn_type=Ipv4;addr=174.127.169.154;act_addr_fam=InterNetwork;",
-      "Expires" : "-1",
-      "Content-Length" : "846",
-      "x-ms-request-id" : "f4a2e4c8-6df8-4734-ba13-77339c78cd3d",
-      "x-ms-keyvault-service-version" : "1.1.10.0",
-      "Body" : "{\"id\":\"https://azure-kv-tests2.vault.azure.net/certificates/testCertificate13/pending\",\"issuer\":{\"name\":\"Self\"},\"csr\":\"MIIBVTCB3AIBADASMRAwDgYDVQQDEwdkZWZhdWx0MHYwEAYHKoZIzj0CAQYFK4EEACIDYgAEubPowPJAzTTRG53BSb09X0mVUdbXB8zoPhGxwejet05EZYnXLWJnORlyEUCsrrocfkRxOXlD4Vs35rQ/5kWv6PybGq8BJg/3h35jtvSyTMbj8U/8BF6nRv7d8UsT9V3EoEswSQYJKoZIhvcNAQkOMTwwOjAOBgNVHQ8BAf8EBAMCAgwwHQYDVR0lBBYwFAYIKwYBBQUHAwEGCCsGAQUFBwMCMAkGA1UdEwQCMAAwCgYIKoZIzj0EAwMDaAAwZQIxAJNn4NpGLm86+I7PTb79Y8bkTEa8CTfYQOHsVX0TVkrf6VNONL7vJKsayfg9n/u0WgIwYrNJzao6lgmbcEl5QGV4gKuDTc372nAJu0zMj3STJx/RO8QYeRQgq3iMehl6oYNI\",\"cancellation_requested\":false,\"status\":\"inProgress\",\"status_details\":\"Pending certificate created. Certificate request is in progress. This may take some time based on the issuer provider. Please check again later.\",\"request_id\":\"0f084d83ae6148b9b7b7c34d87bafc06\"}",
-      "X-Powered-By" : "ASP.NET",
-      "Content-Type" : "application/json; charset=utf-8"
-    },
-    "Exception" : null
-  }, {
-    "Method" : "GET",
-    "Uri" : "https://REDACTED.vault.azure.net/certificates/testCertificate13/pending?api-version=7.1",
-    "Headers" : {
-      "User-Agent" : "azsdk-java-client_name/client_version (11.0.6; Windows 10; 10.0)",
-      "Content-Type" : "application/json"
-    },
-    "Response" : {
-      "X-Content-Type-Options" : "nosniff",
-      "Pragma" : "no-cache",
-      "StatusCode" : "200",
-      "Date" : "Tue, 04 Aug 2020 00:49:57 GMT",
-      "Strict-Transport-Security" : "max-age=31536000;includeSubDomains",
-      "Retry-After" : "0",
-      "Cache-Control" : "no-cache",
-      "X-AspNet-Version" : "4.0.30319",
-      "x-ms-keyvault-region" : "westus",
-      "x-ms-keyvault-network-info" : "conn_type=Ipv4;addr=174.127.169.154;act_addr_fam=InterNetwork;",
-      "Expires" : "-1",
-      "Content-Length" : "846",
-      "x-ms-request-id" : "8755eb95-d656-405e-a48a-fb78450d85b3",
-      "x-ms-keyvault-service-version" : "1.1.10.0",
-      "Body" : "{\"id\":\"https://azure-kv-tests2.vault.azure.net/certificates/testCertificate13/pending\",\"issuer\":{\"name\":\"Self\"},\"csr\":\"MIIBVTCB3AIBADASMRAwDgYDVQQDEwdkZWZhdWx0MHYwEAYHKoZIzj0CAQYFK4EEACIDYgAEubPowPJAzTTRG53BSb09X0mVUdbXB8zoPhGxwejet05EZYnXLWJnORlyEUCsrrocfkRxOXlD4Vs35rQ/5kWv6PybGq8BJg/3h35jtvSyTMbj8U/8BF6nRv7d8UsT9V3EoEswSQYJKoZIhvcNAQkOMTwwOjAOBgNVHQ8BAf8EBAMCAgwwHQYDVR0lBBYwFAYIKwYBBQUHAwEGCCsGAQUFBwMCMAkGA1UdEwQCMAAwCgYIKoZIzj0EAwMDaAAwZQIxAJNn4NpGLm86+I7PTb79Y8bkTEa8CTfYQOHsVX0TVkrf6VNONL7vJKsayfg9n/u0WgIwYrNJzao6lgmbcEl5QGV4gKuDTc372nAJu0zMj3STJx/RO8QYeRQgq3iMehl6oYNI\",\"cancellation_requested\":false,\"status\":\"inProgress\",\"status_details\":\"Pending certificate created. Certificate request is in progress. This may take some time based on the issuer provider. Please check again later.\",\"request_id\":\"0f084d83ae6148b9b7b7c34d87bafc06\"}",
-      "X-Powered-By" : "ASP.NET",
-      "Content-Type" : "application/json; charset=utf-8"
-    },
-    "Exception" : null
-  }, {
-    "Method" : "GET",
-    "Uri" : "https://REDACTED.vault.azure.net/certificates/testCertificate13/pending?api-version=7.1",
-    "Headers" : {
-      "User-Agent" : "azsdk-java-client_name/client_version (11.0.6; Windows 10; 10.0)",
-      "Content-Type" : "application/json"
-    },
-    "Response" : {
-      "X-Content-Type-Options" : "nosniff",
-      "Pragma" : "no-cache",
-      "StatusCode" : "200",
-      "Date" : "Tue, 04 Aug 2020 00:49:58 GMT",
-      "Strict-Transport-Security" : "max-age=31536000;includeSubDomains",
-      "Retry-After" : "0",
-      "Cache-Control" : "no-cache",
-      "X-AspNet-Version" : "4.0.30319",
-      "x-ms-keyvault-region" : "westus",
-      "x-ms-keyvault-network-info" : "conn_type=Ipv4;addr=174.127.169.154;act_addr_fam=InterNetwork;",
-      "Expires" : "-1",
-      "Content-Length" : "846",
-      "x-ms-request-id" : "7207f78a-2fb2-413f-b0da-40a7abae12ad",
-      "x-ms-keyvault-service-version" : "1.1.10.0",
-      "Body" : "{\"id\":\"https://azure-kv-tests2.vault.azure.net/certificates/testCertificate13/pending\",\"issuer\":{\"name\":\"Self\"},\"csr\":\"MIIBVTCB3AIBADASMRAwDgYDVQQDEwdkZWZhdWx0MHYwEAYHKoZIzj0CAQYFK4EEACIDYgAEubPowPJAzTTRG53BSb09X0mVUdbXB8zoPhGxwejet05EZYnXLWJnORlyEUCsrrocfkRxOXlD4Vs35rQ/5kWv6PybGq8BJg/3h35jtvSyTMbj8U/8BF6nRv7d8UsT9V3EoEswSQYJKoZIhvcNAQkOMTwwOjAOBgNVHQ8BAf8EBAMCAgwwHQYDVR0lBBYwFAYIKwYBBQUHAwEGCCsGAQUFBwMCMAkGA1UdEwQCMAAwCgYIKoZIzj0EAwMDaAAwZQIxAJNn4NpGLm86+I7PTb79Y8bkTEa8CTfYQOHsVX0TVkrf6VNONL7vJKsayfg9n/u0WgIwYrNJzao6lgmbcEl5QGV4gKuDTc372nAJu0zMj3STJx/RO8QYeRQgq3iMehl6oYNI\",\"cancellation_requested\":false,\"status\":\"inProgress\",\"status_details\":\"Pending certificate created. Certificate request is in progress. This may take some time based on the issuer provider. Please check again later.\",\"request_id\":\"0f084d83ae6148b9b7b7c34d87bafc06\"}",
-      "X-Powered-By" : "ASP.NET",
-      "Content-Type" : "application/json; charset=utf-8"
-    },
-    "Exception" : null
-  }, {
-    "Method" : "GET",
-    "Uri" : "https://REDACTED.vault.azure.net/certificates/testCertificate13/pending?api-version=7.1",
-    "Headers" : {
-      "User-Agent" : "azsdk-java-client_name/client_version (11.0.6; Windows 10; 10.0)",
-      "Content-Type" : "application/json"
-    },
-    "Response" : {
-      "X-Content-Type-Options" : "nosniff",
-      "Pragma" : "no-cache",
-      "StatusCode" : "200",
-      "Date" : "Tue, 04 Aug 2020 00:49:59 GMT",
-      "Strict-Transport-Security" : "max-age=31536000;includeSubDomains",
-      "Retry-After" : "0",
-      "Cache-Control" : "no-cache",
-      "X-AspNet-Version" : "4.0.30319",
-      "x-ms-keyvault-region" : "westus",
-      "x-ms-keyvault-network-info" : "conn_type=Ipv4;addr=174.127.169.154;act_addr_fam=InterNetwork;",
-      "Expires" : "-1",
-      "Content-Length" : "846",
-      "x-ms-request-id" : "2258692c-ddb9-4ce6-801b-368de6d66d49",
-      "x-ms-keyvault-service-version" : "1.1.10.0",
-      "Body" : "{\"id\":\"https://azure-kv-tests2.vault.azure.net/certificates/testCertificate13/pending\",\"issuer\":{\"name\":\"Self\"},\"csr\":\"MIIBVTCB3AIBADASMRAwDgYDVQQDEwdkZWZhdWx0MHYwEAYHKoZIzj0CAQYFK4EEACIDYgAEubPowPJAzTTRG53BSb09X0mVUdbXB8zoPhGxwejet05EZYnXLWJnORlyEUCsrrocfkRxOXlD4Vs35rQ/5kWv6PybGq8BJg/3h35jtvSyTMbj8U/8BF6nRv7d8UsT9V3EoEswSQYJKoZIhvcNAQkOMTwwOjAOBgNVHQ8BAf8EBAMCAgwwHQYDVR0lBBYwFAYIKwYBBQUHAwEGCCsGAQUFBwMCMAkGA1UdEwQCMAAwCgYIKoZIzj0EAwMDaAAwZQIxAJNn4NpGLm86+I7PTb79Y8bkTEa8CTfYQOHsVX0TVkrf6VNONL7vJKsayfg9n/u0WgIwYrNJzao6lgmbcEl5QGV4gKuDTc372nAJu0zMj3STJx/RO8QYeRQgq3iMehl6oYNI\",\"cancellation_requested\":false,\"status\":\"inProgress\",\"status_details\":\"Pending certificate created. Certificate request is in progress. This may take some time based on the issuer provider. Please check again later.\",\"request_id\":\"0f084d83ae6148b9b7b7c34d87bafc06\"}",
-      "X-Powered-By" : "ASP.NET",
-      "Content-Type" : "application/json; charset=utf-8"
-    },
-    "Exception" : null
-  }, {
-    "Method" : "GET",
-    "Uri" : "https://REDACTED.vault.azure.net/certificates/testCertificate13/pending?api-version=7.1",
-    "Headers" : {
-      "User-Agent" : "azsdk-java-client_name/client_version (11.0.6; Windows 10; 10.0)",
->>>>>>> d795fdaf
-      "Content-Type" : "application/json"
-    },
-    "Response" : {
-      "X-Content-Type-Options" : "nosniff",
-      "Pragma" : "no-cache",
-      "StatusCode" : "200",
-<<<<<<< HEAD
-      "Date" : "Tue, 03 Dec 2019 13:08:19 GMT",
-=======
-      "Date" : "Tue, 04 Aug 2020 00:50:00 GMT",
->>>>>>> d795fdaf
-      "Strict-Transport-Security" : "max-age=31536000;includeSubDomains",
-      "Retry-After" : "0",
-      "Cache-Control" : "no-cache",
-      "X-AspNet-Version" : "4.0.30319",
-<<<<<<< HEAD
-      "x-ms-keyvault-region" : "centralus",
-      "x-ms-keyvault-network-info" : "addr=182.68.240.118;act_addr_fam=InterNetwork;",
-      "Expires" : "-1",
-      "Content-Length" : "2030",
-      "x-ms-request-id" : "00e2bfc2-6cc5-49cb-9d7f-25db25975235",
-      "x-ms-keyvault-service-version" : "1.1.0.883",
-      "Body" : "{\"recoveryId\":\"https://cameravault.vault.azure.net/deletedcertificates/testCertificate13\",\"deletedDate\":1575378485,\"scheduledPurgeDate\":1583154485,\"id\":\"https://cameravault.vault.azure.net/certificates/testCertificate13/40cc985f0dc64dbd9da11e03969d04db\",\"kid\":\"https://cameravault.vault.azure.net/keys/testCertificate13/40cc985f0dc64dbd9da11e03969d04db\",\"sid\":\"https://cameravault.vault.azure.net/secrets/testCertificate13/40cc985f0dc64dbd9da11e03969d04db\",\"x5t\":\"r7A33Cnm4Xkbvvm7zs3tZJ0luFs\",\"cer\":\"MIIB3DCCAWGgAwIBAgIQZTIiHNJ5Tn2JrO5DtWV1LDAKBggqhkjOPQQDAzASMRAwDgYDVQQDEwdkZWZhdWx0MB4XDTE5MTIwMzEyNTgwNFoXDTIxMTIwMzEzMDgwNFowEjEQMA4GA1UEAxMHZGVmYXVsdDB2MBAGByqGSM49AgEGBSuBBAAiA2IABHxiDKV5P4t7q24aG/RfMv0UVJQJ//wrvSCq/xKpSKcBpKeqE/KlJKe+Hs7AMaoCl156mqZQUtV49XmzsF0tyBKQUS8aX/oI6GFV59jSgcUGmDOjFmFgAzralkum9RrUTqN8MHowDgYDVR0PAQH/BAQDAgIMMAkGA1UdEwQCMAAwHQYDVR0lBBYwFAYIKwYBBQUHAwEGCCsGAQUFBwMCMB8GA1UdIwQYMBaAFPYkGvxwDwDMqS7SvKik1AgcglZ4MB0GA1UdDgQWBBT2JBr8cA8AzKku0ryopNQIHIJWeDAKBggqhkjOPQQDAwNpADBmAjEAm1ff5VXM7p5rJt0fFilEvuLsJ46y/gz55yYH7KuauLgMmJQaeAPgKV/26FiQCuLUAjEA/sdxizsUdhnYY7iKZ0YrEWh2jg11LKxlHL6Z98XBmafTJbvqxb6Zps0FLKnVyRk3\",\"attributes\":{\"enabled\":true,\"nbf\":1575377884,\"exp\":1638536884,\"created\":1575378484,\"updated\":1575378484,\"recoveryLevel\":\"Recoverable+Purgeable\"},\"policy\":{\"id\":\"https://cameravault.vault.azure.net/certificates/testCertificate13/policy\",\"key_props\":{\"exportable\":true,\"kty\":\"EC\",\"key_size\":384,\"reuse_key\":true,\"crv\":\"P-384\"},\"secret_props\":{\"contentType\":\"application/x-pkcs12\"},\"x509_props\":{\"subject\":\"CN=default\",\"sans\":{},\"ekus\":[\"1.3.6.1.5.5.7.3.1\",\"1.3.6.1.5.5.7.3.2\"],\"key_usage\":[\"keyAgreement\",\"keyCertSign\"],\"validity_months\":24,\"basic_constraints\":{\"ca\":false}},\"lifetime_actions\":[{\"trigger\":{\"days_before_expiry\":40},\"action\":{\"action_type\":\"AutoRenew\"}}],\"issuer\":{\"name\":\"Self\",\"cert_transparency\":false},\"attributes\":{\"enabled\":true,\"created\":1575378471,\"updated\":1575378471}},\"pending\":{\"id\":\"https://cameravault.vault.azure.net/certificates/testCertificate13/pending\"}}",
-=======
-      "x-ms-keyvault-region" : "westus",
-      "x-ms-keyvault-network-info" : "conn_type=Ipv4;addr=174.127.169.154;act_addr_fam=InterNetwork;",
-      "Expires" : "-1",
-      "Content-Length" : "846",
-      "x-ms-request-id" : "4d2699ed-b91b-44ad-91d1-aee44335dcbd",
-      "x-ms-keyvault-service-version" : "1.1.10.0",
-      "Body" : "{\"id\":\"https://azure-kv-tests2.vault.azure.net/certificates/testCertificate13/pending\",\"issuer\":{\"name\":\"Self\"},\"csr\":\"MIIBVTCB3AIBADASMRAwDgYDVQQDEwdkZWZhdWx0MHYwEAYHKoZIzj0CAQYFK4EEACIDYgAEubPowPJAzTTRG53BSb09X0mVUdbXB8zoPhGxwejet05EZYnXLWJnORlyEUCsrrocfkRxOXlD4Vs35rQ/5kWv6PybGq8BJg/3h35jtvSyTMbj8U/8BF6nRv7d8UsT9V3EoEswSQYJKoZIhvcNAQkOMTwwOjAOBgNVHQ8BAf8EBAMCAgwwHQYDVR0lBBYwFAYIKwYBBQUHAwEGCCsGAQUFBwMCMAkGA1UdEwQCMAAwCgYIKoZIzj0EAwMDaAAwZQIxAJNn4NpGLm86+I7PTb79Y8bkTEa8CTfYQOHsVX0TVkrf6VNONL7vJKsayfg9n/u0WgIwYrNJzao6lgmbcEl5QGV4gKuDTc372nAJu0zMj3STJx/RO8QYeRQgq3iMehl6oYNI\",\"cancellation_requested\":false,\"status\":\"inProgress\",\"status_details\":\"Pending certificate created. Certificate request is in progress. This may take some time based on the issuer provider. Please check again later.\",\"request_id\":\"0f084d83ae6148b9b7b7c34d87bafc06\"}",
->>>>>>> d795fdaf
-      "X-Powered-By" : "ASP.NET",
-      "Content-Type" : "application/json; charset=utf-8"
-    },
-    "Exception" : null
-  }, {
-<<<<<<< HEAD
-    "Method" : "DELETE",
-    "Uri" : "https://cameravault.vault.azure.net/deletedcertificates/testCertificate13?api-version=7.0",
-    "Headers" : {
-      "User-Agent" : "azsdk-java-Azure-Keyvault/4.0.0-beta.6 (11.0.5; Mac OS X 10.14.3)",
-=======
-    "Method" : "GET",
-    "Uri" : "https://REDACTED.vault.azure.net/certificates/testCertificate13/pending?api-version=7.1",
-    "Headers" : {
-      "User-Agent" : "azsdk-java-client_name/client_version (11.0.6; Windows 10; 10.0)",
-      "Content-Type" : "application/json"
-    },
-    "Response" : {
-      "X-Content-Type-Options" : "nosniff",
-      "Pragma" : "no-cache",
-      "StatusCode" : "200",
-      "Date" : "Tue, 04 Aug 2020 00:50:00 GMT",
-      "Strict-Transport-Security" : "max-age=31536000;includeSubDomains",
-      "Retry-After" : "0",
-      "Cache-Control" : "no-cache",
-      "X-AspNet-Version" : "4.0.30319",
-      "x-ms-keyvault-region" : "westus",
-      "x-ms-keyvault-network-info" : "conn_type=Ipv4;addr=174.127.169.154;act_addr_fam=InterNetwork;",
-      "Expires" : "-1",
-      "Content-Length" : "846",
-      "x-ms-request-id" : "16f3263f-d6cb-4bab-8331-6a4d292020be",
-      "x-ms-keyvault-service-version" : "1.1.10.0",
-      "Body" : "{\"id\":\"https://azure-kv-tests2.vault.azure.net/certificates/testCertificate13/pending\",\"issuer\":{\"name\":\"Self\"},\"csr\":\"MIIBVTCB3AIBADASMRAwDgYDVQQDEwdkZWZhdWx0MHYwEAYHKoZIzj0CAQYFK4EEACIDYgAEubPowPJAzTTRG53BSb09X0mVUdbXB8zoPhGxwejet05EZYnXLWJnORlyEUCsrrocfkRxOXlD4Vs35rQ/5kWv6PybGq8BJg/3h35jtvSyTMbj8U/8BF6nRv7d8UsT9V3EoEswSQYJKoZIhvcNAQkOMTwwOjAOBgNVHQ8BAf8EBAMCAgwwHQYDVR0lBBYwFAYIKwYBBQUHAwEGCCsGAQUFBwMCMAkGA1UdEwQCMAAwCgYIKoZIzj0EAwMDaAAwZQIxAJNn4NpGLm86+I7PTb79Y8bkTEa8CTfYQOHsVX0TVkrf6VNONL7vJKsayfg9n/u0WgIwYrNJzao6lgmbcEl5QGV4gKuDTc372nAJu0zMj3STJx/RO8QYeRQgq3iMehl6oYNI\",\"cancellation_requested\":false,\"status\":\"inProgress\",\"status_details\":\"Pending certificate created. Certificate request is in progress. This may take some time based on the issuer provider. Please check again later.\",\"request_id\":\"0f084d83ae6148b9b7b7c34d87bafc06\"}",
-      "X-Powered-By" : "ASP.NET",
-      "Content-Type" : "application/json; charset=utf-8"
-    },
-    "Exception" : null
-  }, {
-    "Method" : "GET",
-    "Uri" : "https://REDACTED.vault.azure.net/certificates/testCertificate13/pending?api-version=7.1",
-    "Headers" : {
-      "User-Agent" : "azsdk-java-client_name/client_version (11.0.6; Windows 10; 10.0)",
-      "Content-Type" : "application/json"
-    },
-    "Response" : {
-      "X-Content-Type-Options" : "nosniff",
-      "Pragma" : "no-cache",
-      "StatusCode" : "200",
-      "Date" : "Tue, 04 Aug 2020 00:50:02 GMT",
-      "Strict-Transport-Security" : "max-age=31536000;includeSubDomains",
-      "Retry-After" : "0",
-      "Cache-Control" : "no-cache",
-      "X-AspNet-Version" : "4.0.30319",
-      "x-ms-keyvault-region" : "westus",
-      "x-ms-keyvault-network-info" : "conn_type=Ipv4;addr=174.127.169.154;act_addr_fam=InterNetwork;",
-      "Expires" : "-1",
-      "Content-Length" : "846",
-      "x-ms-request-id" : "a877ebdb-31fb-43dc-a3c9-ad8cad584737",
-      "x-ms-keyvault-service-version" : "1.1.10.0",
-      "Body" : "{\"id\":\"https://azure-kv-tests2.vault.azure.net/certificates/testCertificate13/pending\",\"issuer\":{\"name\":\"Self\"},\"csr\":\"MIIBVTCB3AIBADASMRAwDgYDVQQDEwdkZWZhdWx0MHYwEAYHKoZIzj0CAQYFK4EEACIDYgAEubPowPJAzTTRG53BSb09X0mVUdbXB8zoPhGxwejet05EZYnXLWJnORlyEUCsrrocfkRxOXlD4Vs35rQ/5kWv6PybGq8BJg/3h35jtvSyTMbj8U/8BF6nRv7d8UsT9V3EoEswSQYJKoZIhvcNAQkOMTwwOjAOBgNVHQ8BAf8EBAMCAgwwHQYDVR0lBBYwFAYIKwYBBQUHAwEGCCsGAQUFBwMCMAkGA1UdEwQCMAAwCgYIKoZIzj0EAwMDaAAwZQIxAJNn4NpGLm86+I7PTb79Y8bkTEa8CTfYQOHsVX0TVkrf6VNONL7vJKsayfg9n/u0WgIwYrNJzao6lgmbcEl5QGV4gKuDTc372nAJu0zMj3STJx/RO8QYeRQgq3iMehl6oYNI\",\"cancellation_requested\":false,\"status\":\"inProgress\",\"status_details\":\"Pending certificate created. Certificate request is in progress. This may take some time based on the issuer provider. Please check again later.\",\"request_id\":\"0f084d83ae6148b9b7b7c34d87bafc06\"}",
-      "X-Powered-By" : "ASP.NET",
-      "Content-Type" : "application/json; charset=utf-8"
-    },
-    "Exception" : null
-  }, {
-    "Method" : "GET",
-    "Uri" : "https://REDACTED.vault.azure.net/certificates/testCertificate13/pending?api-version=7.1",
-    "Headers" : {
-      "User-Agent" : "azsdk-java-client_name/client_version (11.0.6; Windows 10; 10.0)",
-      "Content-Type" : "application/json"
-    },
-    "Response" : {
-      "X-Content-Type-Options" : "nosniff",
-      "Pragma" : "no-cache",
-      "StatusCode" : "200",
-      "Date" : "Tue, 04 Aug 2020 00:50:03 GMT",
-      "Strict-Transport-Security" : "max-age=31536000;includeSubDomains",
-      "Retry-After" : "0",
-      "Cache-Control" : "no-cache",
-      "X-AspNet-Version" : "4.0.30319",
-      "x-ms-keyvault-region" : "westus",
-      "x-ms-keyvault-network-info" : "conn_type=Ipv4;addr=174.127.169.154;act_addr_fam=InterNetwork;",
-      "Expires" : "-1",
-      "Content-Length" : "846",
-      "x-ms-request-id" : "de905a3a-74bf-4b80-83a8-9de627ec262f",
-      "x-ms-keyvault-service-version" : "1.1.10.0",
-      "Body" : "{\"id\":\"https://azure-kv-tests2.vault.azure.net/certificates/testCertificate13/pending\",\"issuer\":{\"name\":\"Self\"},\"csr\":\"MIIBVTCB3AIBADASMRAwDgYDVQQDEwdkZWZhdWx0MHYwEAYHKoZIzj0CAQYFK4EEACIDYgAEubPowPJAzTTRG53BSb09X0mVUdbXB8zoPhGxwejet05EZYnXLWJnORlyEUCsrrocfkRxOXlD4Vs35rQ/5kWv6PybGq8BJg/3h35jtvSyTMbj8U/8BF6nRv7d8UsT9V3EoEswSQYJKoZIhvcNAQkOMTwwOjAOBgNVHQ8BAf8EBAMCAgwwHQYDVR0lBBYwFAYIKwYBBQUHAwEGCCsGAQUFBwMCMAkGA1UdEwQCMAAwCgYIKoZIzj0EAwMDaAAwZQIxAJNn4NpGLm86+I7PTb79Y8bkTEa8CTfYQOHsVX0TVkrf6VNONL7vJKsayfg9n/u0WgIwYrNJzao6lgmbcEl5QGV4gKuDTc372nAJu0zMj3STJx/RO8QYeRQgq3iMehl6oYNI\",\"cancellation_requested\":false,\"status\":\"inProgress\",\"status_details\":\"Pending certificate created. Certificate request is in progress. This may take some time based on the issuer provider. Please check again later.\",\"request_id\":\"0f084d83ae6148b9b7b7c34d87bafc06\"}",
-      "X-Powered-By" : "ASP.NET",
-      "Content-Type" : "application/json; charset=utf-8"
-    },
-    "Exception" : null
-  }, {
-    "Method" : "GET",
-    "Uri" : "https://REDACTED.vault.azure.net/certificates/testCertificate13/pending?api-version=7.1",
-    "Headers" : {
-      "User-Agent" : "azsdk-java-client_name/client_version (11.0.6; Windows 10; 10.0)",
-      "Content-Type" : "application/json"
-    },
-    "Response" : {
-      "X-Content-Type-Options" : "nosniff",
-      "Pragma" : "no-cache",
-      "StatusCode" : "200",
-      "Date" : "Tue, 04 Aug 2020 00:50:04 GMT",
-      "Strict-Transport-Security" : "max-age=31536000;includeSubDomains",
-      "Retry-After" : "0",
-      "Cache-Control" : "no-cache",
-      "X-AspNet-Version" : "4.0.30319",
-      "x-ms-keyvault-region" : "westus",
-      "x-ms-keyvault-network-info" : "conn_type=Ipv4;addr=174.127.169.154;act_addr_fam=InterNetwork;",
-      "Expires" : "-1",
-      "Content-Length" : "846",
-      "x-ms-request-id" : "f8b73de1-ef2e-4b5c-9e84-a42f7fe3af09",
-      "x-ms-keyvault-service-version" : "1.1.10.0",
-      "Body" : "{\"id\":\"https://azure-kv-tests2.vault.azure.net/certificates/testCertificate13/pending\",\"issuer\":{\"name\":\"Self\"},\"csr\":\"MIIBVTCB3AIBADASMRAwDgYDVQQDEwdkZWZhdWx0MHYwEAYHKoZIzj0CAQYFK4EEACIDYgAEubPowPJAzTTRG53BSb09X0mVUdbXB8zoPhGxwejet05EZYnXLWJnORlyEUCsrrocfkRxOXlD4Vs35rQ/5kWv6PybGq8BJg/3h35jtvSyTMbj8U/8BF6nRv7d8UsT9V3EoEswSQYJKoZIhvcNAQkOMTwwOjAOBgNVHQ8BAf8EBAMCAgwwHQYDVR0lBBYwFAYIKwYBBQUHAwEGCCsGAQUFBwMCMAkGA1UdEwQCMAAwCgYIKoZIzj0EAwMDaAAwZQIxAJNn4NpGLm86+I7PTb79Y8bkTEa8CTfYQOHsVX0TVkrf6VNONL7vJKsayfg9n/u0WgIwYrNJzao6lgmbcEl5QGV4gKuDTc372nAJu0zMj3STJx/RO8QYeRQgq3iMehl6oYNI\",\"cancellation_requested\":false,\"status\":\"inProgress\",\"status_details\":\"Pending certificate created. Certificate request is in progress. This may take some time based on the issuer provider. Please check again later.\",\"request_id\":\"0f084d83ae6148b9b7b7c34d87bafc06\"}",
-      "X-Powered-By" : "ASP.NET",
-      "Content-Type" : "application/json; charset=utf-8"
-    },
-    "Exception" : null
-  }, {
-    "Method" : "GET",
-    "Uri" : "https://REDACTED.vault.azure.net/certificates/testCertificate13/pending?api-version=7.1",
-    "Headers" : {
-      "User-Agent" : "azsdk-java-client_name/client_version (11.0.6; Windows 10; 10.0)",
->>>>>>> d795fdaf
-      "Content-Type" : "application/json"
-    },
-    "Response" : {
-      "X-Content-Type-Options" : "nosniff",
-      "Pragma" : "no-cache",
-      "retry-after" : "0",
-<<<<<<< HEAD
-      "StatusCode" : "204",
-      "Date" : "Tue, 03 Dec 2019 13:08:20 GMT",
-      "Strict-Transport-Security" : "max-age=31536000;includeSubDomains",
-      "Cache-Control" : "no-cache",
-      "X-AspNet-Version" : "4.0.30319",
-      "x-ms-keyvault-region" : "centralus",
-      "x-ms-keyvault-network-info" : "addr=182.68.240.118;act_addr_fam=InterNetwork;",
-      "Expires" : "-1",
-      "x-ms-request-id" : "05bc1aff-2cbe-4749-9f28-08779d8deabb",
-      "x-ms-keyvault-service-version" : "1.1.0.883",
-      "X-Powered-By" : "ASP.NET"
-=======
       "StatusCode" : "200",
       "Date" : "Tue, 04 Aug 2020 00:50:05 GMT",
       "Strict-Transport-Security" : "max-age=31536000;includeSubDomains",
@@ -1840,40 +1294,19 @@
       "Body" : "{\"id\":\"https://azure-kv-tests2.vault.azure.net/certificates/testCertificate13/pending\",\"issuer\":{\"name\":\"Self\"},\"csr\":\"MIIBVTCB3AIBADASMRAwDgYDVQQDEwdkZWZhdWx0MHYwEAYHKoZIzj0CAQYFK4EEACIDYgAEubPowPJAzTTRG53BSb09X0mVUdbXB8zoPhGxwejet05EZYnXLWJnORlyEUCsrrocfkRxOXlD4Vs35rQ/5kWv6PybGq8BJg/3h35jtvSyTMbj8U/8BF6nRv7d8UsT9V3EoEswSQYJKoZIhvcNAQkOMTwwOjAOBgNVHQ8BAf8EBAMCAgwwHQYDVR0lBBYwFAYIKwYBBQUHAwEGCCsGAQUFBwMCMAkGA1UdEwQCMAAwCgYIKoZIzj0EAwMDaAAwZQIxAJNn4NpGLm86+I7PTb79Y8bkTEa8CTfYQOHsVX0TVkrf6VNONL7vJKsayfg9n/u0WgIwYrNJzao6lgmbcEl5QGV4gKuDTc372nAJu0zMj3STJx/RO8QYeRQgq3iMehl6oYNI\",\"cancellation_requested\":false,\"status\":\"completed\",\"target\":\"https://azure-kv-tests2.vault.azure.net/certificates/testCertificate13\",\"request_id\":\"0f084d83ae6148b9b7b7c34d87bafc06\"}",
       "X-Powered-By" : "ASP.NET",
       "Content-Type" : "application/json; charset=utf-8"
->>>>>>> d795fdaf
-    },
-    "Exception" : null
-  }, {
-    "Method" : "GET",
-<<<<<<< HEAD
-    "Uri" : "https://cameravault.vault.azure.net/deletedcertificates/testCertificate13?api-version=7.0",
-    "Headers" : {
-      "User-Agent" : "azsdk-java-Azure-Keyvault/4.0.0-beta.6 (11.0.5; Mac OS X 10.14.3)",
-=======
+    },
+    "Exception" : null
+  }, {
+    "Method" : "GET",
     "Uri" : "https://REDACTED.vault.azure.net/certificates/testCertificate13/?api-version=7.1",
     "Headers" : {
       "User-Agent" : "azsdk-java-client_name/client_version (11.0.6; Windows 10; 10.0)",
->>>>>>> d795fdaf
       "Content-Type" : "application/json"
     },
     "Response" : {
       "X-Content-Type-Options" : "nosniff",
       "Pragma" : "no-cache",
       "retry-after" : "0",
-<<<<<<< HEAD
-      "StatusCode" : "404",
-      "Date" : "Tue, 03 Dec 2019 13:08:20 GMT",
-      "Strict-Transport-Security" : "max-age=31536000;includeSubDomains",
-      "Cache-Control" : "no-cache",
-      "X-AspNet-Version" : "4.0.30319",
-      "x-ms-keyvault-region" : "centralus",
-      "x-ms-keyvault-network-info" : "addr=182.68.240.118;act_addr_fam=InterNetwork;",
-      "Expires" : "-1",
-      "Content-Length" : "101",
-      "x-ms-request-id" : "4c0a62ff-bce3-49a3-b59a-d24d37743546",
-      "x-ms-keyvault-service-version" : "1.1.0.883",
-      "Body" : "{\"error\":{\"code\":\"CertificateNotFound\",\"message\":\"Deleted Certificate not found: testCertificate13\"}}",
-=======
       "StatusCode" : "200",
       "Date" : "Tue, 04 Aug 2020 00:50:06 GMT",
       "Strict-Transport-Security" : "max-age=31536000;includeSubDomains",
@@ -1886,7 +1319,6 @@
       "x-ms-request-id" : "38b95f0f-e612-4c29-abf9-730a33d62688",
       "x-ms-keyvault-service-version" : "1.1.10.0",
       "Body" : "{\"id\":\"https://azure-kv-tests2.vault.azure.net/certificates/testCertificate13/db034efa090a471e956aa95b67ddc37e\",\"kid\":\"https://azure-kv-tests2.vault.azure.net/keys/testCertificate13/db034efa090a471e956aa95b67ddc37e\",\"sid\":\"https://azure-kv-tests2.vault.azure.net/secrets/testCertificate13/db034efa090a471e956aa95b67ddc37e\",\"x5t\":\"8n2lUPV3AMb_KPK1GQii7xgXhC8\",\"cer\":\"MIIB2jCCAWGgAwIBAgIQasBiRglXRYeJ+Y7cqyBNEDAKBggqhkjOPQQDAzASMRAwDgYDVQQDEwdkZWZhdWx0MB4XDTIwMDgwNDAwNDAwNFoXDTIyMDgwNDAwNTAwNFowEjEQMA4GA1UEAxMHZGVmYXVsdDB2MBAGByqGSM49AgEGBSuBBAAiA2IABLmz6MDyQM000RudwUm9PV9JlVHW1wfM6D4RscHo3rdORGWJ1y1iZzkZchFArK66HH5EcTl5Q+FbN+a0P+ZFr+j8mxqvASYP94d+Y7b0skzG4/FP/ARep0b+3fFLE/VdxKN8MHowDgYDVR0PAQH/BAQDAgIMMAkGA1UdEwQCMAAwHQYDVR0lBBYwFAYIKwYBBQUHAwEGCCsGAQUFBwMCMB8GA1UdIwQYMBaAFGfqpNulVGC2F1jMXc2TfzqCP28uMB0GA1UdDgQWBBRn6qTbpVRgthdYzF3Nk386gj9vLjAKBggqhkjOPQQDAwNnADBkAjAO/3Cp52ahsqMGCfaGbAM7Rv1sJglYjMymmYk8g939MvlQb9jdxe3cgCEBg4bVcIUCMAfipRpEH0GQmTUy+lJxzuvd9lNlsW6EphDBx644gqpe7QddxpCjEQWHttevx8Cuaw==\",\"attributes\":{\"enabled\":true,\"nbf\":1596501604,\"exp\":1659574204,\"created\":1596502205,\"updated\":1596502205,\"recoveryLevel\":\"Recoverable+Purgeable\",\"recoverableDays\":90},\"policy\":{\"id\":\"https://azure-kv-tests2.vault.azure.net/certificates/testCertificate13/policy\",\"key_props\":{\"exportable\":true,\"kty\":\"EC\",\"key_size\":384,\"reuse_key\":true,\"crv\":\"P-384\"},\"secret_props\":{\"contentType\":\"application/x-pkcs12\"},\"x509_props\":{\"subject\":\"CN=default\",\"sans\":{},\"ekus\":[\"1.3.6.1.5.5.7.3.1\",\"1.3.6.1.5.5.7.3.2\"],\"key_usage\":[\"keyAgreement\",\"keyCertSign\"],\"validity_months\":24,\"basic_constraints\":{\"ca\":false}},\"lifetime_actions\":[{\"trigger\":{\"days_before_expiry\":40},\"action\":{\"action_type\":\"AutoRenew\"}}],\"issuer\":{\"name\":\"Self\",\"cert_transparency\":false},\"attributes\":{\"enabled\":true,\"created\":1596502156,\"updated\":1596502156}},\"pending\":{\"id\":\"https://azure-kv-tests2.vault.azure.net/certificates/testCertificate13/pending\"}}",
->>>>>>> d795fdaf
       "X-Powered-By" : "ASP.NET",
       "Content-Type" : "application/json; charset=utf-8"
     },

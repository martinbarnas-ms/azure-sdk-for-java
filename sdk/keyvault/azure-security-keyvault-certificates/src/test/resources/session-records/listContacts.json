--- conflicted
+++ resolved
@@ -1,15 +1,9 @@
 {
   "networkCallRecords" : [ {
     "Method" : "PUT",
-<<<<<<< HEAD
-    "Uri" : "https://cameravault.vault.azure.net/certificates/contacts?api-version=7.0",
-    "Headers" : {
-      "User-Agent" : "azsdk-java-Azure-Keyvault/4.0.0-beta.6 (11.0.5; Mac OS X 10.14.3)",
-=======
     "Uri" : "https://REDACTED.vault.azure.net/certificates/contacts?api-version=7.1",
     "Headers" : {
       "User-Agent" : "azsdk-java-client_name/client_version (11.0.6; Windows 10; 10.0)",
->>>>>>> d795fdaf
       "Content-Type" : "application/json"
     },
     "Response" : {
@@ -17,19 +11,6 @@
       "Pragma" : "no-cache",
       "retry-after" : "0",
       "StatusCode" : "200",
-<<<<<<< HEAD
-      "Date" : "Tue, 03 Dec 2019 13:09:39 GMT",
-      "Strict-Transport-Security" : "max-age=31536000;includeSubDomains",
-      "Cache-Control" : "no-cache",
-      "X-AspNet-Version" : "4.0.30319",
-      "x-ms-keyvault-region" : "centralus",
-      "x-ms-keyvault-network-info" : "addr=182.68.240.118;act_addr_fam=InterNetwork;",
-      "Expires" : "-1",
-      "Content-Length" : "147",
-      "x-ms-request-id" : "fc282274-0a9d-4e80-8ade-c2748d18831e",
-      "x-ms-keyvault-service-version" : "1.1.0.883",
-      "Body" : "{\"id\":\"https://cameravault.vault.azure.net/certificates/contacts\",\"contacts\":[{\"email\":\"first.last@gmail.com\",\"name\":\"name\",\"phone\":\"2323-31232\"}]}",
-=======
       "Date" : "Tue, 04 Aug 2020 00:56:20 GMT",
       "Strict-Transport-Security" : "max-age=31536000;includeSubDomains",
       "Cache-Control" : "no-cache",
@@ -41,22 +22,15 @@
       "x-ms-request-id" : "e541e757-b002-4dc0-8462-dbfa6db11480",
       "x-ms-keyvault-service-version" : "1.1.10.0",
       "Body" : "{\"id\":\"https://azure-kv-tests2.vault.azure.net/certificates/contacts\",\"contacts\":[{\"email\":\"first.last@gmail.com\",\"name\":\"name\",\"phone\":\"2323-31232\"}]}",
->>>>>>> d795fdaf
       "X-Powered-By" : "ASP.NET",
       "Content-Type" : "application/json; charset=utf-8"
     },
     "Exception" : null
   }, {
     "Method" : "GET",
-<<<<<<< HEAD
-    "Uri" : "https://cameravault.vault.azure.net/certificates/contacts?api-version=7.0",
-    "Headers" : {
-      "User-Agent" : "azsdk-java-Azure-Keyvault/4.0.0-beta.6 (11.0.5; Mac OS X 10.14.3)",
-=======
     "Uri" : "https://REDACTED.vault.azure.net/certificates/contacts?api-version=7.1",
     "Headers" : {
       "User-Agent" : "azsdk-java-client_name/client_version (11.0.6; Windows 10; 10.0)",
->>>>>>> d795fdaf
       "Content-Type" : "application/json"
     },
     "Response" : {
@@ -64,19 +38,6 @@
       "Pragma" : "no-cache",
       "retry-after" : "0",
       "StatusCode" : "200",
-<<<<<<< HEAD
-      "Date" : "Tue, 03 Dec 2019 13:09:45 GMT",
-      "Strict-Transport-Security" : "max-age=31536000;includeSubDomains",
-      "Cache-Control" : "no-cache",
-      "X-AspNet-Version" : "4.0.30319",
-      "x-ms-keyvault-region" : "centralus",
-      "x-ms-keyvault-network-info" : "addr=182.68.240.118;act_addr_fam=InterNetwork;",
-      "Expires" : "-1",
-      "Content-Length" : "147",
-      "x-ms-request-id" : "950c9d02-b087-40dd-b166-97276f218ec1",
-      "x-ms-keyvault-service-version" : "1.1.0.883",
-      "Body" : "{\"id\":\"https://cameravault.vault.azure.net/certificates/contacts\",\"contacts\":[{\"email\":\"first.last@gmail.com\",\"name\":\"name\",\"phone\":\"2323-31232\"}]}",
-=======
       "Date" : "Tue, 04 Aug 2020 00:56:26 GMT",
       "Strict-Transport-Security" : "max-age=31536000;includeSubDomains",
       "Cache-Control" : "no-cache",
@@ -88,7 +49,6 @@
       "x-ms-request-id" : "df681f40-4c6e-4075-9125-bf92bfb2849b",
       "x-ms-keyvault-service-version" : "1.1.10.0",
       "Body" : "{\"id\":\"https://azure-kv-tests2.vault.azure.net/certificates/contacts\",\"contacts\":[{\"email\":\"first.last@gmail.com\",\"name\":\"name\",\"phone\":\"2323-31232\"}]}",
->>>>>>> d795fdaf
       "X-Powered-By" : "ASP.NET",
       "Content-Type" : "application/json; charset=utf-8"
     },

// Copyright (c) Microsoft Corporation. All rights reserved.
// Licensed under the MIT License.

package com.azure.security.keyvault.secrets;

import com.azure.core.annotation.ReturnType;
import com.azure.core.annotation.ServiceMethod;
import com.azure.core.exception.HttpResponseException;
import com.azure.core.exception.ResourceModifiedException;
import com.azure.core.exception.ResourceNotFoundException;
import com.azure.core.http.rest.PagedIterable;
import com.azure.core.http.rest.Response;
import com.azure.core.annotation.ServiceClient;
import com.azure.core.util.Context;
import com.azure.core.util.polling.SyncPoller;
import com.azure.security.keyvault.secrets.models.DeletedSecret;
import com.azure.security.keyvault.secrets.models.KeyVaultSecret;
import com.azure.security.keyvault.secrets.models.SecretProperties;

/**
 * The SecretClient provides synchronous methods to manage {@link KeyVaultSecret secrets} in the Azure Key Vault. The client
 * supports creating, retrieving, updating, deleting, purging, backing up, restoring, and listing the {@link KeyVaultSecret
 * secrets}. The client also supports listing {@link DeletedSecret deleted secrets} for a soft-delete enabled Azure Key
 * Vault.
 *
 * <p><strong>Construct the sync client</strong></p>
 * {@codesnippet com.azure.security.keyvault.secretclient.sync.construct}
 *
 * @see SecretClientBuilder
 * @see PagedIterable
 */
@ServiceClient(builder = SecretClientBuilder.class, serviceInterfaces = SecretService.class)
public final class SecretClient {
    private final SecretAsyncClient client;

    /**
     * Gets the vault endpoint url to which service requests are sent to.
     * @return the vault endpoint url.
     */
    public String getVaultUrl() {
        return client.getVaultUrl();
    }

    /**
     * Creates a SecretClient that uses {@code pipeline} to service requests
     *
     * @param client The {@link SecretAsyncClient} that the client routes its request through.
     */
    SecretClient(SecretAsyncClient client) {
        this.client = client;
    }

    /**
     * Adds a secret to the key vault if it does not exist. If the named secret exists, a new version of the secret is
     * created. This operation requires the {@code secrets/set} permission.
     *
     * <p>The {@link SecretProperties#getExpiresOn() expires}, {@link SecretProperties#getContentType() contentType},
     * and {@link SecretProperties#getNotBefore() notBefore} values in {@code secret} are optional.
     * If not specified, {@link SecretProperties#isEnabled() enabled} is set to true by key vault.</p>
     *
     * <p><strong>Code sample</strong></p>
     * <p>Creates a new secret in the key vault. Prints out the details of the newly created secret returned in the
     * response.</p>
     * {@codesnippet com.azure.security.keyvault.secretclient.setSecret#secret}
     *
     * @param secret The Secret object containing information about the secret and its properties. The properties
     *     {@link KeyVaultSecret#getName() secret.name} and {@link KeyVaultSecret#getValue() secret.value} cannot be
     *     null.
     * @return The {@link KeyVaultSecret created secret}.
     * @throws NullPointerException if {@code secret} is {@code null}.
     * @throws ResourceModifiedException if {@code secret} is malformed.
     * @throws HttpResponseException if {@link KeyVaultSecret#getName() name} or {@link KeyVaultSecret#getValue() value}
     *     is an empty string.
     */
    public KeyVaultSecret setSecret(KeyVaultSecret secret) {
        return setSecretWithResponse(secret, Context.NONE).getValue();
    }

    /**
     * Adds a secret to the key vault if it does not exist. If the named secret exists, a new version of the secret is
     * created. This operation requires the {@code secrets/set} permission.
     *
     * <p><strong>Code sample</strong></p>
     * <p>Creates a new secret in the key vault. Prints out the details of the newly created secret returned in the
     * response.</p>
     * {@codesnippet com.azure.security.keyvault.secretclient.setSecret#string-string}
     *
     * @param name The name of the secret. It is required and cannot be null.
     * @param value The value of the secret. It is required and cannot be null.
     * @return The {@link KeyVaultSecret created secret}.
     * @throws ResourceModifiedException if invalid {@code name} or {@code value} is specified.
     * @throws HttpResponseException if {@code name} or {@code value} is empty string.
     */
    public KeyVaultSecret setSecret(String name, String value) {
        return setSecretWithResponse(new KeyVaultSecret(name, value), Context.NONE).getValue();
    }

    /**
     * Adds a secret to the key vault if it does not exist. If the named secret exists, a new version of the secret is
     * created. This operation requires the {@code secrets/set} permission.
     *
     * <p><strong>Code sample</strong></p>
     * <p>Creates a new secret in the key vault. Prints out the details of the newly created secret returned in the
     * response.</p>
     * {@codesnippet com.azure.security.keyvault.secretclient.setSecretWithResponse#secret-Context}
     *
     * @param secret The Secret object containing information about the secret and its properties. The properties
     *     secret.name and secret.value must be non null.
     * @param context Additional context that is passed through the HTTP pipeline during the service call.
     * @return A {@link Response} whose {@link Response#getValue() value} contains the {@link KeyVaultSecret created secret}.
     * @throws ResourceModifiedException if invalid {@code name} or {@code value} is specified.
     * @throws HttpResponseException if {@code name} or {@code value} is empty string.
     */
    public Response<KeyVaultSecret> setSecretWithResponse(KeyVaultSecret secret, Context context) {
        return client.setSecretWithResponse(secret, context).block();
    }

    /**
     * Gets the specified secret with specified version from the key vault. This operation requires the
     * {@code secrets/get} permission.
     *
     * <p><strong>Code sample</strong></p>
     * <p>Gets a specific version of the secret in the key vault. Prints out the details of the returned secret.</p>
     * {@codesnippet com.azure.security.keyvault.secretclient.getSecret#string-string}
     *
     * @param name The name of the secret, cannot be null.
     * @param version The version of the secret to retrieve. If this is an empty string or null, this call is
     *     equivalent to calling {@link #getSecret(String)}, with the latest version being retrieved.
     * @return The requested {@link KeyVaultSecret secret}.
     * @throws ResourceNotFoundException when a secret with {@code name} and {@code version} doesn't exist in the
     *     key vault.
     * @throws HttpResponseException if {@code name} or {@code version} is empty string.
     */
    public KeyVaultSecret getSecret(String name, String version) {
        return getSecretWithResponse(name, version, Context.NONE).getValue();
    }

    /**
     * Gets the latest version of the specified secret from the key vault.
     * This operation requires the {@code secrets/get} permission.
     *
     * <p><strong>Code sample</strong></p>
     * <p>Gets the latest version of the secret in the key vault. Prints out the details of the returned secret.</p>
     * {@codesnippet com.azure.security.keyvault.secretclient.getSecret#string}
     *
     * @param name The name of the secret.
     * @return The requested {@link KeyVaultSecret}.
     * @throws ResourceNotFoundException when a secret with {@code name} doesn't exist in the key vault.
     * @throws HttpResponseException if {@code name} is empty string.
     */
    public KeyVaultSecret getSecret(String name) {
        return getSecretWithResponse(name, "", Context.NONE).getValue();
    }

    /**
     * Gets the specified secret with specified version from the key vault. This operation requires the
     * {@code secrets/get} permission.
     *
     * <p><strong>Code sample</strong></p>
     * <p>Gets a specific version of the secret in the key vault. Prints out the details of the returned secret.</p>
     * {@codesnippet com.azure.security.keyvault.secretclient.getSecretWithResponse#string-string-Context}
     *
     * @param name The name of the secret, cannot be null
     * @param version The version of the secret to retrieve. If this is an empty string or null, this call is equivalent
     *     to calling {@link #getSecret(String)}, with the latest version being retrieved.
     * @param context Additional context that is passed through the HTTP pipeline during the service call.
     * @return A {@link Response} whose {@link Response#getValue() value} contains the requested {@link KeyVaultSecret}.
     * @throws ResourceNotFoundException when a secret with {@code name} and {@code version} doesn't exist in the key
     *     vault.
     * @throws HttpResponseException if {@code name} or {@code version} is empty string.
     */
    public Response<KeyVaultSecret> getSecretWithResponse(String name, String version, Context context) {
        return client.getSecretWithResponse(name, version, context).block();
    }

    /**
     * Updates the attributes associated with the secret. The value of the secret in the key vault cannot be changed.
     * Only attributes populated in {@code secretProperties} are changed. Attributes not specified in the request are
     * not changed. This operation requires the {@code secrets/set} permission.
     *
     * <p>The {@code secret} is required and its fields {@link SecretProperties#getName() name} and
     * {@link SecretProperties#getVersion() version} cannot be null.</p>
     *
     * <p><strong>Code sample</strong></p>
     * <p>Gets the latest version of the secret, changes its expiry time, and the updates the secret in the key vault.
     * </p>
     * {@codesnippet com.azure.security.keyvault.secretclient.updateSecretPropertiesWithResponse#secretProperties-Context}
     *
     * @param secretProperties The {@link SecretProperties secret properties} object with updated properties.
     * @param context Additional context that is passed through the HTTP pipeline during the service call.
     * @return A {@link Response} whose {@link Response#getValue() value} contains the {@link SecretProperties updated secret}.
     * @throws NullPointerException if {@code secret} is {@code null}.
     * @throws ResourceNotFoundException when a secret with {@link SecretProperties#getName() name} and {@link
     *     SecretProperties#getVersion() version} doesn't exist in the key vault.
     * @throws HttpResponseException if {@link SecretProperties#getName() name} or
     *     {@link SecretProperties#getVersion() version} is an empty string.
     */
    public Response<SecretProperties> updateSecretPropertiesWithResponse(SecretProperties secretProperties, Context context) {
        return client.updateSecretPropertiesWithResponse(secretProperties, context).block();
    }

    /**
     * Updates the attributes associated with the secret. The value of the secret in the key vault cannot be changed.
     * Only attributes populated in {@code secretProperties} are changed. Attributes not specified in the request are
     * not changed. This operation requires the {@code secrets/set} permission.
     *
     * <p>The {@code secret} is required and its fields {@link SecretProperties#getName() name} and
     * {@link SecretProperties#getVersion() version} cannot be null.</p>
     *
     * <p><strong>Code sample</strong></p>
     * <p>Gets the latest version of the secret, changes its expiry time, and the updates the secret in the key
     * vault.</p>
     * {@codesnippet com.azure.security.keyvault.secretclient.updateSecretProperties#secretProperties}
     *
     * @param secretProperties The {@link SecretProperties secret properties} object with updated properties.
     * @return The {@link SecretProperties updated secret}.
     * @throws NullPointerException if {@code secret} is {@code null}.
     * @throws ResourceNotFoundException when a secret with {@link SecretProperties#getName() name} and {@link
     *     SecretProperties#getVersion() version} doesn't exist in the key vault.
     * @throws HttpResponseException if {@link SecretProperties#getName() name} or {@link SecretProperties#getVersion() version} is
     *     empty string.
     */
    public SecretProperties updateSecretProperties(SecretProperties secretProperties) {
        return updateSecretPropertiesWithResponse(secretProperties, Context.NONE).getValue();
    }

    /**
     * Deletes a secret from the key vault. If soft-delete is enabled on the key vault then the secret is placed in the
     * deleted state and for permanent deletion, needs to be purged. Otherwise, the secret is permanently deleted.
     * All versions of a secret are deleted. This cannot be applied to individual versions of a secret.
     * This operation requires the {@code secrets/delete} permission.
     *
     * <p><strong>Code sample</strong></p>
     * <p>Deletes the secret from a soft-delete enabled key vault. Prints out the recovery id of the deleted secret
     * returned in the response.</p>
     * {@codesnippet com.azure.security.keyvault.secretclient.deleteSecret#String}
     *
     * @param name The name of the secret to be deleted.
     * @return A {@link SyncPoller} to poll on and retrieve the {@link DeletedSecret deleted secret}.
     * @throws ResourceNotFoundException when a secret with {@code name} doesn't exist in the key vault.
     * @throws HttpResponseException when a secret with {@code name} is empty string.
     */
    @ServiceMethod(returns = ReturnType.LONG_RUNNING_OPERATION)
    public SyncPoller<DeletedSecret, Void> beginDeleteSecret(String name) {
        return client.beginDeleteSecret(name).getSyncPoller();
    }

    /**
<<<<<<< HEAD
=======
     * Deletes a secret from the key vault. If soft-delete is enabled on the key vault then the secret is placed in the
     * deleted state and for permanent deletion, needs to be purged. Otherwise, the secret is permanently deleted.
     * All versions of a secret are deleted. This cannot be applied to individual versions of a secret.
     * This operation requires the {@code secrets/delete} permission.
     *
     * <p><strong>Code sample</strong></p>
     * <p>Deletes the secret from a soft-delete enabled key vault. Prints out the recovery id of the deleted secret
     * returned in the response.</p>
     * {@codesnippet com.azure.security.keyvault.secretclient.deleteSecret#String-Duration}
     *
     * @param name The name of the secret to be deleted.
     * @param pollingInterval The interval at which the operation status will be polled for.
     * @return A {@link SyncPoller} to poll on and retrieve the {@link DeletedSecret deleted secret}.
     * @throws ResourceNotFoundException when a secret with {@code name} doesn't exist in the key vault.
     * @throws HttpResponseException when a secret with {@code name} is empty string.
     */
    @ServiceMethod(returns = ReturnType.LONG_RUNNING_OPERATION)
    public SyncPoller<DeletedSecret, Void> beginDeleteSecret(String name, Duration pollingInterval) {
        return client.beginDeleteSecret(name, pollingInterval).getSyncPoller();
    }

    /**
>>>>>>> upstream/master
     * Gets a secret that has been deleted for a soft-delete enabled key vault. This operation requires the
     * {@code secrets/list} permission.
     *
     * <p><strong>Code sample</strong></p>
     * <p>Gets the deleted secret from the key vault <b>enabled for soft-delete</b>. Prints out the details of the
     * deleted secret returned in the response.</p>
     * {@codesnippet com.azure.security.keyvault.secretclient.getDeletedSecret#string}
     *
     * @param name The name of the deleted secret.
     * @return The {@link DeletedSecret deleted secret}.
     * @throws ResourceNotFoundException when a secret with {@code name} doesn't exist in the key vault.
     * @throws HttpResponseException when a secret with {@code name} is empty string.
     */
    public DeletedSecret getDeletedSecret(String name) {
        return getDeletedSecretWithResponse(name, Context.NONE).getValue();
    }

    /**
     * Gets a secret that has been deleted for a soft-delete enabled key vault. This operation requires the
     * {@code secrets/list} permission.
     *
     * <p><strong>Code sample</strong></p>
     * <p>Gets the deleted secret from the key vault <b>enabled for soft-delete</b>. Prints out the details of the
     * deleted secret returned in the response.</p>
     * {@codesnippet com.azure.security.keyvault.secretclient.getDeletedSecretWithResponse#string-Context}
     *
     * @param name The name of the deleted secret.
     * @param context Additional context that is passed through the HTTP pipeline during the service call.
     * @return A {@link Response} whose {@link Response#getValue() value} contains the {@link DeletedSecret deleted
     * secret}.
     * @throws ResourceNotFoundException when a secret with {@code name} doesn't exist in the key vault.
     * @throws HttpResponseException when a secret with {@code name} is empty string.
     */
    public Response<DeletedSecret> getDeletedSecretWithResponse(String name, Context context) {
        return client.getDeletedSecretWithResponse(name, context).block();
    }

    /**
     * Permanently removes a deleted secret, without the possibility of recovery. This operation can only be performed
     * on a <b>soft-delete enabled</b> vault. This operation requires the {@code secrets/purge} permission.
     *
     * <p><strong>Code sample</strong></p>
     * <p>Purges the deleted secret from the key vault enabled for <b>soft-delete</b>. Prints out the status code from
     * the server response.</p>
     *
     * {@codesnippet com.azure.security.keyvault.secretclient.purgeDeletedSecret#string}
     *
     * @param name The name of the secret.
     * @throws ResourceNotFoundException when a secret with {@code name} doesn't exist in the key vault.
     * @throws HttpResponseException when a secret with {@code name} is empty string.
     */
    public void purgeDeletedSecret(String name) {
        purgeDeletedSecretWithResponse(name, Context.NONE);
    }

    /**
     * Permanently removes a deleted secret, without the possibility of recovery. This operation can only be performed
     * on a <b>soft-delete enabled</b> vault. This operation requires the {@code secrets/purge} permission.
     *
     * <p><strong>Code sample</strong></p>
     * <p>Purges the deleted secret from the key vault enabled for <b>soft-delete</b>. Prints out the status code from
     * the server response.</p>
     * {@codesnippet com.azure.security.keyvault.secretclient.purgeDeletedSecretWithResponse#string-Context}
     *
     * @param name The name of the secret.
     * @param context Additional context that is passed through the HTTP pipeline during the service call.
     * @return A response containing status code and HTTP headers.
     * @throws ResourceNotFoundException when a secret with {@code name} doesn't exist in the key vault.
     * @throws HttpResponseException when a secret with {@code name} is empty string.
     */
    public Response<Void> purgeDeletedSecretWithResponse(String name, Context context) {
        return client.purgeDeletedSecretWithResponse(name, context).block();
    }

    /**
     * Recovers the deleted secret in the key vault to its latest version. Can only be performed on a <b>soft-delete
     * enabled</b> vault. This operation requires the {@code secrets/recover} permission.
     *
     * <p><strong>Code sample</strong></p>
     * <p>Recovers the deleted secret from the key vault enabled for <b>soft-delete</b>. Prints out the details of the
     * recovered secret returned in the response.</p>
     * {@codesnippet com.azure.security.keyvault.secretclient.recoverDeletedSecret#String}
     *
     * @param name The name of the deleted secret to be recovered.
     * @return A {@link SyncPoller} to poll on and retrieve the {@link KeyVaultSecret recovered secret}.
     * @throws ResourceNotFoundException when a secret with {@code name} doesn't exist in the key vault.
     * @throws HttpResponseException when a secret with {@code name} is empty string.
     */
    @ServiceMethod(returns = ReturnType.LONG_RUNNING_OPERATION)
    public SyncPoller<KeyVaultSecret, Void> beginRecoverDeletedSecret(String name) {
        return client.beginRecoverDeletedSecret(name).getSyncPoller();
    }

    /**
<<<<<<< HEAD
=======
     * Recovers the deleted secret in the key vault to its latest version. Can only be performed on a <b>soft-delete
     * enabled</b> vault. This operation requires the {@code secrets/recover} permission.
     *
     * <p><strong>Code sample</strong></p>
     * <p>Recovers the deleted secret from the key vault enabled for <b>soft-delete</b>. Prints out the details of the
     * recovered secret returned in the response.</p>
     * {@codesnippet com.azure.security.keyvault.secretclient.recoverDeletedSecret#String-Duration}
     *
     * @param name The name of the deleted secret to be recovered.
     * @param pollingInterval The interval at which the operation status will be polled for.
     * @return A {@link SyncPoller} to poll on and retrieve the {@link KeyVaultSecret recovered secret}.
     * @throws ResourceNotFoundException when a secret with {@code name} doesn't exist in the key vault.
     * @throws HttpResponseException when a secret with {@code name} is empty string.
     */
    @ServiceMethod(returns = ReturnType.LONG_RUNNING_OPERATION)
    public SyncPoller<KeyVaultSecret, Void> beginRecoverDeletedSecret(String name, Duration pollingInterval) {
        return client.beginRecoverDeletedSecret(name, pollingInterval).getSyncPoller();
    }

    /**
>>>>>>> upstream/master
     * Requests a backup of the secret be downloaded to the client. All versions of the secret will be downloaded.
     * This operation requires the {@code secrets/backup} permission.
     *
     * <p><strong>Code sample</strong></p>
     * <p>Backs up the secret from the key vault and prints out the length of the secret's backup byte array returned in
     * the response</p>
     * {@codesnippet com.azure.security.keyvault.secretclient.backupSecret#string}
     *
     * @param name The name of the secret.
     * @return A {@link Response} whose {@link Response#getValue() value} contains the backed up secret blob.
     * @throws ResourceNotFoundException when a secret with {@code name} doesn't exist in the key vault.
     * @throws HttpResponseException when a secret with {@code name} is empty string.
     */
    public byte[] backupSecret(String name) {
        return backupSecretWithResponse(name, Context.NONE).getValue();
    }

    /**
     * Requests a backup of the secret be downloaded to the client. All versions of the secret will be downloaded.
     * This operation requires the {@code secrets/backup} permission.
     *
     * <p><strong>Code sample</strong></p>
     * <p>Backs up the secret from the key vault and prints out the length of the secret's backup byte array returned in
     * the response</p>
     *
     * {@codesnippet com.azure.security.keyvault.secretclient.backupSecretWithResponse#string-Context}
     *
     * @param name The name of the secret.
     * @param context Additional context that is passed through the HTTP pipeline during the service call.
     * @return A {@link Response} whose {@link Response#getValue() value} contains the backed up secret blob.
     * @throws ResourceNotFoundException when a secret with {@code name} doesn't exist in the key vault.
     * @throws HttpResponseException when a secret with {@code name} is empty string.
     */
    public Response<byte[]> backupSecretWithResponse(String name, Context context) {
        return client.backupSecretWithResponse(name, context).block();
    }

    /**
     * Restores a backed up secret, and all its versions, to a vault.
     * This operation requires the {@code secrets/restore} permission.
     *
     * <p><strong>Code sample</strong></p>
     * <p>Restores the secret in the key vault from its backup byte array. Prints out the details of the restored secret
     * returned in the response.</p>
     *
     * {@codesnippet com.azure.security.keyvault.secretclient.restoreSecret#byte}
     *
     * @param backup The backup blob associated with the secret.
     * @return A {@link Response} whose {@link Response#getValue() value} contains the {@link KeyVaultSecret restored secret}.
     * @throws ResourceModifiedException when {@code backup} blob is malformed.
     */
    public KeyVaultSecret restoreSecretBackup(byte[] backup) {
        return restoreSecretBackupWithResponse(backup, Context.NONE).getValue();
    }

    /**
     * Restores a backed up secret, and all its versions, to a vault.
     * This operation requires the {@code secrets/restore} permission.
     *
     * <p><strong>Code sample</strong></p>
     * <p>Restores the secret in the key vault from its backup byte array. Prints out the details of the restored secret
     * returned in the response.</p>
     *
     * {@codesnippet com.azure.security.keyvault.secretclient.restoreSecretWithResponse#byte-Context}
     *
     * @param backup The backup blob associated with the secret.
     * @param context Additional context that is passed through the HTTP pipeline during the service call.
     * @return A {@link Response} whose {@link Response#getValue() value} contains the {@link KeyVaultSecret restored secret}.
     * @throws ResourceModifiedException when {@code backup} blob is malformed.
     */
    public Response<KeyVaultSecret> restoreSecretBackupWithResponse(byte[] backup, Context context) {
        return client.restoreSecretBackupWithResponse(backup, context).block();
    }

    /**
     * Lists secrets in the key vault. Each {@link SecretProperties secret} returned only has its identifier and
     * attributes populated. The secret values and their versions are not listed in the response.
     * This operation requires the {@code secrets/list} permission.
     *
     * <p><strong>Iterate through secrets and fetch their latest value</strong></p>
     * <p>The snippet below loops over each {@link SecretProperties secret} and calls
     * {@link #getSecret(String, String) getSecret(String, String)}. This gets the {@link KeyVaultSecret secret} and the
     * value of its latest version.</p>
     *
     * {@codesnippet com.azure.security.keyvault.secretclient.listSecrets}
     *
     * <p><strong>Iterate over secrets by page</strong></p>
     * <p>The snippet below loops over each {@link SecretProperties secret} by page and calls
     * {@link #getSecret(String, String) getSecret(String, String)}. This gets the {@link KeyVaultSecret secret} and the
     * value of its latest version.</p>
     *
     * {@codesnippet com.azure.security.keyvault.secretclient.listSecrets.iterableByPage}
     *
     * @return {@link PagedIterable} of {@link SecretProperties} of all the secrets in the vault. The
     *     {@link SecretProperties} contains all the information about the secret, except its value.
     */
    public PagedIterable<SecretProperties> listPropertiesOfSecrets() {
        return listPropertiesOfSecrets(Context.NONE);
    }

    /**
     * Lists secrets in the key vault. Each {@link SecretProperties secret} returned only has its identifier and
     * attributes populated. The secret values and their versions are not listed in the response.
     * This operation requires the {@code secrets/list} permission.
     *
     * <p><strong>Iterate over secrets and fetch their latest value</strong></p>
     * <p>The snippet below loops over each {@link SecretProperties secret} and calls
     * {@link #getSecret(String, String) getSecret(String, String)}. This gets the {@link KeyVaultSecret secret} and the
     * value of its latest version.</p>
     * {@codesnippet com.azure.security.keyvault.secretclient.listSecrets#Context}
     *
     * @param context Additional context that is passed through the HTTP pipeline during the service call.
     * @return {@link PagedIterable} of {@link SecretProperties} of all the secrets in the vault. {@link SecretProperties}
     *     contains all the information about the secret, except its value.
     */
    public PagedIterable<SecretProperties> listPropertiesOfSecrets(Context context) {
        return new PagedIterable<>(client.listPropertiesOfSecrets(context));
    }

    /**
     * Lists {@link DeletedSecret deleted secrets} of the key vault if it has enabled soft-delete. This operation
     * requires the {@code secrets/list} permission.
     *
     * <p><strong>Code sample</strong></p>
     * <p>Lists the deleted secrets in the key vault and for each deleted secret prints out its recovery id.</p>
     * {@codesnippet com.azure.security.keyvault.secretclient.listDeletedSecrets#Context}
     *
     * @param context Additional context that is passed through the HTTP pipeline during the service call.
     * @return {@link PagedIterable} of all of the {@link DeletedSecret deleted secrets} in the vault.
     */
    public PagedIterable<DeletedSecret> listDeletedSecrets(Context context) {
        return new PagedIterable<>(client.listDeletedSecrets(context));
    }

    /**
     * Lists {@link DeletedSecret deleted secrets} of the key vault if it has enabled soft-delete. This operation
     * requires the {@code secrets/list} permission.
     *
     * <p><strong>Iterate over secrets</strong></p>
     * <p>Lists the deleted secrets in the key vault and for each deleted secret prints out its recovery id.</p>
     * {@codesnippet com.azure.security.keyvault.secretclient.listDeletedSecrets}
     *
     * <p><strong>Iterate over secrets by page</strong></p>
     * <p>Iterate over Lists the deleted secrets by page in the key vault and for each deleted secret prints out its
     * recovery id.</p>
     * {@codesnippet com.azure.security.keyvault.secretclient.listDeletedSecrets.iterableByPage}
     *
     * @return {@link PagedIterable} of all of the {@link DeletedSecret deleted secrets} in the vault.
     */
    public PagedIterable<DeletedSecret> listDeletedSecrets() {
        return listDeletedSecrets(Context.NONE);
    }

    /**
     * Lists all versions of the specified secret. Each {@link SecretProperties secret} returned only has its identifier
     * and attributes populated. The secret values and secret versions are not listed in the response.
     * This operation requires the {@code secrets/list} permission.
     *
     * <p><strong>Code sample</strong></p>
     * <p>The sample below fetches all versions of the given secret. For each secret version retrieved, makes a call
     * to {@link #getSecret(String, String) getSecret(String, String)} to get the version's value, and then prints it out.</p>
     * {@codesnippet com.azure.security.keyvault.secretclient.listSecretVersions#string}
     *
     * @param name The name of the secret.
     * @return {@link PagedIterable} of {@link SecretProperties} of all the versions of the specified secret in the vault.
     *     List is empty if secret with {@code name} does not exist in key vault
     * @throws ResourceNotFoundException when a secret with {@code name} doesn't exist in the key vault.
     * @throws HttpResponseException when a secret with {@code name} is empty string.
     */
    public PagedIterable<SecretProperties> listPropertiesOfSecretVersions(String name) {
        return listPropertiesOfSecretVersions(name, Context.NONE);
    }

    /**
     * Lists all versions of the specified secret. Each {@link SecretProperties secret} returned only has its identifier
     * and attributes populated. The secret values and secret versions are not listed in the response.
     * This operation requires the {@code secrets/list} permission.
     *
     * <p><strong>Code sample</strong></p>
     * <p>The sample below fetches all versions of the given secret. For each secret version retrieved, makes a call
     * to {@link #getSecret(String, String) getSecret(String, String)} to get the version's value, and then prints it out.</p>
     * {@codesnippet com.azure.security.keyvault.secretclient.listSecretVersions#string-Context}
     *
     * <p><strong>Iterate over secret versions by page</strong></p>
     * <p>The sample below iterates over each {@link SecretProperties secret} by each page and calls
     * {@link SecretClient#getSecret(String, String)}. This will return the {@link KeyVaultSecret secret} with the
     * corresponding version's value.</p>
     *
     * {@codesnippet com.azure.security.keyvault.secretclient.listSecretVersions#string-Context-iterableByPage}
     *
     * @param name The name of the secret.
     * @param context Additional context that is passed through the HTTP pipeline during the service call.
     * @return {@link PagedIterable} of {@link SecretProperties} of all the versions of the specified secret in the vault.
     *     List is empty if secret with {@code name} does not exist in key vault
     * @throws ResourceNotFoundException when a secret with {@code name} doesn't exist in the key vault.
     * @throws HttpResponseException when a secret with {@code name} is empty string.
     */
    public PagedIterable<SecretProperties> listPropertiesOfSecretVersions(String name, Context context) {
        return new PagedIterable<>(client.listPropertiesOfSecretVersions(name, context));
    }
}<|MERGE_RESOLUTION|>--- conflicted
+++ resolved
@@ -3,8 +3,6 @@
 
 package com.azure.security.keyvault.secrets;
 
-import com.azure.core.annotation.ReturnType;
-import com.azure.core.annotation.ServiceMethod;
 import com.azure.core.exception.HttpResponseException;
 import com.azure.core.exception.ResourceModifiedException;
 import com.azure.core.exception.ResourceNotFoundException;
@@ -240,37 +238,11 @@
      * @throws ResourceNotFoundException when a secret with {@code name} doesn't exist in the key vault.
      * @throws HttpResponseException when a secret with {@code name} is empty string.
      */
-    @ServiceMethod(returns = ReturnType.LONG_RUNNING_OPERATION)
     public SyncPoller<DeletedSecret, Void> beginDeleteSecret(String name) {
         return client.beginDeleteSecret(name).getSyncPoller();
     }
 
     /**
-<<<<<<< HEAD
-=======
-     * Deletes a secret from the key vault. If soft-delete is enabled on the key vault then the secret is placed in the
-     * deleted state and for permanent deletion, needs to be purged. Otherwise, the secret is permanently deleted.
-     * All versions of a secret are deleted. This cannot be applied to individual versions of a secret.
-     * This operation requires the {@code secrets/delete} permission.
-     *
-     * <p><strong>Code sample</strong></p>
-     * <p>Deletes the secret from a soft-delete enabled key vault. Prints out the recovery id of the deleted secret
-     * returned in the response.</p>
-     * {@codesnippet com.azure.security.keyvault.secretclient.deleteSecret#String-Duration}
-     *
-     * @param name The name of the secret to be deleted.
-     * @param pollingInterval The interval at which the operation status will be polled for.
-     * @return A {@link SyncPoller} to poll on and retrieve the {@link DeletedSecret deleted secret}.
-     * @throws ResourceNotFoundException when a secret with {@code name} doesn't exist in the key vault.
-     * @throws HttpResponseException when a secret with {@code name} is empty string.
-     */
-    @ServiceMethod(returns = ReturnType.LONG_RUNNING_OPERATION)
-    public SyncPoller<DeletedSecret, Void> beginDeleteSecret(String name, Duration pollingInterval) {
-        return client.beginDeleteSecret(name, pollingInterval).getSyncPoller();
-    }
-
-    /**
->>>>>>> upstream/master
      * Gets a secret that has been deleted for a soft-delete enabled key vault. This operation requires the
      * {@code secrets/list} permission.
      *
@@ -359,35 +331,11 @@
      * @throws ResourceNotFoundException when a secret with {@code name} doesn't exist in the key vault.
      * @throws HttpResponseException when a secret with {@code name} is empty string.
      */
-    @ServiceMethod(returns = ReturnType.LONG_RUNNING_OPERATION)
     public SyncPoller<KeyVaultSecret, Void> beginRecoverDeletedSecret(String name) {
         return client.beginRecoverDeletedSecret(name).getSyncPoller();
     }
 
     /**
-<<<<<<< HEAD
-=======
-     * Recovers the deleted secret in the key vault to its latest version. Can only be performed on a <b>soft-delete
-     * enabled</b> vault. This operation requires the {@code secrets/recover} permission.
-     *
-     * <p><strong>Code sample</strong></p>
-     * <p>Recovers the deleted secret from the key vault enabled for <b>soft-delete</b>. Prints out the details of the
-     * recovered secret returned in the response.</p>
-     * {@codesnippet com.azure.security.keyvault.secretclient.recoverDeletedSecret#String-Duration}
-     *
-     * @param name The name of the deleted secret to be recovered.
-     * @param pollingInterval The interval at which the operation status will be polled for.
-     * @return A {@link SyncPoller} to poll on and retrieve the {@link KeyVaultSecret recovered secret}.
-     * @throws ResourceNotFoundException when a secret with {@code name} doesn't exist in the key vault.
-     * @throws HttpResponseException when a secret with {@code name} is empty string.
-     */
-    @ServiceMethod(returns = ReturnType.LONG_RUNNING_OPERATION)
-    public SyncPoller<KeyVaultSecret, Void> beginRecoverDeletedSecret(String name, Duration pollingInterval) {
-        return client.beginRecoverDeletedSecret(name, pollingInterval).getSyncPoller();
-    }
-
-    /**
->>>>>>> upstream/master
      * Requests a backup of the secret be downloaded to the client. All versions of the secret will be downloaded.
      * This operation requires the {@code secrets/backup} permission.
      *

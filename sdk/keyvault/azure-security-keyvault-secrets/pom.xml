<?xml version="1.0" encoding="UTF-8"?>
<project xmlns="http://maven.apache.org/POM/4.0.0" xmlns:xsi="http://www.w3.org/2001/XMLSchema-instance"
  xsi:schemaLocation="http://maven.apache.org/POM/4.0.0 http://maven.apache.org/xsd/maven-4.0.0.xsd">
  <modelVersion>4.0.0</modelVersion>
  <parent>
    <groupId>com.azure</groupId>
    <artifactId>azure-client-sdk-parent</artifactId>
    <version>1.7.0</version> <!-- {x-version-update;com.azure:azure-client-sdk-parent;current} -->
    <relativePath>../../parents/azure-client-sdk-parent</relativePath>
  </parent>

  <groupId>com.azure</groupId>
  <artifactId>azure-security-keyvault-secrets</artifactId>
<<<<<<< HEAD
  <version>4.2.0-beta.1</version> <!-- {x-version-update;com.azure:azure-security-keyvault-secrets;current} -->
=======
  <version>4.2.0-beta.3</version> <!-- {x-version-update;com.azure:azure-security-keyvault-secrets;current} -->
>>>>>>> 37420c31

  <name>Microsoft Azure client library for KeyVault Secrets</name>
  <description>This module contains client library for Microsoft Azure KeyVault Secrets.</description>
  <url>https://github.com/Azure/azure-sdk-for-java</url>

  <distributionManagement>
    <site>
      <id>azure-java-build-docs</id>
      <url>${site.url}/site/${project.artifactId}</url>
    </site>
  </distributionManagement>

  <scm>
    <url>scm:git:https://github.com/Azure/azure-sdk-for-java</url>
    <connection>scm:git:git@github.com:Azure/azure-sdk-for-java.git</connection>
    <tag>HEAD</tag>
  </scm>

  <dependencies>
    <dependency>
      <groupId>com.azure</groupId>
      <artifactId>azure-core</artifactId>
      <version>1.5.0</version> <!-- {x-version-update;com.azure:azure-core;dependency} -->
    </dependency>

    <dependency>
      <groupId>com.azure</groupId>
      <artifactId>azure-core-http-netty</artifactId>
      <version>1.5.1</version> <!-- {x-version-update;com.azure:azure-core-http-netty;dependency} -->
    </dependency>

    <!-- Test dependencies -->
    <dependency>
<<<<<<< HEAD
=======
      <groupId>com.azure</groupId>
      <artifactId>azure-core-http-okhttp</artifactId>
      <version>1.2.2</version> <!-- {x-version-update;com.azure:azure-core-http-okhttp;dependency} -->
      <scope>test</scope>
    </dependency>
    <dependency>
>>>>>>> 37420c31
      <groupId>org.junit.jupiter</groupId>
      <artifactId>junit-jupiter-api</artifactId>
      <version>5.4.2</version> <!-- {x-version-update;org.junit.jupiter:junit-jupiter-api;external_dependency} -->
      <scope>test</scope>
    </dependency>
    <dependency>
      <groupId>org.junit.jupiter</groupId>
      <artifactId>junit-jupiter-engine</artifactId>
      <version>5.4.2</version> <!-- {x-version-update;org.junit.jupiter:junit-jupiter-engine;external_dependency} -->
      <scope>test</scope>
    </dependency>
    <dependency>
      <groupId>org.junit.jupiter</groupId>
      <artifactId>junit-jupiter-params</artifactId>
      <version>5.4.2</version> <!-- {x-version-update;org.junit.jupiter:junit-jupiter-params;external_dependency} -->
      <scope>test</scope>
    </dependency>
    <dependency>
      <groupId>org.hamcrest</groupId>
      <artifactId>hamcrest-library</artifactId>
      <version>2.2</version> <!-- {x-version-update;org.hamcrest:hamcrest-library;external_dependency} -->
      <scope>test</scope>
    </dependency>

    <dependency>
      <groupId>io.projectreactor</groupId>
      <artifactId>reactor-test</artifactId>
      <version>3.3.5.RELEASE</version> <!-- {x-version-update;io.projectreactor:reactor-test;external_dependency} -->
      <scope>test</scope>
    </dependency>

    <dependency>
      <groupId>com.azure</groupId>
      <artifactId>azure-core-test</artifactId>
      <version>1.2.1</version> <!-- {x-version-update;com.azure:azure-core-test;dependency} -->
      <scope>test</scope>
    </dependency>

    <dependency>
      <groupId>com.azure</groupId>
      <artifactId>azure-identity</artifactId>
      <version>1.0.6</version> <!-- {x-version-update;com.azure:azure-identity;dependency} -->
      <scope>test</scope>
    </dependency>

  </dependencies>

</project><|MERGE_RESOLUTION|>--- conflicted
+++ resolved
@@ -11,11 +11,7 @@
 
   <groupId>com.azure</groupId>
   <artifactId>azure-security-keyvault-secrets</artifactId>
-<<<<<<< HEAD
   <version>4.2.0-beta.1</version> <!-- {x-version-update;com.azure:azure-security-keyvault-secrets;current} -->
-=======
-  <version>4.2.0-beta.3</version> <!-- {x-version-update;com.azure:azure-security-keyvault-secrets;current} -->
->>>>>>> 37420c31
 
   <name>Microsoft Azure client library for KeyVault Secrets</name>
   <description>This module contains client library for Microsoft Azure KeyVault Secrets.</description>
@@ -49,15 +45,6 @@
 
     <!-- Test dependencies -->
     <dependency>
-<<<<<<< HEAD
-=======
-      <groupId>com.azure</groupId>
-      <artifactId>azure-core-http-okhttp</artifactId>
-      <version>1.2.2</version> <!-- {x-version-update;com.azure:azure-core-http-okhttp;dependency} -->
-      <scope>test</scope>
-    </dependency>
-    <dependency>
->>>>>>> 37420c31
       <groupId>org.junit.jupiter</groupId>
       <artifactId>junit-jupiter-api</artifactId>
       <version>5.4.2</version> <!-- {x-version-update;org.junit.jupiter:junit-jupiter-api;external_dependency} -->

--- conflicted
+++ resolved
@@ -10,26 +10,13 @@
 import com.azure.core.util.polling.AsyncPollResponse;
 import com.azure.core.util.polling.LongRunningOperationStatus;
 import com.azure.core.util.polling.PollerFlux;
-import com.azure.security.keyvault.keys.cryptography.CryptographyAsyncClient;
-import com.azure.security.keyvault.keys.cryptography.CryptographyClient;
-import com.azure.security.keyvault.keys.cryptography.models.DecryptResult;
-import com.azure.security.keyvault.keys.cryptography.models.EncryptResult;
-import com.azure.security.keyvault.keys.cryptography.models.EncryptionAlgorithm;
 import com.azure.security.keyvault.keys.models.CreateKeyOptions;
-import com.azure.security.keyvault.keys.models.CreateRsaKeyOptions;
 import com.azure.security.keyvault.keys.models.DeletedKey;
 import com.azure.security.keyvault.keys.models.KeyProperties;
 import com.azure.security.keyvault.keys.models.KeyType;
 import com.azure.security.keyvault.keys.models.KeyVaultKey;
-<<<<<<< HEAD
-import org.junit.jupiter.api.Disabled;
-=======
-import org.junit.jupiter.api.Assertions;
-import org.junit.jupiter.api.Assumptions;
->>>>>>> a9ae08ca
 import org.junit.jupiter.params.ParameterizedTest;
 import org.junit.jupiter.params.provider.MethodSource;
-import reactor.core.publisher.Mono;
 import reactor.test.StepVerifier;
 
 import java.net.HttpURLConnection;
@@ -38,10 +25,8 @@
 import java.util.List;
 
 import static com.azure.security.keyvault.keys.cryptography.TestHelper.DISPLAY_NAME_WITH_ARGUMENTS;
-import static org.junit.jupiter.api.Assertions.assertArrayEquals;
 import static org.junit.jupiter.api.Assertions.assertEquals;
 import static org.junit.jupiter.api.Assertions.assertNotNull;
-import static org.junit.jupiter.api.Assertions.assertNull;
 import static org.junit.jupiter.api.Assertions.assertTrue;
 import static org.mockito.Mockito.spy;
 import static org.mockito.Mockito.when;
@@ -520,44 +505,6 @@
     }
 
     /**
-<<<<<<< HEAD
-=======
-     * Tests that an existing key can be released.
-     */
-    @ParameterizedTest(name = DISPLAY_NAME_WITH_ARGUMENTS)
-    @MethodSource("getTestParameters")
-    public void releaseKey(HttpClient httpClient, KeyServiceVersion serviceVersion) {
-        // TODO: Remove assumption once Key Vault allows for creating exportable keys.
-        Assumptions.assumeTrue(runManagedHsmTest);
-
-        createKeyAsyncClient(httpClient, serviceVersion);
-        releaseKeyRunner((keyToRelease, attestationUrl) -> {
-            StepVerifier.create(client.createRsaKey(keyToRelease))
-                .assertNext(keyResponse -> assertKeyEquals(keyToRelease, keyResponse)).verifyComplete();
-
-            String target = "testAttestationToken";
-
-            if (getTestMode() != TestMode.PLAYBACK) {
-                if (!attestationUrl.endsWith("/")) {
-                    attestationUrl = attestationUrl + "/";
-                }
-
-                try {
-                    target = getAttestationToken(attestationUrl + "generate-test-token");
-                } catch (IOException e) {
-                    fail("Found error when deserializing attestation token.", e);
-                }
-            }
-
-            StepVerifier.create(client.releaseKey(keyToRelease.getName(), target))
-                .assertNext(releaseKeyResult -> assertNotNull(releaseKeyResult.getValue()))
-                .expectComplete()
-                .verify();
-        });
-    }
-
-    /**
->>>>>>> a9ae08ca
      * Tests that an RSA key with a public exponent can be created in the key vault.
      */
     @ParameterizedTest(name = DISPLAY_NAME_WITH_ARGUMENTS)
@@ -574,203 +521,6 @@
                     assertEquals(createRsaKeyOptions.getKeySize(), rsaKey.getKey().getN().length * 8);
                 })
                 .verifyComplete());
-    }
-
-    /**
-     * Tests that fetching the key rotation policy of a non-existent key throws.
-     */
-    @ParameterizedTest(name = DISPLAY_NAME_WITH_ARGUMENTS)
-    @MethodSource("getTestParameters")
-    public void getKeyRotationPolicyOfNonExistentKey(HttpClient httpClient, KeyServiceVersion serviceVersion) {
-        createKeyAsyncClient(httpClient, serviceVersion);
-        StepVerifier.create(client.getKeyRotationPolicy(testResourceNamer.randomName("nonExistentKey", 20)))
-            .verifyErrorSatisfies(ex ->
-                assertRestException(ex, ResourceNotFoundException.class, HttpURLConnection.HTTP_NOT_FOUND));
-    }
-
-    /**
-     * Tests that fetching the key rotation policy of a non-existent key throws.
-     */
-    @ParameterizedTest(name = DISPLAY_NAME_WITH_ARGUMENTS)
-    @MethodSource("getTestParameters")
-    public void getKeyRotationPolicyWithNoPolicySet(HttpClient httpClient, KeyServiceVersion serviceVersion) {
-        // Key Rotation is not yet enabled in Managed HSM.
-        Assumptions.assumeTrue(!isHsmEnabled);
-
-        createKeyAsyncClient(httpClient, serviceVersion);
-
-        String keyName = testResourceNamer.randomName("rotateKey", 20);
-
-        StepVerifier.create(client.createRsaKey(new CreateRsaKeyOptions(keyName)))
-            .assertNext(Assertions::assertNotNull)
-            .verifyComplete();
-
-        StepVerifier.create(client.getKeyRotationPolicy(keyName))
-            .assertNext(keyRotationPolicy -> {
-                assertNotNull(keyRotationPolicy);
-                assertNull(keyRotationPolicy.getId());
-                assertNull(keyRotationPolicy.getCreatedOn());
-                assertNull(keyRotationPolicy.getUpdatedOn());
-                assertNull(keyRotationPolicy.getExpiryTime());
-                assertNull(keyRotationPolicy.getLifetimeActions());
-            })
-            .verifyComplete();
-    }
-
-    /**
-     * Tests that fetching the key rotation policy of a non-existent key throws.
-     */
-    @ParameterizedTest(name = DISPLAY_NAME_WITH_ARGUMENTS)
-    @MethodSource("getTestParameters")
-    public void updateGetKeyRotationPolicyWithMinimumProperties(HttpClient httpClient, KeyServiceVersion serviceVersion) {
-        // Key Rotation is not yet enabled in Managed HSM.
-        Assumptions.assumeTrue(!isHsmEnabled);
-
-        createKeyAsyncClient(httpClient, serviceVersion);
-        updateGetKeyRotationPolicyWithMinimumPropertiesRunner((keyName, keyRotationPolicyProperties) -> {
-            StepVerifier.create(client.createRsaKey(new CreateRsaKeyOptions(keyName)))
-                .assertNext(Assertions::assertNotNull)
-                .verifyComplete();
-
-            StepVerifier.create(client.updateKeyRotationPolicy(keyName, keyRotationPolicyProperties)
-                    .flatMap(updatedKeyRotationPolicy -> Mono.zip(Mono.just(updatedKeyRotationPolicy),
-                        client.getKeyRotationPolicy(keyName))))
-                .assertNext(tuple -> assertKeyVaultRotationPolicyEquals(tuple.getT1(), tuple.getT2()))
-                .verifyComplete();
-        });
-    }
-
-    /**
-     * Tests that an key rotation policy can be updated with all possible properties, then retrieves it.
-     */
-    @ParameterizedTest(name = DISPLAY_NAME_WITH_ARGUMENTS)
-    @MethodSource("getTestParameters")
-    public void updateGetKeyRotationPolicyWithAllProperties(HttpClient httpClient, KeyServiceVersion serviceVersion) {
-        // Key Rotation is not yet enabled in Managed HSM.
-        Assumptions.assumeTrue(!isHsmEnabled);
-
-        createKeyAsyncClient(httpClient, serviceVersion);
-        updateGetKeyRotationPolicyWithAllPropertiesRunner((keyName, keyRotationPolicyProperties) -> {
-            StepVerifier.create(client.createRsaKey(new CreateRsaKeyOptions(keyName)))
-                .assertNext(Assertions::assertNotNull)
-                .verifyComplete();
-
-            StepVerifier.create(client.updateKeyRotationPolicy(keyName, keyRotationPolicyProperties)
-                    .flatMap(updatedKeyRotationPolicy -> Mono.zip(Mono.just(updatedKeyRotationPolicy),
-                        client.getKeyRotationPolicy(keyName))))
-                .assertNext(tuple -> assertKeyVaultRotationPolicyEquals(tuple.getT1(), tuple.getT2()))
-                .verifyComplete();
-        });
-    }
-
-    /**
-     * Tests that a key can be rotated.
-     */
-    @ParameterizedTest(name = DISPLAY_NAME_WITH_ARGUMENTS)
-    @MethodSource("getTestParameters")
-    public void rotateKey(HttpClient httpClient, KeyServiceVersion serviceVersion) {
-        // Key Rotation is not yet enabled in Managed HSM.
-        Assumptions.assumeTrue(!isHsmEnabled);
-
-        createKeyAsyncClient(httpClient, serviceVersion);
-
-        String keyName = testResourceNamer.randomName("rotateKey", 20);
-
-        StepVerifier.create(client.createRsaKey(new CreateRsaKeyOptions(keyName))
-                .flatMap(createdKey -> Mono.zip(Mono.just(createdKey),
-                    client.rotateKey(keyName))))
-            .assertNext(tuple -> {
-                KeyVaultKey createdKey = tuple.getT1();
-                KeyVaultKey rotatedKey = tuple.getT2();
-
-                assertEquals(createdKey.getName(), rotatedKey.getName());
-                assertEquals(createdKey.getProperties().getTags(), rotatedKey.getProperties().getTags());
-            })
-            .verifyComplete();
-    }
-
-    /**
-     * Tests that a {@link CryptographyAsyncClient} can be created for a given key using a {@link KeyAsyncClient}.
-     */
-    @ParameterizedTest(name = DISPLAY_NAME_WITH_ARGUMENTS)
-    @MethodSource("getTestParameters")
-    public void getCryptographyAsyncClient(HttpClient httpClient, KeyServiceVersion serviceVersion) {
-        createKeyAsyncClient(httpClient, serviceVersion);
-
-        CryptographyAsyncClient cryptographyAsyncClient = client.getCryptographyAsyncClient("myKey");
-
-        assertNotNull(cryptographyAsyncClient);
-    }
-
-    /**
-     * Tests that a {@link CryptographyClient} can be created for a given key using a {@link KeyClient}. Also tests
-     * that cryptographic operations can be performed with said cryptography client.
-     */
-    @ParameterizedTest(name = DISPLAY_NAME_WITH_ARGUMENTS)
-    @MethodSource("getTestParameters")
-    public void getCryptographyAsyncClientAndEncryptDecrypt(HttpClient httpClient, KeyServiceVersion serviceVersion) {
-        createKeyAsyncClient(httpClient, serviceVersion);
-
-        setKeyRunner((createKeyOptions) -> {
-            StepVerifier.create(client.createKey(createKeyOptions))
-                .assertNext(response -> assertKeyEquals(createKeyOptions, response))
-                .verifyComplete();
-
-            CryptographyAsyncClient cryptographyAsyncClient =
-                client.getCryptographyAsyncClient(createKeyOptions.getName());
-
-            assertNotNull(cryptographyAsyncClient);
-
-            byte[] plaintext = "myPlaintext".getBytes();
-
-            StepVerifier.create(cryptographyAsyncClient.encrypt(EncryptionAlgorithm.RSA_OAEP, plaintext)
-                    .map(EncryptResult::getCipherText)
-                    .flatMap(ciphertext -> cryptographyAsyncClient.decrypt(EncryptionAlgorithm.RSA_OAEP, ciphertext)
-                        .map(DecryptResult::getPlainText)))
-                .assertNext(decryptedText -> assertArrayEquals(plaintext, decryptedText))
-                .verifyComplete();
-        });
-    }
-
-    /**
-     * Tests that a {@link CryptographyAsyncClient} can be created for a given key and version using a
-     * {@link KeyAsyncClient}.
-     */
-    @ParameterizedTest(name = DISPLAY_NAME_WITH_ARGUMENTS)
-    @MethodSource("getTestParameters")
-    public void getCryptographyAsyncClientWithKeyVersion(HttpClient httpClient, KeyServiceVersion serviceVersion) {
-        createKeyAsyncClient(httpClient, serviceVersion);
-
-        CryptographyAsyncClient cryptographyAsyncClient =
-            client.getCryptographyAsyncClient("myKey", "6A385B124DEF4096AF1361A85B16C204");
-
-        assertNotNull(cryptographyAsyncClient);
-    }
-
-    /**
-     * Tests that a {@link CryptographyAsyncClient} can be created for a given key using a {@link KeyAsyncClient}.
-     */
-    @ParameterizedTest(name = DISPLAY_NAME_WITH_ARGUMENTS)
-    @MethodSource("getTestParameters")
-    public void getCryptographyAsyncClientWithEmptyKeyVersion(HttpClient httpClient, KeyServiceVersion serviceVersion) {
-        createKeyAsyncClient(httpClient, serviceVersion);
-
-        CryptographyAsyncClient cryptographyAsyncClient = client.getCryptographyAsyncClient("myKey", "");
-
-        assertNotNull(cryptographyAsyncClient);
-    }
-
-    /**
-     * Tests that a {@link CryptographyAsyncClient} can be created for a given key using a {@link KeyAsyncClient}.
-     */
-    @ParameterizedTest(name = DISPLAY_NAME_WITH_ARGUMENTS)
-    @MethodSource("getTestParameters")
-    public void getCryptographyAsyncClientWithNullKeyVersion(HttpClient httpClient, KeyServiceVersion serviceVersion) {
-        createKeyAsyncClient(httpClient, serviceVersion);
-
-        CryptographyAsyncClient cryptographyAsyncClient = client.getCryptographyAsyncClient("myKey", null);
-
-        assertNotNull(cryptographyAsyncClient);
     }
 
     private void pollOnKeyPurge(String keyName) {

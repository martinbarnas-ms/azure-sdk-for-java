--- conflicted
+++ resolved
@@ -1,15 +1,9 @@
 {
   "networkCallRecords" : [ {
     "Method" : "PUT",
-<<<<<<< HEAD
-    "Uri" : "https://cameravault.vault.azure.net/secrets/secretKey?api-version=7.0",
-    "Headers" : {
-      "User-Agent" : "azsdk-java-Azure-Keyvault/4.1.0-beta.1 (11.0.5; Mac OS X 10.14.3)",
-=======
     "Uri" : "https://REDACTED.vault.azure.net/secrets/secretKey?api-version=7.1",
     "Headers" : {
       "User-Agent" : "azsdk-java-client_name/client_version (11.0.6; Windows 10; 10.0)",
->>>>>>> d795fdaf
       "Content-Type" : "application/json"
     },
     "Response" : {
@@ -17,19 +11,6 @@
       "Pragma" : "no-cache",
       "retry-after" : "0",
       "StatusCode" : "200",
-<<<<<<< HEAD
-      "Date" : "Thu, 05 Dec 2019 13:55:32 GMT",
-      "Strict-Transport-Security" : "max-age=31536000;includeSubDomains",
-      "Cache-Control" : "no-cache",
-      "X-AspNet-Version" : "4.0.30319",
-      "x-ms-keyvault-region" : "centralus",
-      "x-ms-keyvault-network-info" : "addr=182.68.109.216;act_addr_fam=InterNetwork;",
-      "Expires" : "-1",
-      "Content-Length" : "250",
-      "x-ms-request-id" : "fa1c861a-cac8-4e11-92a0-598befd359d8",
-      "x-ms-keyvault-service-version" : "1.1.0.883",
-      "Body" : "{\"value\":\"AAECAwQFBgcICQoLDA0ODxAREhMUFRYX\",\"id\":\"https://cameravault.vault.azure.net/secrets/secretKey/6dd095137e474864a6518c005bb74ae7\",\"attributes\":{\"enabled\":true,\"created\":1575554132,\"updated\":1575554132,\"recoveryLevel\":\"Recoverable+Purgeable\"}}",
-=======
       "Date" : "Tue, 04 Aug 2020 03:02:04 GMT",
       "Strict-Transport-Security" : "max-age=31536000;includeSubDomains",
       "Cache-Control" : "no-cache",
@@ -41,22 +22,15 @@
       "x-ms-request-id" : "d5005c08-a9a9-4584-8980-bc105ab7436b",
       "x-ms-keyvault-service-version" : "1.1.10.0",
       "Body" : "{\"value\":\"AAECAwQFBgcICQoLDA0ODxAREhMUFRYX\",\"id\":\"https://azure-kv-tests2.vault.azure.net/secrets/secretKey/76907cc8ad06486caf55515dcf9d0a3a\",\"attributes\":{\"enabled\":true,\"created\":1596510124,\"updated\":1596510124,\"recoveryLevel\":\"Recoverable+Purgeable\",\"recoverableDays\":90}}",
->>>>>>> d795fdaf
       "X-Powered-By" : "ASP.NET",
       "Content-Type" : "application/json; charset=utf-8"
     },
     "Exception" : null
   }, {
     "Method" : "GET",
-<<<<<<< HEAD
-    "Uri" : "https://cameravault.vault.azure.net/secrets/secretKey/6dd095137e474864a6518c005bb74ae7?api-version=7.0",
-    "Headers" : {
-      "User-Agent" : "azsdk-java-Azure-Keyvault/4.1.0-beta.1 (11.0.5; Mac OS X 10.14.3)",
-=======
     "Uri" : "https://REDACTED.vault.azure.net/secrets/secretKey/76907cc8ad06486caf55515dcf9d0a3a?api-version=7.1",
     "Headers" : {
       "User-Agent" : "azsdk-java-client_name/client_version (11.0.6; Windows 10; 10.0)",
->>>>>>> d795fdaf
       "Content-Type" : "application/json"
     },
     "Response" : {
@@ -64,19 +38,6 @@
       "Pragma" : "no-cache",
       "retry-after" : "0",
       "StatusCode" : "200",
-<<<<<<< HEAD
-      "Date" : "Thu, 05 Dec 2019 13:55:32 GMT",
-      "Strict-Transport-Security" : "max-age=31536000;includeSubDomains",
-      "Cache-Control" : "no-cache",
-      "X-AspNet-Version" : "4.0.30319",
-      "x-ms-keyvault-region" : "centralus",
-      "x-ms-keyvault-network-info" : "addr=182.68.109.216;act_addr_fam=InterNetwork;",
-      "Expires" : "-1",
-      "Content-Length" : "250",
-      "x-ms-request-id" : "ffbccf2d-6dc2-4910-a4e8-c2d60ddc7ad1",
-      "x-ms-keyvault-service-version" : "1.1.0.883",
-      "Body" : "{\"value\":\"AAECAwQFBgcICQoLDA0ODxAREhMUFRYX\",\"id\":\"https://cameravault.vault.azure.net/secrets/secretKey/6dd095137e474864a6518c005bb74ae7\",\"attributes\":{\"enabled\":true,\"created\":1575554132,\"updated\":1575554132,\"recoveryLevel\":\"Recoverable+Purgeable\"}}",
-=======
       "Date" : "Tue, 04 Aug 2020 03:02:04 GMT",
       "Strict-Transport-Security" : "max-age=31536000;includeSubDomains",
       "Cache-Control" : "no-cache",
@@ -88,7 +49,6 @@
       "x-ms-request-id" : "cdcfd578-292c-4fb7-850e-a491715643eb",
       "x-ms-keyvault-service-version" : "1.1.10.0",
       "Body" : "{\"value\":\"AAECAwQFBgcICQoLDA0ODxAREhMUFRYX\",\"id\":\"https://azure-kv-tests2.vault.azure.net/secrets/secretKey/76907cc8ad06486caf55515dcf9d0a3a\",\"attributes\":{\"enabled\":true,\"created\":1596510124,\"updated\":1596510124,\"recoveryLevel\":\"Recoverable+Purgeable\",\"recoverableDays\":90}}",
->>>>>>> d795fdaf
       "X-Powered-By" : "ASP.NET",
       "Content-Type" : "application/json; charset=utf-8"
     },

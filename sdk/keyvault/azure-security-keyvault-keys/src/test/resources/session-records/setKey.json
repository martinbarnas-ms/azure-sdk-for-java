{
  "networkCallRecords" : [ {
    "Method" : "POST",
<<<<<<< HEAD
    "Uri" : "https://azure-sdk-java-key-vault.vault.azure.net/keys/javaKeyTemp/create?api-version=7.0",
    "Headers" : {
      "User-Agent" : "azsdk-java-Azure-Keyvault/1.0.0-SNAPSHOT 1.8.0_191; Mac OS X 10.12",
      "Content-Type" : "application/json"
    },
    "Response" : {
      "date" : "Mon, 24 Jun 2019 08:10:33 GMT",
      "server" : "Microsoft-IIS/10.0",
      "content-length" : "703",
      "expires" : "-1",
      "x-aspnet-version" : "4.0.30319",
      "retry-after" : "0",
      "StatusCode" : "200",
      "pragma" : "no-cache",
      "strict-transport-security" : "max-age=31536000;includeSubDomains",
      "x-content-type-options" : "nosniff",
      "x-powered-by" : "ASP.NET",
      "content-type" : "application/json; charset=utf-8",
      "x-ms-keyvault-region" : "eastus2",
      "x-ms-keyvault-network-info" : "addr=172.103.233.167;act_addr_fam=InterNetwork;",
      "cache-control" : "no-cache",
      "x-ms-request-id" : "c9e0868b-16aa-4e46-8022-c914cd556e73",
      "x-ms-keyvault-service-version" : "1.1.0.866",
      "Body" : "{\"key\":{\"kid\":\"https://azure-sdk-java-key-vault.vault.azure.net/keys/javaKeyTemp/d99de2d8203a4546b1a43089ee196a14\",\"kty\":\"RSA\",\"key_ops\":[\"encrypt\",\"decrypt\",\"sign\",\"verify\",\"wrapKey\",\"unwrapKey\"],\"n\":\"qqfz5zsdVNwZtcSDzF7_nfmhTKxjDm1n9JVibgyfkQga3ssznXjNmqi2qQspzzVwPyEdPsWGONa6MSfJYHinvT5N1infUz_MHOY4VowevTQq2mFTBrpg-qBpL-IUJR9xN-4fT7jYiF7v__6LAXhe78Y-s6qsrsHcWsPQjQLdRc9Y92qYjVAiuWYwGfg1qkhz5R9Vh3Rzk0fw4Qf5REKfTQBh1HaHqdT08AI5spkAr2CakhrHtbqwqUfviT-p50ZlTiKsg39WUs2DCR-CyA1vAOxT0NRobo1un_cx6aAgZ2nQQRhKpQLWNqPa44m3Lkxo6Ko06rv_Xy4tD9QS1RwljQ\",\"e\":\"AQAB\"},\"attributes\":{\"enabled\":true,\"nbf\":949237199,\"exp\":2527113600,\"created\":1561363834,\"updated\":1561363834,\"recoveryLevel\":\"Recoverable+Purgeable\"}}"
    }
=======
    "Uri" : "https://REDACTED.vault.azure.net/keys/javaKeyTemp/create?api-version=7.1",
    "Headers" : {
      "User-Agent" : "azsdk-java-client_name/client_version (11.0.6; Windows 10; 10.0)",
      "Content-Type" : "application/json"
    },
    "Response" : {
      "X-Content-Type-Options" : "nosniff",
      "Pragma" : "no-cache",
      "retry-after" : "0",
      "StatusCode" : "200",
      "Date" : "Tue, 04 Aug 2020 02:49:18 GMT",
      "Strict-Transport-Security" : "max-age=31536000;includeSubDomains",
      "Cache-Control" : "no-cache",
      "X-AspNet-Version" : "4.0.30319",
      "x-ms-keyvault-region" : "westus",
      "x-ms-keyvault-network-info" : "conn_type=Ipv4;addr=174.127.169.154;act_addr_fam=InterNetwork;",
      "Expires" : "-1",
      "Content-Length" : "715",
      "x-ms-request-id" : "37285ec5-78a9-4eb3-b1c9-a042721b47e5",
      "x-ms-keyvault-service-version" : "1.1.10.0",
      "Body" : "{\"key\":{\"kid\":\"https://azure-kv-tests2.vault.azure.net/keys/javaKeyTemp/dfa0588bcdb74b84954421a69260882d\",\"kty\":\"RSA\",\"key_ops\":[\"encrypt\",\"decrypt\",\"sign\",\"verify\",\"wrapKey\",\"unwrapKey\"],\"n\":\"12GE3dE0RBZoo2lF3yCBpr6yKUt1zq9ImepwD6Ee_HeQE9P2AcnZD4hK4x-zHtCRSKoq0SxsKKF5svfk2FD7oQYmAv53zXhenzJyfk698Za9liUJMKb11cPtGhIPuANlcDbwroPrrT-d2A9tW2-sttorBhg8Rud_s9vl6VaeeCJ3Z5SwApoLVn3MJCzMmtYuRwfEL6wKOizmmUqTUTk5kRlrR8AdZ5U9-BqkIfRW_tkr8_3rgLA6qKcT2uFUiXD_UJskULNZQzUXFnMi4OFSgIcocPdXm1cBe5FL6llMYFJIjYCAfaHF89v_tokyW9rKQzhXV044jaKKwq9JGsNTow\",\"e\":\"AQAB\"},\"attributes\":{\"enabled\":true,\"nbf\":949237199,\"exp\":2527113600,\"created\":1596509358,\"updated\":1596509358,\"recoveryLevel\":\"Recoverable+Purgeable\",\"recoverableDays\":90}}",
      "X-Powered-By" : "ASP.NET",
      "Content-Type" : "application/json; charset=utf-8"
    },
    "Exception" : null
>>>>>>> d795fdaf
  } ],
  "variables" : [ ]
}<|MERGE_RESOLUTION|>--- conflicted
+++ resolved
@@ -1,33 +1,6 @@
 {
   "networkCallRecords" : [ {
     "Method" : "POST",
-<<<<<<< HEAD
-    "Uri" : "https://azure-sdk-java-key-vault.vault.azure.net/keys/javaKeyTemp/create?api-version=7.0",
-    "Headers" : {
-      "User-Agent" : "azsdk-java-Azure-Keyvault/1.0.0-SNAPSHOT 1.8.0_191; Mac OS X 10.12",
-      "Content-Type" : "application/json"
-    },
-    "Response" : {
-      "date" : "Mon, 24 Jun 2019 08:10:33 GMT",
-      "server" : "Microsoft-IIS/10.0",
-      "content-length" : "703",
-      "expires" : "-1",
-      "x-aspnet-version" : "4.0.30319",
-      "retry-after" : "0",
-      "StatusCode" : "200",
-      "pragma" : "no-cache",
-      "strict-transport-security" : "max-age=31536000;includeSubDomains",
-      "x-content-type-options" : "nosniff",
-      "x-powered-by" : "ASP.NET",
-      "content-type" : "application/json; charset=utf-8",
-      "x-ms-keyvault-region" : "eastus2",
-      "x-ms-keyvault-network-info" : "addr=172.103.233.167;act_addr_fam=InterNetwork;",
-      "cache-control" : "no-cache",
-      "x-ms-request-id" : "c9e0868b-16aa-4e46-8022-c914cd556e73",
-      "x-ms-keyvault-service-version" : "1.1.0.866",
-      "Body" : "{\"key\":{\"kid\":\"https://azure-sdk-java-key-vault.vault.azure.net/keys/javaKeyTemp/d99de2d8203a4546b1a43089ee196a14\",\"kty\":\"RSA\",\"key_ops\":[\"encrypt\",\"decrypt\",\"sign\",\"verify\",\"wrapKey\",\"unwrapKey\"],\"n\":\"qqfz5zsdVNwZtcSDzF7_nfmhTKxjDm1n9JVibgyfkQga3ssznXjNmqi2qQspzzVwPyEdPsWGONa6MSfJYHinvT5N1infUz_MHOY4VowevTQq2mFTBrpg-qBpL-IUJR9xN-4fT7jYiF7v__6LAXhe78Y-s6qsrsHcWsPQjQLdRc9Y92qYjVAiuWYwGfg1qkhz5R9Vh3Rzk0fw4Qf5REKfTQBh1HaHqdT08AI5spkAr2CakhrHtbqwqUfviT-p50ZlTiKsg39WUs2DCR-CyA1vAOxT0NRobo1un_cx6aAgZ2nQQRhKpQLWNqPa44m3Lkxo6Ko06rv_Xy4tD9QS1RwljQ\",\"e\":\"AQAB\"},\"attributes\":{\"enabled\":true,\"nbf\":949237199,\"exp\":2527113600,\"created\":1561363834,\"updated\":1561363834,\"recoveryLevel\":\"Recoverable+Purgeable\"}}"
-    }
-=======
     "Uri" : "https://REDACTED.vault.azure.net/keys/javaKeyTemp/create?api-version=7.1",
     "Headers" : {
       "User-Agent" : "azsdk-java-client_name/client_version (11.0.6; Windows 10; 10.0)",
@@ -53,7 +26,6 @@
       "Content-Type" : "application/json; charset=utf-8"
     },
     "Exception" : null
->>>>>>> d795fdaf
   } ],
   "variables" : [ ]
 }
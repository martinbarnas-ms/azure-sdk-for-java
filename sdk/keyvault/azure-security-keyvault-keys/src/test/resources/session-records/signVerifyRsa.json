--- conflicted
+++ resolved
@@ -1,35 +1,16 @@
 {
   "networkCallRecords" : [ {
     "Method" : "PUT",
-<<<<<<< HEAD
-    "Uri" : "https://cameravault.vault.azure.net/keys/testRsaKeySignVerify?api-version=7.0",
-    "Headers" : {
-      "User-Agent" : "azsdk-java-Azure-Keyvault/4.0.0-preview.6 1.8.0_211; Windows 10 10.0",
-=======
     "Uri" : "https://REDACTED.vault.azure.net/keys/testRsaKeySignVerify?api-version=7.1",
     "Headers" : {
       "User-Agent" : "azsdk-java-client_name/client_version (11.0.6; Windows 10; 10.0)",
->>>>>>> d795fdaf
-      "Content-Type" : "application/json"
-    },
-    "Response" : {
-      "X-Content-Type-Options" : "nosniff",
-      "Pragma" : "no-cache",
-      "retry-after" : "0",
-      "StatusCode" : "200",
-<<<<<<< HEAD
-      "Date" : "Thu, 17 Oct 2019 22:18:37 GMT",
-      "Strict-Transport-Security" : "max-age=31536000;includeSubDomains",
-      "Cache-Control" : "no-cache",
-      "X-AspNet-Version" : "4.0.30319",
-      "x-ms-keyvault-region" : "centralus",
-      "x-ms-keyvault-network-info" : "addr=51.143.0.73;act_addr_fam=InterNetwork;",
-      "Expires" : "-1",
-      "Content-Length" : "666",
-      "x-ms-request-id" : "c238ffe7-0d9d-4a96-81af-9760fe081c51",
-      "x-ms-keyvault-service-version" : "1.1.0.879",
-      "Body" : "{\"key\":{\"kid\":\"https://cameravault.vault.azure.net/keys/testRsaKeySignVerify/4d6d1160384c418ea5925269b0685bcc\",\"kty\":\"RSA\",\"key_ops\":[\"encrypt\",\"decrypt\",\"sign\",\"verify\",\"wrapKey\",\"unwrapKey\"],\"n\":\"1_6ZtP288hEkKML-L6nFyZh1PD1rmAgwbbwjEvTSDK_008BYWhjp_6ULy9BhWtRIytNkPkm9gzaBTrCpp-vyDXPGa836Htp-w8u5JmxoUZchJh576m3m-8ZYWTmZSAp5SpruyKAmLSxPJHEWPXQntnmuTMjb9HBT9Ltrwc0ZDk-jsMLYunDJrNmrRUxQgb0zQ_Tl5fJjj8j-0KVx2RXtbfWFvf5fRdBYyP3m0aUpoopQPwtXszD2LcSKMJ_TnmnvMWr8MOA5aRlBaGdBk7zBgRafvDPam3Q2AvFA9mfcAVncpfZ3JFm73VARw6MofXtRqOHtZ7y4oNbY95xXwU2r6w\",\"e\":\"AQAB\"},\"attributes\":{\"enabled\":true,\"created\":1571350717,\"updated\":1571350717,\"recoveryLevel\":\"Recoverable+Purgeable\"}}",
-=======
+      "Content-Type" : "application/json"
+    },
+    "Response" : {
+      "X-Content-Type-Options" : "nosniff",
+      "Pragma" : "no-cache",
+      "retry-after" : "0",
+      "StatusCode" : "200",
       "Date" : "Tue, 04 Aug 2020 03:04:39 GMT",
       "Strict-Transport-Security" : "max-age=31536000;includeSubDomains",
       "Cache-Control" : "no-cache",
@@ -41,42 +22,22 @@
       "x-ms-request-id" : "35c54712-3dbe-42f1-9138-871cc074e1b0",
       "x-ms-keyvault-service-version" : "1.1.10.0",
       "Body" : "{\"key\":{\"kid\":\"https://azure-kv-tests2.vault.azure.net/keys/testRsaKeySignVerify/46098d06367d47f1b332b4ce3dae7908\",\"kty\":\"RSA\",\"key_ops\":[\"encrypt\",\"decrypt\",\"sign\",\"verify\",\"wrapKey\",\"unwrapKey\"],\"n\":\"1_6ZtP288hEkKML-L6nFyZh1PD1rmAgwbbwjEvTSDK_008BYWhjp_6ULy9BhWtRIytNkPkm9gzaBTrCpp-vyDXPGa836Htp-w8u5JmxoUZchJh576m3m-8ZYWTmZSAp5SpruyKAmLSxPJHEWPXQntnmuTMjb9HBT9Ltrwc0ZDk-jsMLYunDJrNmrRUxQgb0zQ_Tl5fJjj8j-0KVx2RXtbfWFvf5fRdBYyP3m0aUpoopQPwtXszD2LcSKMJ_TnmnvMWr8MOA5aRlBaGdBk7zBgRafvDPam3Q2AvFA9mfcAVncpfZ3JFm73VARw6MofXtRqOHtZ7y4oNbY95xXwU2r6w\",\"e\":\"AQAB\"},\"attributes\":{\"enabled\":true,\"created\":1596510280,\"updated\":1596510280,\"recoveryLevel\":\"Recoverable+Purgeable\",\"recoverableDays\":90}}",
->>>>>>> d795fdaf
       "X-Powered-By" : "ASP.NET",
       "Content-Type" : "application/json; charset=utf-8"
     },
     "Exception" : null
   }, {
     "Method" : "GET",
-<<<<<<< HEAD
-    "Uri" : "https://cameravault.vault.azure.net/keys/testRsaKeySignVerify/4d6d1160384c418ea5925269b0685bcc?api-version=7.0",
-    "Headers" : {
-      "User-Agent" : "azsdk-java-Azure-Keyvault/4.0.0-preview.6 1.8.0_211; Windows 10 10.0",
-=======
     "Uri" : "https://REDACTED.vault.azure.net/keys/testRsaKeySignVerify/46098d06367d47f1b332b4ce3dae7908?api-version=7.1",
     "Headers" : {
       "User-Agent" : "azsdk-java-client_name/client_version (11.0.6; Windows 10; 10.0)",
->>>>>>> d795fdaf
-      "Content-Type" : "application/json"
-    },
-    "Response" : {
-      "X-Content-Type-Options" : "nosniff",
-      "Pragma" : "no-cache",
-      "retry-after" : "0",
-      "StatusCode" : "200",
-<<<<<<< HEAD
-      "Date" : "Thu, 17 Oct 2019 22:18:37 GMT",
-      "Strict-Transport-Security" : "max-age=31536000;includeSubDomains",
-      "Cache-Control" : "no-cache",
-      "X-AspNet-Version" : "4.0.30319",
-      "x-ms-keyvault-region" : "centralus",
-      "x-ms-keyvault-network-info" : "addr=51.143.0.73;act_addr_fam=InterNetwork;",
-      "Expires" : "-1",
-      "Content-Length" : "666",
-      "x-ms-request-id" : "9987bf57-452c-45a2-b061-c207330401d5",
-      "x-ms-keyvault-service-version" : "1.1.0.879",
-      "Body" : "{\"key\":{\"kid\":\"https://cameravault.vault.azure.net/keys/testRsaKeySignVerify/4d6d1160384c418ea5925269b0685bcc\",\"kty\":\"RSA\",\"key_ops\":[\"encrypt\",\"decrypt\",\"sign\",\"verify\",\"wrapKey\",\"unwrapKey\"],\"n\":\"1_6ZtP288hEkKML-L6nFyZh1PD1rmAgwbbwjEvTSDK_008BYWhjp_6ULy9BhWtRIytNkPkm9gzaBTrCpp-vyDXPGa836Htp-w8u5JmxoUZchJh576m3m-8ZYWTmZSAp5SpruyKAmLSxPJHEWPXQntnmuTMjb9HBT9Ltrwc0ZDk-jsMLYunDJrNmrRUxQgb0zQ_Tl5fJjj8j-0KVx2RXtbfWFvf5fRdBYyP3m0aUpoopQPwtXszD2LcSKMJ_TnmnvMWr8MOA5aRlBaGdBk7zBgRafvDPam3Q2AvFA9mfcAVncpfZ3JFm73VARw6MofXtRqOHtZ7y4oNbY95xXwU2r6w\",\"e\":\"AQAB\"},\"attributes\":{\"enabled\":true,\"created\":1571350717,\"updated\":1571350717,\"recoveryLevel\":\"Recoverable+Purgeable\"}}",
-=======
+      "Content-Type" : "application/json"
+    },
+    "Response" : {
+      "X-Content-Type-Options" : "nosniff",
+      "Pragma" : "no-cache",
+      "retry-after" : "0",
+      "StatusCode" : "200",
       "Date" : "Tue, 04 Aug 2020 03:04:40 GMT",
       "Strict-Transport-Security" : "max-age=31536000;includeSubDomains",
       "Cache-Control" : "no-cache",
@@ -88,42 +49,22 @@
       "x-ms-request-id" : "501d09d8-56c3-4baf-b25e-aa1b23459279",
       "x-ms-keyvault-service-version" : "1.1.10.0",
       "Body" : "{\"key\":{\"kid\":\"https://azure-kv-tests2.vault.azure.net/keys/testRsaKeySignVerify/46098d06367d47f1b332b4ce3dae7908\",\"kty\":\"RSA\",\"key_ops\":[\"encrypt\",\"decrypt\",\"sign\",\"verify\",\"wrapKey\",\"unwrapKey\"],\"n\":\"1_6ZtP288hEkKML-L6nFyZh1PD1rmAgwbbwjEvTSDK_008BYWhjp_6ULy9BhWtRIytNkPkm9gzaBTrCpp-vyDXPGa836Htp-w8u5JmxoUZchJh576m3m-8ZYWTmZSAp5SpruyKAmLSxPJHEWPXQntnmuTMjb9HBT9Ltrwc0ZDk-jsMLYunDJrNmrRUxQgb0zQ_Tl5fJjj8j-0KVx2RXtbfWFvf5fRdBYyP3m0aUpoopQPwtXszD2LcSKMJ_TnmnvMWr8MOA5aRlBaGdBk7zBgRafvDPam3Q2AvFA9mfcAVncpfZ3JFm73VARw6MofXtRqOHtZ7y4oNbY95xXwU2r6w\",\"e\":\"AQAB\"},\"attributes\":{\"enabled\":true,\"created\":1596510280,\"updated\":1596510280,\"recoveryLevel\":\"Recoverable+Purgeable\",\"recoverableDays\":90}}",
->>>>>>> d795fdaf
-      "X-Powered-By" : "ASP.NET",
-      "Content-Type" : "application/json; charset=utf-8"
-    },
-    "Exception" : null
-  }, {
-    "Method" : "POST",
-<<<<<<< HEAD
-    "Uri" : "https://cameravault.vault.azure.net/keys/testRsaKeySignVerify/4d6d1160384c418ea5925269b0685bcc/sign?api-version=7.0",
-    "Headers" : {
-      "User-Agent" : "azsdk-java-Azure-Keyvault/4.0.0-preview.6 1.8.0_211; Windows 10 10.0",
-=======
-    "Uri" : "https://REDACTED.vault.azure.net/keys/testRsaKeySignVerify/46098d06367d47f1b332b4ce3dae7908/sign?api-version=7.1",
-    "Headers" : {
-      "User-Agent" : "azsdk-java-client_name/client_version (11.0.6; Windows 10; 10.0)",
->>>>>>> d795fdaf
-      "Content-Type" : "application/json"
-    },
-    "Response" : {
-      "X-Content-Type-Options" : "nosniff",
-      "Pragma" : "no-cache",
-      "retry-after" : "0",
-      "StatusCode" : "200",
-<<<<<<< HEAD
-      "Date" : "Thu, 17 Oct 2019 22:18:37 GMT",
-      "Strict-Transport-Security" : "max-age=31536000;includeSubDomains",
-      "Cache-Control" : "no-cache",
-      "X-AspNet-Version" : "4.0.30319",
-      "x-ms-keyvault-region" : "centralus",
-      "x-ms-keyvault-network-info" : "addr=51.143.0.73;act_addr_fam=InterNetwork;",
-      "Expires" : "-1",
-      "Content-Length" : "457",
-      "x-ms-request-id" : "022e9996-515b-403e-8f4a-31bb11f17f61",
-      "x-ms-keyvault-service-version" : "1.1.0.879",
-      "Body" : "{\"kid\":\"https://cameravault.vault.azure.net/keys/testRsaKeySignVerify/4d6d1160384c418ea5925269b0685bcc\",\"value\":\"VycNS2AleyY425cgT02DdqHgz0r95vm0UDEsnG8uQiT7IfxflrjKM_d8PvOeV6JA6kamk6lhvFKnJqXyNmFaPcI7RcibAW-e3-9k91TEegUNl4dZpPeuy6AY5-CkafXBBTHCCOAfGuyCeNnr8jJF7teQa_Z246wgoOiGACQx37C2m9jb2x-Q3-mxo8utyi3NFu8LCJs7C9h_AlcszRJ0l9a0dP97YnNFW75GtBpfjt7frZFUGdJNeWvZXBhCzhtYN9ynN6SHIKKVfZEe-Uqc3HvY63oEGvVGcPnWeV2wY8NfQn04gji3hdKKyRH0VLSkwHJpSA7V42EDaPbaQCriQA\"}",
-=======
+      "X-Powered-By" : "ASP.NET",
+      "Content-Type" : "application/json; charset=utf-8"
+    },
+    "Exception" : null
+  }, {
+    "Method" : "POST",
+    "Uri" : "https://REDACTED.vault.azure.net/keys/testRsaKeySignVerify/46098d06367d47f1b332b4ce3dae7908/sign?api-version=7.1",
+    "Headers" : {
+      "User-Agent" : "azsdk-java-client_name/client_version (11.0.6; Windows 10; 10.0)",
+      "Content-Type" : "application/json"
+    },
+    "Response" : {
+      "X-Content-Type-Options" : "nosniff",
+      "Pragma" : "no-cache",
+      "retry-after" : "0",
+      "StatusCode" : "200",
       "Date" : "Tue, 04 Aug 2020 03:04:40 GMT",
       "Strict-Transport-Security" : "max-age=31536000;includeSubDomains",
       "Cache-Control" : "no-cache",
@@ -135,41 +76,22 @@
       "x-ms-request-id" : "fb0b8d87-be4d-4cd8-969e-463daef79cdd",
       "x-ms-keyvault-service-version" : "1.1.10.0",
       "Body" : "{\"kid\":\"https://azure-kv-tests2.vault.azure.net/keys/testRsaKeySignVerify/46098d06367d47f1b332b4ce3dae7908\",\"value\":\"VycNS2AleyY425cgT02DdqHgz0r95vm0UDEsnG8uQiT7IfxflrjKM_d8PvOeV6JA6kamk6lhvFKnJqXyNmFaPcI7RcibAW-e3-9k91TEegUNl4dZpPeuy6AY5-CkafXBBTHCCOAfGuyCeNnr8jJF7teQa_Z246wgoOiGACQx37C2m9jb2x-Q3-mxo8utyi3NFu8LCJs7C9h_AlcszRJ0l9a0dP97YnNFW75GtBpfjt7frZFUGdJNeWvZXBhCzhtYN9ynN6SHIKKVfZEe-Uqc3HvY63oEGvVGcPnWeV2wY8NfQn04gji3hdKKyRH0VLSkwHJpSA7V42EDaPbaQCriQA\"}",
->>>>>>> d795fdaf
-      "X-Powered-By" : "ASP.NET",
-      "Content-Type" : "application/json; charset=utf-8"
-    },
-    "Exception" : null
-  }, {
-    "Method" : "POST",
-<<<<<<< HEAD
-    "Uri" : "https://cameravault.vault.azure.net/keys/testRsaKeySignVerify/4d6d1160384c418ea5925269b0685bcc/verify?api-version=7.0",
-    "Headers" : {
-      "User-Agent" : "azsdk-java-Azure-Keyvault/4.0.0-preview.6 1.8.0_211; Windows 10 10.0",
-=======
-    "Uri" : "https://REDACTED.vault.azure.net/keys/testRsaKeySignVerify/46098d06367d47f1b332b4ce3dae7908/verify?api-version=7.1",
-    "Headers" : {
-      "User-Agent" : "azsdk-java-client_name/client_version (11.0.6; Windows 10; 10.0)",
->>>>>>> d795fdaf
-      "Content-Type" : "application/json"
-    },
-    "Response" : {
-      "X-Content-Type-Options" : "nosniff",
-      "Pragma" : "no-cache",
-      "retry-after" : "0",
-      "StatusCode" : "200",
-<<<<<<< HEAD
-      "Date" : "Thu, 17 Oct 2019 22:18:37 GMT",
-      "Strict-Transport-Security" : "max-age=31536000;includeSubDomains",
-      "Cache-Control" : "no-cache",
-      "X-AspNet-Version" : "4.0.30319",
-      "x-ms-keyvault-region" : "centralus",
-      "x-ms-keyvault-network-info" : "addr=51.143.0.73;act_addr_fam=InterNetwork;",
-      "Expires" : "-1",
-      "Content-Length" : "14",
-      "x-ms-request-id" : "18ecaae3-c597-4191-8ed7-a4d8cd0136f1",
-      "x-ms-keyvault-service-version" : "1.1.0.879",
-=======
+      "X-Powered-By" : "ASP.NET",
+      "Content-Type" : "application/json; charset=utf-8"
+    },
+    "Exception" : null
+  }, {
+    "Method" : "POST",
+    "Uri" : "https://REDACTED.vault.azure.net/keys/testRsaKeySignVerify/46098d06367d47f1b332b4ce3dae7908/verify?api-version=7.1",
+    "Headers" : {
+      "User-Agent" : "azsdk-java-client_name/client_version (11.0.6; Windows 10; 10.0)",
+      "Content-Type" : "application/json"
+    },
+    "Response" : {
+      "X-Content-Type-Options" : "nosniff",
+      "Pragma" : "no-cache",
+      "retry-after" : "0",
+      "StatusCode" : "200",
       "Date" : "Tue, 04 Aug 2020 03:04:40 GMT",
       "Strict-Transport-Security" : "max-age=31536000;includeSubDomains",
       "Cache-Control" : "no-cache",
@@ -180,43 +102,23 @@
       "Content-Length" : "14",
       "x-ms-request-id" : "03fdcf36-37bc-4bcc-bc0f-fec441af26c1",
       "x-ms-keyvault-service-version" : "1.1.10.0",
->>>>>>> d795fdaf
-      "Body" : "{\"value\":true}",
-      "X-Powered-By" : "ASP.NET",
-      "Content-Type" : "application/json; charset=utf-8"
-    },
-    "Exception" : null
-  }, {
-    "Method" : "POST",
-<<<<<<< HEAD
-    "Uri" : "https://cameravault.vault.azure.net/keys/testRsaKeySignVerify/4d6d1160384c418ea5925269b0685bcc/sign?api-version=7.0",
-    "Headers" : {
-      "User-Agent" : "azsdk-java-Azure-Keyvault/4.0.0-preview.6 1.8.0_211; Windows 10 10.0",
-=======
-    "Uri" : "https://REDACTED.vault.azure.net/keys/testRsaKeySignVerify/46098d06367d47f1b332b4ce3dae7908/sign?api-version=7.1",
-    "Headers" : {
-      "User-Agent" : "azsdk-java-client_name/client_version (11.0.6; Windows 10; 10.0)",
->>>>>>> d795fdaf
-      "Content-Type" : "application/json"
-    },
-    "Response" : {
-      "X-Content-Type-Options" : "nosniff",
-      "Pragma" : "no-cache",
-      "retry-after" : "0",
-      "StatusCode" : "200",
-<<<<<<< HEAD
-      "Date" : "Thu, 17 Oct 2019 22:18:37 GMT",
-      "Strict-Transport-Security" : "max-age=31536000;includeSubDomains",
-      "Cache-Control" : "no-cache",
-      "X-AspNet-Version" : "4.0.30319",
-      "x-ms-keyvault-region" : "centralus",
-      "x-ms-keyvault-network-info" : "addr=51.143.0.73;act_addr_fam=InterNetwork;",
-      "Expires" : "-1",
-      "Content-Length" : "457",
-      "x-ms-request-id" : "0e6f0172-8100-4832-809e-05cd6ba3f232",
-      "x-ms-keyvault-service-version" : "1.1.0.879",
-      "Body" : "{\"kid\":\"https://cameravault.vault.azure.net/keys/testRsaKeySignVerify/4d6d1160384c418ea5925269b0685bcc\",\"value\":\"VycNS2AleyY425cgT02DdqHgz0r95vm0UDEsnG8uQiT7IfxflrjKM_d8PvOeV6JA6kamk6lhvFKnJqXyNmFaPcI7RcibAW-e3-9k91TEegUNl4dZpPeuy6AY5-CkafXBBTHCCOAfGuyCeNnr8jJF7teQa_Z246wgoOiGACQx37C2m9jb2x-Q3-mxo8utyi3NFu8LCJs7C9h_AlcszRJ0l9a0dP97YnNFW75GtBpfjt7frZFUGdJNeWvZXBhCzhtYN9ynN6SHIKKVfZEe-Uqc3HvY63oEGvVGcPnWeV2wY8NfQn04gji3hdKKyRH0VLSkwHJpSA7V42EDaPbaQCriQA\"}",
-=======
+      "Body" : "{\"value\":true}",
+      "X-Powered-By" : "ASP.NET",
+      "Content-Type" : "application/json; charset=utf-8"
+    },
+    "Exception" : null
+  }, {
+    "Method" : "POST",
+    "Uri" : "https://REDACTED.vault.azure.net/keys/testRsaKeySignVerify/46098d06367d47f1b332b4ce3dae7908/sign?api-version=7.1",
+    "Headers" : {
+      "User-Agent" : "azsdk-java-client_name/client_version (11.0.6; Windows 10; 10.0)",
+      "Content-Type" : "application/json"
+    },
+    "Response" : {
+      "X-Content-Type-Options" : "nosniff",
+      "Pragma" : "no-cache",
+      "retry-after" : "0",
+      "StatusCode" : "200",
       "Date" : "Tue, 04 Aug 2020 03:04:40 GMT",
       "Strict-Transport-Security" : "max-age=31536000;includeSubDomains",
       "Cache-Control" : "no-cache",
@@ -228,41 +130,22 @@
       "x-ms-request-id" : "f2ac5721-4c22-4ac1-a92b-29d4673d12c4",
       "x-ms-keyvault-service-version" : "1.1.10.0",
       "Body" : "{\"kid\":\"https://azure-kv-tests2.vault.azure.net/keys/testRsaKeySignVerify/46098d06367d47f1b332b4ce3dae7908\",\"value\":\"VycNS2AleyY425cgT02DdqHgz0r95vm0UDEsnG8uQiT7IfxflrjKM_d8PvOeV6JA6kamk6lhvFKnJqXyNmFaPcI7RcibAW-e3-9k91TEegUNl4dZpPeuy6AY5-CkafXBBTHCCOAfGuyCeNnr8jJF7teQa_Z246wgoOiGACQx37C2m9jb2x-Q3-mxo8utyi3NFu8LCJs7C9h_AlcszRJ0l9a0dP97YnNFW75GtBpfjt7frZFUGdJNeWvZXBhCzhtYN9ynN6SHIKKVfZEe-Uqc3HvY63oEGvVGcPnWeV2wY8NfQn04gji3hdKKyRH0VLSkwHJpSA7V42EDaPbaQCriQA\"}",
->>>>>>> d795fdaf
-      "X-Powered-By" : "ASP.NET",
-      "Content-Type" : "application/json; charset=utf-8"
-    },
-    "Exception" : null
-  }, {
-    "Method" : "POST",
-<<<<<<< HEAD
-    "Uri" : "https://cameravault.vault.azure.net/keys/testRsaKeySignVerify/4d6d1160384c418ea5925269b0685bcc/verify?api-version=7.0",
-    "Headers" : {
-      "User-Agent" : "azsdk-java-Azure-Keyvault/4.0.0-preview.6 1.8.0_211; Windows 10 10.0",
-=======
-    "Uri" : "https://REDACTED.vault.azure.net/keys/testRsaKeySignVerify/46098d06367d47f1b332b4ce3dae7908/verify?api-version=7.1",
-    "Headers" : {
-      "User-Agent" : "azsdk-java-client_name/client_version (11.0.6; Windows 10; 10.0)",
->>>>>>> d795fdaf
-      "Content-Type" : "application/json"
-    },
-    "Response" : {
-      "X-Content-Type-Options" : "nosniff",
-      "Pragma" : "no-cache",
-      "retry-after" : "0",
-      "StatusCode" : "200",
-<<<<<<< HEAD
-      "Date" : "Thu, 17 Oct 2019 22:18:37 GMT",
-      "Strict-Transport-Security" : "max-age=31536000;includeSubDomains",
-      "Cache-Control" : "no-cache",
-      "X-AspNet-Version" : "4.0.30319",
-      "x-ms-keyvault-region" : "centralus",
-      "x-ms-keyvault-network-info" : "addr=51.143.0.73;act_addr_fam=InterNetwork;",
-      "Expires" : "-1",
-      "Content-Length" : "14",
-      "x-ms-request-id" : "271b2ee4-18e4-480a-b12e-faf63f8aea0b",
-      "x-ms-keyvault-service-version" : "1.1.0.879",
-=======
+      "X-Powered-By" : "ASP.NET",
+      "Content-Type" : "application/json; charset=utf-8"
+    },
+    "Exception" : null
+  }, {
+    "Method" : "POST",
+    "Uri" : "https://REDACTED.vault.azure.net/keys/testRsaKeySignVerify/46098d06367d47f1b332b4ce3dae7908/verify?api-version=7.1",
+    "Headers" : {
+      "User-Agent" : "azsdk-java-client_name/client_version (11.0.6; Windows 10; 10.0)",
+      "Content-Type" : "application/json"
+    },
+    "Response" : {
+      "X-Content-Type-Options" : "nosniff",
+      "Pragma" : "no-cache",
+      "retry-after" : "0",
+      "StatusCode" : "200",
       "Date" : "Tue, 04 Aug 2020 03:04:40 GMT",
       "Strict-Transport-Security" : "max-age=31536000;includeSubDomains",
       "Cache-Control" : "no-cache",
@@ -273,43 +156,23 @@
       "Content-Length" : "14",
       "x-ms-request-id" : "fe86bdad-0798-40e3-abdb-31d9f2eb8ef8",
       "x-ms-keyvault-service-version" : "1.1.10.0",
->>>>>>> d795fdaf
-      "Body" : "{\"value\":true}",
-      "X-Powered-By" : "ASP.NET",
-      "Content-Type" : "application/json; charset=utf-8"
-    },
-    "Exception" : null
-  }, {
-    "Method" : "POST",
-<<<<<<< HEAD
-    "Uri" : "https://cameravault.vault.azure.net/keys/testRsaKeySignVerify/4d6d1160384c418ea5925269b0685bcc/sign?api-version=7.0",
-    "Headers" : {
-      "User-Agent" : "azsdk-java-Azure-Keyvault/4.0.0-preview.6 1.8.0_211; Windows 10 10.0",
-=======
-    "Uri" : "https://REDACTED.vault.azure.net/keys/testRsaKeySignVerify/46098d06367d47f1b332b4ce3dae7908/sign?api-version=7.1",
-    "Headers" : {
-      "User-Agent" : "azsdk-java-client_name/client_version (11.0.6; Windows 10; 10.0)",
->>>>>>> d795fdaf
-      "Content-Type" : "application/json"
-    },
-    "Response" : {
-      "X-Content-Type-Options" : "nosniff",
-      "Pragma" : "no-cache",
-      "retry-after" : "0",
-      "StatusCode" : "200",
-<<<<<<< HEAD
-      "Date" : "Thu, 17 Oct 2019 22:18:37 GMT",
-      "Strict-Transport-Security" : "max-age=31536000;includeSubDomains",
-      "Cache-Control" : "no-cache",
-      "X-AspNet-Version" : "4.0.30319",
-      "x-ms-keyvault-region" : "centralus",
-      "x-ms-keyvault-network-info" : "addr=51.143.0.73;act_addr_fam=InterNetwork;",
-      "Expires" : "-1",
-      "Content-Length" : "457",
-      "x-ms-request-id" : "4c555f2f-46c4-4cdb-bba1-38bc7c0b821f",
-      "x-ms-keyvault-service-version" : "1.1.0.879",
-      "Body" : "{\"kid\":\"https://cameravault.vault.azure.net/keys/testRsaKeySignVerify/4d6d1160384c418ea5925269b0685bcc\",\"value\":\"pgnnttZnG0DrXoJdN4rv-GMtHEnAa7FFXfIKNlC0wXIlXhGHNy_5bq4CUZgd5RO-56gNYr1rJ44nQJoBqS33t4rLjguIkcBMGyJ02ymSpvCaexHEYPh6XiFWeK9ivPXGxc4Sbu08Y387c-xRRLb5e6uw4MOC1VnInyNRwrqFVHho7cEK-n9CXi__U7oSSAG3n98i8id-oX-sWnxuMu7-G601wPa7T42XIZz_cg-0crE3oFFRO467cuFSNSiOy6f6YDPEJK58KBN5i-BomYhwnNKc1Z4ATRvTtUKs2YT-8jHu4yIkN0-LGmd8tQdRWwaoqQiDueJVSAAzp-T7LERbmg\"}",
-=======
+      "Body" : "{\"value\":true}",
+      "X-Powered-By" : "ASP.NET",
+      "Content-Type" : "application/json; charset=utf-8"
+    },
+    "Exception" : null
+  }, {
+    "Method" : "POST",
+    "Uri" : "https://REDACTED.vault.azure.net/keys/testRsaKeySignVerify/46098d06367d47f1b332b4ce3dae7908/sign?api-version=7.1",
+    "Headers" : {
+      "User-Agent" : "azsdk-java-client_name/client_version (11.0.6; Windows 10; 10.0)",
+      "Content-Type" : "application/json"
+    },
+    "Response" : {
+      "X-Content-Type-Options" : "nosniff",
+      "Pragma" : "no-cache",
+      "retry-after" : "0",
+      "StatusCode" : "200",
       "Date" : "Tue, 04 Aug 2020 03:04:40 GMT",
       "Strict-Transport-Security" : "max-age=31536000;includeSubDomains",
       "Cache-Control" : "no-cache",
@@ -321,41 +184,22 @@
       "x-ms-request-id" : "4907dadc-4579-485f-95ab-0e6bcceed3ed",
       "x-ms-keyvault-service-version" : "1.1.10.0",
       "Body" : "{\"kid\":\"https://azure-kv-tests2.vault.azure.net/keys/testRsaKeySignVerify/46098d06367d47f1b332b4ce3dae7908\",\"value\":\"pgnnttZnG0DrXoJdN4rv-GMtHEnAa7FFXfIKNlC0wXIlXhGHNy_5bq4CUZgd5RO-56gNYr1rJ44nQJoBqS33t4rLjguIkcBMGyJ02ymSpvCaexHEYPh6XiFWeK9ivPXGxc4Sbu08Y387c-xRRLb5e6uw4MOC1VnInyNRwrqFVHho7cEK-n9CXi__U7oSSAG3n98i8id-oX-sWnxuMu7-G601wPa7T42XIZz_cg-0crE3oFFRO467cuFSNSiOy6f6YDPEJK58KBN5i-BomYhwnNKc1Z4ATRvTtUKs2YT-8jHu4yIkN0-LGmd8tQdRWwaoqQiDueJVSAAzp-T7LERbmg\"}",
->>>>>>> d795fdaf
-      "X-Powered-By" : "ASP.NET",
-      "Content-Type" : "application/json; charset=utf-8"
-    },
-    "Exception" : null
-  }, {
-    "Method" : "POST",
-<<<<<<< HEAD
-    "Uri" : "https://cameravault.vault.azure.net/keys/testRsaKeySignVerify/4d6d1160384c418ea5925269b0685bcc/verify?api-version=7.0",
-    "Headers" : {
-      "User-Agent" : "azsdk-java-Azure-Keyvault/4.0.0-preview.6 1.8.0_211; Windows 10 10.0",
-=======
-    "Uri" : "https://REDACTED.vault.azure.net/keys/testRsaKeySignVerify/46098d06367d47f1b332b4ce3dae7908/verify?api-version=7.1",
-    "Headers" : {
-      "User-Agent" : "azsdk-java-client_name/client_version (11.0.6; Windows 10; 10.0)",
->>>>>>> d795fdaf
-      "Content-Type" : "application/json"
-    },
-    "Response" : {
-      "X-Content-Type-Options" : "nosniff",
-      "Pragma" : "no-cache",
-      "retry-after" : "0",
-      "StatusCode" : "200",
-<<<<<<< HEAD
-      "Date" : "Thu, 17 Oct 2019 22:18:37 GMT",
-      "Strict-Transport-Security" : "max-age=31536000;includeSubDomains",
-      "Cache-Control" : "no-cache",
-      "X-AspNet-Version" : "4.0.30319",
-      "x-ms-keyvault-region" : "centralus",
-      "x-ms-keyvault-network-info" : "addr=51.143.0.73;act_addr_fam=InterNetwork;",
-      "Expires" : "-1",
-      "Content-Length" : "14",
-      "x-ms-request-id" : "f0c8b730-0bff-4b9f-b25c-e653c401c2e2",
-      "x-ms-keyvault-service-version" : "1.1.0.879",
-=======
+      "X-Powered-By" : "ASP.NET",
+      "Content-Type" : "application/json; charset=utf-8"
+    },
+    "Exception" : null
+  }, {
+    "Method" : "POST",
+    "Uri" : "https://REDACTED.vault.azure.net/keys/testRsaKeySignVerify/46098d06367d47f1b332b4ce3dae7908/verify?api-version=7.1",
+    "Headers" : {
+      "User-Agent" : "azsdk-java-client_name/client_version (11.0.6; Windows 10; 10.0)",
+      "Content-Type" : "application/json"
+    },
+    "Response" : {
+      "X-Content-Type-Options" : "nosniff",
+      "Pragma" : "no-cache",
+      "retry-after" : "0",
+      "StatusCode" : "200",
       "Date" : "Tue, 04 Aug 2020 03:04:40 GMT",
       "Strict-Transport-Security" : "max-age=31536000;includeSubDomains",
       "Cache-Control" : "no-cache",
@@ -366,43 +210,23 @@
       "Content-Length" : "14",
       "x-ms-request-id" : "3be6cada-10b4-4fe8-bc45-3e0e8778e8b5",
       "x-ms-keyvault-service-version" : "1.1.10.0",
->>>>>>> d795fdaf
-      "Body" : "{\"value\":true}",
-      "X-Powered-By" : "ASP.NET",
-      "Content-Type" : "application/json; charset=utf-8"
-    },
-    "Exception" : null
-  }, {
-    "Method" : "POST",
-<<<<<<< HEAD
-    "Uri" : "https://cameravault.vault.azure.net/keys/testRsaKeySignVerify/4d6d1160384c418ea5925269b0685bcc/sign?api-version=7.0",
-    "Headers" : {
-      "User-Agent" : "azsdk-java-Azure-Keyvault/4.0.0-preview.6 1.8.0_211; Windows 10 10.0",
-=======
-    "Uri" : "https://REDACTED.vault.azure.net/keys/testRsaKeySignVerify/46098d06367d47f1b332b4ce3dae7908/sign?api-version=7.1",
-    "Headers" : {
-      "User-Agent" : "azsdk-java-client_name/client_version (11.0.6; Windows 10; 10.0)",
->>>>>>> d795fdaf
-      "Content-Type" : "application/json"
-    },
-    "Response" : {
-      "X-Content-Type-Options" : "nosniff",
-      "Pragma" : "no-cache",
-      "retry-after" : "0",
-      "StatusCode" : "200",
-<<<<<<< HEAD
-      "Date" : "Thu, 17 Oct 2019 22:18:37 GMT",
-      "Strict-Transport-Security" : "max-age=31536000;includeSubDomains",
-      "Cache-Control" : "no-cache",
-      "X-AspNet-Version" : "4.0.30319",
-      "x-ms-keyvault-region" : "centralus",
-      "x-ms-keyvault-network-info" : "addr=51.143.0.73;act_addr_fam=InterNetwork;",
-      "Expires" : "-1",
-      "Content-Length" : "457",
-      "x-ms-request-id" : "b082e19e-fcf1-4e2e-a5f1-97940daf15ff",
-      "x-ms-keyvault-service-version" : "1.1.0.879",
-      "Body" : "{\"kid\":\"https://cameravault.vault.azure.net/keys/testRsaKeySignVerify/4d6d1160384c418ea5925269b0685bcc\",\"value\":\"pgnnttZnG0DrXoJdN4rv-GMtHEnAa7FFXfIKNlC0wXIlXhGHNy_5bq4CUZgd5RO-56gNYr1rJ44nQJoBqS33t4rLjguIkcBMGyJ02ymSpvCaexHEYPh6XiFWeK9ivPXGxc4Sbu08Y387c-xRRLb5e6uw4MOC1VnInyNRwrqFVHho7cEK-n9CXi__U7oSSAG3n98i8id-oX-sWnxuMu7-G601wPa7T42XIZz_cg-0crE3oFFRO467cuFSNSiOy6f6YDPEJK58KBN5i-BomYhwnNKc1Z4ATRvTtUKs2YT-8jHu4yIkN0-LGmd8tQdRWwaoqQiDueJVSAAzp-T7LERbmg\"}",
-=======
+      "Body" : "{\"value\":true}",
+      "X-Powered-By" : "ASP.NET",
+      "Content-Type" : "application/json; charset=utf-8"
+    },
+    "Exception" : null
+  }, {
+    "Method" : "POST",
+    "Uri" : "https://REDACTED.vault.azure.net/keys/testRsaKeySignVerify/46098d06367d47f1b332b4ce3dae7908/sign?api-version=7.1",
+    "Headers" : {
+      "User-Agent" : "azsdk-java-client_name/client_version (11.0.6; Windows 10; 10.0)",
+      "Content-Type" : "application/json"
+    },
+    "Response" : {
+      "X-Content-Type-Options" : "nosniff",
+      "Pragma" : "no-cache",
+      "retry-after" : "0",
+      "StatusCode" : "200",
       "Date" : "Tue, 04 Aug 2020 03:04:40 GMT",
       "Strict-Transport-Security" : "max-age=31536000;includeSubDomains",
       "Cache-Control" : "no-cache",
@@ -414,41 +238,22 @@
       "x-ms-request-id" : "9c47b008-5397-46cf-ab1b-cb29ba6bb548",
       "x-ms-keyvault-service-version" : "1.1.10.0",
       "Body" : "{\"kid\":\"https://azure-kv-tests2.vault.azure.net/keys/testRsaKeySignVerify/46098d06367d47f1b332b4ce3dae7908\",\"value\":\"pgnnttZnG0DrXoJdN4rv-GMtHEnAa7FFXfIKNlC0wXIlXhGHNy_5bq4CUZgd5RO-56gNYr1rJ44nQJoBqS33t4rLjguIkcBMGyJ02ymSpvCaexHEYPh6XiFWeK9ivPXGxc4Sbu08Y387c-xRRLb5e6uw4MOC1VnInyNRwrqFVHho7cEK-n9CXi__U7oSSAG3n98i8id-oX-sWnxuMu7-G601wPa7T42XIZz_cg-0crE3oFFRO467cuFSNSiOy6f6YDPEJK58KBN5i-BomYhwnNKc1Z4ATRvTtUKs2YT-8jHu4yIkN0-LGmd8tQdRWwaoqQiDueJVSAAzp-T7LERbmg\"}",
->>>>>>> d795fdaf
-      "X-Powered-By" : "ASP.NET",
-      "Content-Type" : "application/json; charset=utf-8"
-    },
-    "Exception" : null
-  }, {
-    "Method" : "POST",
-<<<<<<< HEAD
-    "Uri" : "https://cameravault.vault.azure.net/keys/testRsaKeySignVerify/4d6d1160384c418ea5925269b0685bcc/verify?api-version=7.0",
-    "Headers" : {
-      "User-Agent" : "azsdk-java-Azure-Keyvault/4.0.0-preview.6 1.8.0_211; Windows 10 10.0",
-=======
-    "Uri" : "https://REDACTED.vault.azure.net/keys/testRsaKeySignVerify/46098d06367d47f1b332b4ce3dae7908/verify?api-version=7.1",
-    "Headers" : {
-      "User-Agent" : "azsdk-java-client_name/client_version (11.0.6; Windows 10; 10.0)",
->>>>>>> d795fdaf
-      "Content-Type" : "application/json"
-    },
-    "Response" : {
-      "X-Content-Type-Options" : "nosniff",
-      "Pragma" : "no-cache",
-      "retry-after" : "0",
-      "StatusCode" : "200",
-<<<<<<< HEAD
-      "Date" : "Thu, 17 Oct 2019 22:18:37 GMT",
-      "Strict-Transport-Security" : "max-age=31536000;includeSubDomains",
-      "Cache-Control" : "no-cache",
-      "X-AspNet-Version" : "4.0.30319",
-      "x-ms-keyvault-region" : "centralus",
-      "x-ms-keyvault-network-info" : "addr=51.143.0.73;act_addr_fam=InterNetwork;",
-      "Expires" : "-1",
-      "Content-Length" : "14",
-      "x-ms-request-id" : "979d4240-93d0-4209-96c3-46f3a3522872",
-      "x-ms-keyvault-service-version" : "1.1.0.879",
-=======
+      "X-Powered-By" : "ASP.NET",
+      "Content-Type" : "application/json; charset=utf-8"
+    },
+    "Exception" : null
+  }, {
+    "Method" : "POST",
+    "Uri" : "https://REDACTED.vault.azure.net/keys/testRsaKeySignVerify/46098d06367d47f1b332b4ce3dae7908/verify?api-version=7.1",
+    "Headers" : {
+      "User-Agent" : "azsdk-java-client_name/client_version (11.0.6; Windows 10; 10.0)",
+      "Content-Type" : "application/json"
+    },
+    "Response" : {
+      "X-Content-Type-Options" : "nosniff",
+      "Pragma" : "no-cache",
+      "retry-after" : "0",
+      "StatusCode" : "200",
       "Date" : "Tue, 04 Aug 2020 03:04:40 GMT",
       "Strict-Transport-Security" : "max-age=31536000;includeSubDomains",
       "Cache-Control" : "no-cache",
@@ -459,43 +264,23 @@
       "Content-Length" : "14",
       "x-ms-request-id" : "8fd11e2a-07be-4f6d-994d-828365a936b3",
       "x-ms-keyvault-service-version" : "1.1.10.0",
->>>>>>> d795fdaf
-      "Body" : "{\"value\":true}",
-      "X-Powered-By" : "ASP.NET",
-      "Content-Type" : "application/json; charset=utf-8"
-    },
-    "Exception" : null
-  }, {
-    "Method" : "POST",
-<<<<<<< HEAD
-    "Uri" : "https://cameravault.vault.azure.net/keys/testRsaKeySignVerify/4d6d1160384c418ea5925269b0685bcc/sign?api-version=7.0",
-    "Headers" : {
-      "User-Agent" : "azsdk-java-Azure-Keyvault/4.0.0-preview.6 1.8.0_211; Windows 10 10.0",
-=======
-    "Uri" : "https://REDACTED.vault.azure.net/keys/testRsaKeySignVerify/46098d06367d47f1b332b4ce3dae7908/sign?api-version=7.1",
-    "Headers" : {
-      "User-Agent" : "azsdk-java-client_name/client_version (11.0.6; Windows 10; 10.0)",
->>>>>>> d795fdaf
-      "Content-Type" : "application/json"
-    },
-    "Response" : {
-      "X-Content-Type-Options" : "nosniff",
-      "Pragma" : "no-cache",
-      "retry-after" : "0",
-      "StatusCode" : "200",
-<<<<<<< HEAD
-      "Date" : "Thu, 17 Oct 2019 22:18:37 GMT",
-      "Strict-Transport-Security" : "max-age=31536000;includeSubDomains",
-      "Cache-Control" : "no-cache",
-      "X-AspNet-Version" : "4.0.30319",
-      "x-ms-keyvault-region" : "centralus",
-      "x-ms-keyvault-network-info" : "addr=51.143.0.73;act_addr_fam=InterNetwork;",
-      "Expires" : "-1",
-      "Content-Length" : "457",
-      "x-ms-request-id" : "f48bd306-9333-4447-a895-dd0c3c3ce739",
-      "x-ms-keyvault-service-version" : "1.1.0.879",
-      "Body" : "{\"kid\":\"https://cameravault.vault.azure.net/keys/testRsaKeySignVerify/4d6d1160384c418ea5925269b0685bcc\",\"value\":\"EhVnpxaFb6gJcMjT3CJ4P2cOCn45FZFFpfGe3xIXtAX7oDzOeqFxpLKuRoZrXz9B4f2YzP-YwNNwBPISceE6JsA_WZHgOBbn3mnl3U90Z3u9HG5zNLfLOyfcjQ5EcoZ3591By9KHGAy4L1YOVIKdm70XqHCY6Xkm00_LBIZRQEjhsrnOLJ84Yxij5gI6n-TrbCyNxubnpRrb1MMSNkziK5mWFulYMC9p_fppWTDKGcog4s4mS6pg4emCBStPiN2TG4WER_T0oV6aYf9GKrAhZEy_7PhQcRxVFb2oe885iM-GPNXbWfzu4lAc_O7TNAi3aZtcPvBFSkfzPk8e7kVkAA\"}",
-=======
+      "Body" : "{\"value\":true}",
+      "X-Powered-By" : "ASP.NET",
+      "Content-Type" : "application/json; charset=utf-8"
+    },
+    "Exception" : null
+  }, {
+    "Method" : "POST",
+    "Uri" : "https://REDACTED.vault.azure.net/keys/testRsaKeySignVerify/46098d06367d47f1b332b4ce3dae7908/sign?api-version=7.1",
+    "Headers" : {
+      "User-Agent" : "azsdk-java-client_name/client_version (11.0.6; Windows 10; 10.0)",
+      "Content-Type" : "application/json"
+    },
+    "Response" : {
+      "X-Content-Type-Options" : "nosniff",
+      "Pragma" : "no-cache",
+      "retry-after" : "0",
+      "StatusCode" : "200",
       "Date" : "Tue, 04 Aug 2020 03:04:40 GMT",
       "Strict-Transport-Security" : "max-age=31536000;includeSubDomains",
       "Cache-Control" : "no-cache",
@@ -507,41 +292,22 @@
       "x-ms-request-id" : "3ff5cc62-8374-4ced-b368-4c2baffd56ad",
       "x-ms-keyvault-service-version" : "1.1.10.0",
       "Body" : "{\"kid\":\"https://azure-kv-tests2.vault.azure.net/keys/testRsaKeySignVerify/46098d06367d47f1b332b4ce3dae7908\",\"value\":\"EhVnpxaFb6gJcMjT3CJ4P2cOCn45FZFFpfGe3xIXtAX7oDzOeqFxpLKuRoZrXz9B4f2YzP-YwNNwBPISceE6JsA_WZHgOBbn3mnl3U90Z3u9HG5zNLfLOyfcjQ5EcoZ3591By9KHGAy4L1YOVIKdm70XqHCY6Xkm00_LBIZRQEjhsrnOLJ84Yxij5gI6n-TrbCyNxubnpRrb1MMSNkziK5mWFulYMC9p_fppWTDKGcog4s4mS6pg4emCBStPiN2TG4WER_T0oV6aYf9GKrAhZEy_7PhQcRxVFb2oe885iM-GPNXbWfzu4lAc_O7TNAi3aZtcPvBFSkfzPk8e7kVkAA\"}",
->>>>>>> d795fdaf
-      "X-Powered-By" : "ASP.NET",
-      "Content-Type" : "application/json; charset=utf-8"
-    },
-    "Exception" : null
-  }, {
-    "Method" : "POST",
-<<<<<<< HEAD
-    "Uri" : "https://cameravault.vault.azure.net/keys/testRsaKeySignVerify/4d6d1160384c418ea5925269b0685bcc/verify?api-version=7.0",
-    "Headers" : {
-      "User-Agent" : "azsdk-java-Azure-Keyvault/4.0.0-preview.6 1.8.0_211; Windows 10 10.0",
-=======
-    "Uri" : "https://REDACTED.vault.azure.net/keys/testRsaKeySignVerify/46098d06367d47f1b332b4ce3dae7908/verify?api-version=7.1",
-    "Headers" : {
-      "User-Agent" : "azsdk-java-client_name/client_version (11.0.6; Windows 10; 10.0)",
->>>>>>> d795fdaf
-      "Content-Type" : "application/json"
-    },
-    "Response" : {
-      "X-Content-Type-Options" : "nosniff",
-      "Pragma" : "no-cache",
-      "retry-after" : "0",
-      "StatusCode" : "200",
-<<<<<<< HEAD
-      "Date" : "Thu, 17 Oct 2019 22:18:37 GMT",
-      "Strict-Transport-Security" : "max-age=31536000;includeSubDomains",
-      "Cache-Control" : "no-cache",
-      "X-AspNet-Version" : "4.0.30319",
-      "x-ms-keyvault-region" : "centralus",
-      "x-ms-keyvault-network-info" : "addr=51.143.0.73;act_addr_fam=InterNetwork;",
-      "Expires" : "-1",
-      "Content-Length" : "14",
-      "x-ms-request-id" : "7e0bea70-7f54-4984-85aa-ff0fe3d1ac2d",
-      "x-ms-keyvault-service-version" : "1.1.0.879",
-=======
+      "X-Powered-By" : "ASP.NET",
+      "Content-Type" : "application/json; charset=utf-8"
+    },
+    "Exception" : null
+  }, {
+    "Method" : "POST",
+    "Uri" : "https://REDACTED.vault.azure.net/keys/testRsaKeySignVerify/46098d06367d47f1b332b4ce3dae7908/verify?api-version=7.1",
+    "Headers" : {
+      "User-Agent" : "azsdk-java-client_name/client_version (11.0.6; Windows 10; 10.0)",
+      "Content-Type" : "application/json"
+    },
+    "Response" : {
+      "X-Content-Type-Options" : "nosniff",
+      "Pragma" : "no-cache",
+      "retry-after" : "0",
+      "StatusCode" : "200",
       "Date" : "Tue, 04 Aug 2020 03:04:40 GMT",
       "Strict-Transport-Security" : "max-age=31536000;includeSubDomains",
       "Cache-Control" : "no-cache",
@@ -552,43 +318,23 @@
       "Content-Length" : "14",
       "x-ms-request-id" : "5428240f-a23f-43df-95b2-a34249fc2dbc",
       "x-ms-keyvault-service-version" : "1.1.10.0",
->>>>>>> d795fdaf
-      "Body" : "{\"value\":true}",
-      "X-Powered-By" : "ASP.NET",
-      "Content-Type" : "application/json; charset=utf-8"
-    },
-    "Exception" : null
-  }, {
-    "Method" : "POST",
-<<<<<<< HEAD
-    "Uri" : "https://cameravault.vault.azure.net/keys/testRsaKeySignVerify/4d6d1160384c418ea5925269b0685bcc/sign?api-version=7.0",
-    "Headers" : {
-      "User-Agent" : "azsdk-java-Azure-Keyvault/4.0.0-preview.6 1.8.0_211; Windows 10 10.0",
-=======
-    "Uri" : "https://REDACTED.vault.azure.net/keys/testRsaKeySignVerify/46098d06367d47f1b332b4ce3dae7908/sign?api-version=7.1",
-    "Headers" : {
-      "User-Agent" : "azsdk-java-client_name/client_version (11.0.6; Windows 10; 10.0)",
->>>>>>> d795fdaf
-      "Content-Type" : "application/json"
-    },
-    "Response" : {
-      "X-Content-Type-Options" : "nosniff",
-      "Pragma" : "no-cache",
-      "retry-after" : "0",
-      "StatusCode" : "200",
-<<<<<<< HEAD
-      "Date" : "Thu, 17 Oct 2019 22:18:37 GMT",
-      "Strict-Transport-Security" : "max-age=31536000;includeSubDomains",
-      "Cache-Control" : "no-cache",
-      "X-AspNet-Version" : "4.0.30319",
-      "x-ms-keyvault-region" : "centralus",
-      "x-ms-keyvault-network-info" : "addr=51.143.0.73;act_addr_fam=InterNetwork;",
-      "Expires" : "-1",
-      "Content-Length" : "457",
-      "x-ms-request-id" : "4dac415e-cd45-4621-a2ee-bc05106e8111",
-      "x-ms-keyvault-service-version" : "1.1.0.879",
-      "Body" : "{\"kid\":\"https://cameravault.vault.azure.net/keys/testRsaKeySignVerify/4d6d1160384c418ea5925269b0685bcc\",\"value\":\"EhVnpxaFb6gJcMjT3CJ4P2cOCn45FZFFpfGe3xIXtAX7oDzOeqFxpLKuRoZrXz9B4f2YzP-YwNNwBPISceE6JsA_WZHgOBbn3mnl3U90Z3u9HG5zNLfLOyfcjQ5EcoZ3591By9KHGAy4L1YOVIKdm70XqHCY6Xkm00_LBIZRQEjhsrnOLJ84Yxij5gI6n-TrbCyNxubnpRrb1MMSNkziK5mWFulYMC9p_fppWTDKGcog4s4mS6pg4emCBStPiN2TG4WER_T0oV6aYf9GKrAhZEy_7PhQcRxVFb2oe885iM-GPNXbWfzu4lAc_O7TNAi3aZtcPvBFSkfzPk8e7kVkAA\"}",
-=======
+      "Body" : "{\"value\":true}",
+      "X-Powered-By" : "ASP.NET",
+      "Content-Type" : "application/json; charset=utf-8"
+    },
+    "Exception" : null
+  }, {
+    "Method" : "POST",
+    "Uri" : "https://REDACTED.vault.azure.net/keys/testRsaKeySignVerify/46098d06367d47f1b332b4ce3dae7908/sign?api-version=7.1",
+    "Headers" : {
+      "User-Agent" : "azsdk-java-client_name/client_version (11.0.6; Windows 10; 10.0)",
+      "Content-Type" : "application/json"
+    },
+    "Response" : {
+      "X-Content-Type-Options" : "nosniff",
+      "Pragma" : "no-cache",
+      "retry-after" : "0",
+      "StatusCode" : "200",
       "Date" : "Tue, 04 Aug 2020 03:04:40 GMT",
       "Strict-Transport-Security" : "max-age=31536000;includeSubDomains",
       "Cache-Control" : "no-cache",
@@ -600,41 +346,22 @@
       "x-ms-request-id" : "93c7deb0-eafd-4165-b374-d95c056eb2bf",
       "x-ms-keyvault-service-version" : "1.1.10.0",
       "Body" : "{\"kid\":\"https://azure-kv-tests2.vault.azure.net/keys/testRsaKeySignVerify/46098d06367d47f1b332b4ce3dae7908\",\"value\":\"EhVnpxaFb6gJcMjT3CJ4P2cOCn45FZFFpfGe3xIXtAX7oDzOeqFxpLKuRoZrXz9B4f2YzP-YwNNwBPISceE6JsA_WZHgOBbn3mnl3U90Z3u9HG5zNLfLOyfcjQ5EcoZ3591By9KHGAy4L1YOVIKdm70XqHCY6Xkm00_LBIZRQEjhsrnOLJ84Yxij5gI6n-TrbCyNxubnpRrb1MMSNkziK5mWFulYMC9p_fppWTDKGcog4s4mS6pg4emCBStPiN2TG4WER_T0oV6aYf9GKrAhZEy_7PhQcRxVFb2oe885iM-GPNXbWfzu4lAc_O7TNAi3aZtcPvBFSkfzPk8e7kVkAA\"}",
->>>>>>> d795fdaf
-      "X-Powered-By" : "ASP.NET",
-      "Content-Type" : "application/json; charset=utf-8"
-    },
-    "Exception" : null
-  }, {
-    "Method" : "POST",
-<<<<<<< HEAD
-    "Uri" : "https://cameravault.vault.azure.net/keys/testRsaKeySignVerify/4d6d1160384c418ea5925269b0685bcc/verify?api-version=7.0",
-    "Headers" : {
-      "User-Agent" : "azsdk-java-Azure-Keyvault/4.0.0-preview.6 1.8.0_211; Windows 10 10.0",
-=======
-    "Uri" : "https://REDACTED.vault.azure.net/keys/testRsaKeySignVerify/46098d06367d47f1b332b4ce3dae7908/verify?api-version=7.1",
-    "Headers" : {
-      "User-Agent" : "azsdk-java-client_name/client_version (11.0.6; Windows 10; 10.0)",
->>>>>>> d795fdaf
-      "Content-Type" : "application/json"
-    },
-    "Response" : {
-      "X-Content-Type-Options" : "nosniff",
-      "Pragma" : "no-cache",
-      "retry-after" : "0",
-      "StatusCode" : "200",
-<<<<<<< HEAD
-      "Date" : "Thu, 17 Oct 2019 22:18:37 GMT",
-      "Strict-Transport-Security" : "max-age=31536000;includeSubDomains",
-      "Cache-Control" : "no-cache",
-      "X-AspNet-Version" : "4.0.30319",
-      "x-ms-keyvault-region" : "centralus",
-      "x-ms-keyvault-network-info" : "addr=51.143.0.73;act_addr_fam=InterNetwork;",
-      "Expires" : "-1",
-      "Content-Length" : "14",
-      "x-ms-request-id" : "adf3a1d7-44d4-4664-876f-ed2fc89e357a",
-      "x-ms-keyvault-service-version" : "1.1.0.879",
-=======
+      "X-Powered-By" : "ASP.NET",
+      "Content-Type" : "application/json; charset=utf-8"
+    },
+    "Exception" : null
+  }, {
+    "Method" : "POST",
+    "Uri" : "https://REDACTED.vault.azure.net/keys/testRsaKeySignVerify/46098d06367d47f1b332b4ce3dae7908/verify?api-version=7.1",
+    "Headers" : {
+      "User-Agent" : "azsdk-java-client_name/client_version (11.0.6; Windows 10; 10.0)",
+      "Content-Type" : "application/json"
+    },
+    "Response" : {
+      "X-Content-Type-Options" : "nosniff",
+      "Pragma" : "no-cache",
+      "retry-after" : "0",
+      "StatusCode" : "200",
       "Date" : "Tue, 04 Aug 2020 03:04:40 GMT",
       "Strict-Transport-Security" : "max-age=31536000;includeSubDomains",
       "Cache-Control" : "no-cache",
@@ -645,320 +372,11 @@
       "Content-Length" : "14",
       "x-ms-request-id" : "61f2f1fe-1e5a-434a-a549-6a13fcf90d97",
       "x-ms-keyvault-service-version" : "1.1.10.0",
->>>>>>> d795fdaf
-      "Body" : "{\"value\":true}",
-      "X-Powered-By" : "ASP.NET",
-      "Content-Type" : "application/json; charset=utf-8"
-    },
-    "Exception" : null
-<<<<<<< HEAD
-  }, {
-    "Method" : "DELETE",
-    "Uri" : "https://cameravault.vault.azure.net/keys/testRsaKeySignVerify?api-version=7.0",
-    "Headers" : {
-      "User-Agent" : "azsdk-java-Azure-Keyvault/4.0.0-preview.6 1.8.0_211; Windows 10 10.0",
-      "Content-Type" : "application/json"
-    },
-    "Response" : {
-      "Server" : "Microsoft-IIS/10.0",
-      "X-Content-Type-Options" : "nosniff",
-      "Pragma" : "no-cache",
-      "retry-after" : "0",
-      "StatusCode" : "200",
-      "Date" : "Thu, 17 Oct 2019 22:18:37 GMT",
-      "Strict-Transport-Security" : "max-age=31536000;includeSubDomains",
-      "Cache-Control" : "no-cache",
-      "X-AspNet-Version" : "4.0.30319",
-      "x-ms-keyvault-region" : "centralus",
-      "x-ms-keyvault-network-info" : "addr=51.143.0.73;act_addr_fam=InterNetwork;",
-      "Expires" : "-1",
-      "Content-Length" : "807",
-      "x-ms-request-id" : "68e82a91-06f6-4a5a-8808-9bc76555580a",
-      "x-ms-keyvault-service-version" : "1.1.0.879",
-      "Body" : "{\"recoveryId\":\"https://cameravault.vault.azure.net/deletedkeys/testRsaKeySignVerify\",\"deletedDate\":1571350718,\"scheduledPurgeDate\":1579126718,\"key\":{\"kid\":\"https://cameravault.vault.azure.net/keys/testRsaKeySignVerify/4d6d1160384c418ea5925269b0685bcc\",\"kty\":\"RSA\",\"key_ops\":[\"encrypt\",\"decrypt\",\"sign\",\"verify\",\"wrapKey\",\"unwrapKey\"],\"n\":\"1_6ZtP288hEkKML-L6nFyZh1PD1rmAgwbbwjEvTSDK_008BYWhjp_6ULy9BhWtRIytNkPkm9gzaBTrCpp-vyDXPGa836Htp-w8u5JmxoUZchJh576m3m-8ZYWTmZSAp5SpruyKAmLSxPJHEWPXQntnmuTMjb9HBT9Ltrwc0ZDk-jsMLYunDJrNmrRUxQgb0zQ_Tl5fJjj8j-0KVx2RXtbfWFvf5fRdBYyP3m0aUpoopQPwtXszD2LcSKMJ_TnmnvMWr8MOA5aRlBaGdBk7zBgRafvDPam3Q2AvFA9mfcAVncpfZ3JFm73VARw6MofXtRqOHtZ7y4oNbY95xXwU2r6w\",\"e\":\"AQAB\"},\"attributes\":{\"enabled\":true,\"created\":1571350717,\"updated\":1571350717,\"recoveryLevel\":\"Recoverable+Purgeable\"}}",
-      "X-Powered-By" : "ASP.NET",
-      "Content-Type" : "application/json; charset=utf-8"
-    },
-    "Exception" : null
-  }, {
-    "Method" : "GET",
-    "Uri" : "https://cameravault.vault.azure.net/deletedkeys/testRsaKeySignVerify?api-version=7.0",
-    "Headers" : {
-      "User-Agent" : "azsdk-java-Azure-Keyvault/4.0.0-preview.6 1.8.0_211; Windows 10 10.0",
-      "Content-Type" : "application/json"
-    },
-    "Response" : {
-      "Server" : "Microsoft-IIS/10.0",
-      "X-Content-Type-Options" : "nosniff",
-      "Pragma" : "no-cache",
-      "retry-after" : "0",
-      "StatusCode" : "404",
-      "Date" : "Thu, 17 Oct 2019 22:18:38 GMT",
-      "Strict-Transport-Security" : "max-age=31536000;includeSubDomains",
-      "Cache-Control" : "no-cache",
-      "X-AspNet-Version" : "4.0.30319",
-      "x-ms-keyvault-region" : "centralus",
-      "x-ms-keyvault-network-info" : "addr=51.143.0.73;act_addr_fam=InterNetwork;",
-      "Expires" : "-1",
-      "Content-Length" : "88",
-      "x-ms-request-id" : "7d4c2d4b-8e29-4344-a6a8-bb2a1ab05f97",
-      "x-ms-keyvault-service-version" : "1.1.0.879",
-      "Body" : "{\"error\":{\"code\":\"KeyNotFound\",\"message\":\"Deleted Key not found: testRsaKeySignVerify\"}}",
-      "X-Powered-By" : "ASP.NET",
-      "Content-Type" : "application/json; charset=utf-8"
-    },
-    "Exception" : null
-  }, {
-    "Method" : "GET",
-    "Uri" : "https://cameravault.vault.azure.net/deletedkeys/testRsaKeySignVerify?api-version=7.0",
-    "Headers" : {
-      "User-Agent" : "azsdk-java-Azure-Keyvault/4.0.0-preview.6 1.8.0_211; Windows 10 10.0",
-      "Content-Type" : "application/json"
-    },
-    "Response" : {
-      "Server" : "Microsoft-IIS/10.0",
-      "X-Content-Type-Options" : "nosniff",
-      "Pragma" : "no-cache",
-      "retry-after" : "0",
-      "StatusCode" : "404",
-      "Date" : "Thu, 17 Oct 2019 22:18:40 GMT",
-      "Strict-Transport-Security" : "max-age=31536000;includeSubDomains",
-      "Cache-Control" : "no-cache",
-      "X-AspNet-Version" : "4.0.30319",
-      "x-ms-keyvault-region" : "centralus",
-      "x-ms-keyvault-network-info" : "addr=51.143.0.73;act_addr_fam=InterNetwork;",
-      "Expires" : "-1",
-      "Content-Length" : "88",
-      "x-ms-request-id" : "04b2e2bb-ecb3-42e9-af57-306a3a417c73",
-      "x-ms-keyvault-service-version" : "1.1.0.879",
-      "Body" : "{\"error\":{\"code\":\"KeyNotFound\",\"message\":\"Deleted Key not found: testRsaKeySignVerify\"}}",
-      "X-Powered-By" : "ASP.NET",
-      "Content-Type" : "application/json; charset=utf-8"
-    },
-    "Exception" : null
-  }, {
-    "Method" : "GET",
-    "Uri" : "https://cameravault.vault.azure.net/deletedkeys/testRsaKeySignVerify?api-version=7.0",
-    "Headers" : {
-      "User-Agent" : "azsdk-java-Azure-Keyvault/4.0.0-preview.6 1.8.0_211; Windows 10 10.0",
-      "Content-Type" : "application/json"
-    },
-    "Response" : {
-      "Server" : "Microsoft-IIS/10.0",
-      "X-Content-Type-Options" : "nosniff",
-      "Pragma" : "no-cache",
-      "retry-after" : "0",
-      "StatusCode" : "404",
-      "Date" : "Thu, 17 Oct 2019 22:18:42 GMT",
-      "Strict-Transport-Security" : "max-age=31536000;includeSubDomains",
-      "Cache-Control" : "no-cache",
-      "X-AspNet-Version" : "4.0.30319",
-      "x-ms-keyvault-region" : "centralus",
-      "x-ms-keyvault-network-info" : "addr=51.143.0.73;act_addr_fam=InterNetwork;",
-      "Expires" : "-1",
-      "Content-Length" : "88",
-      "x-ms-request-id" : "069ec553-7522-4aa9-9993-5568fecda38e",
-      "x-ms-keyvault-service-version" : "1.1.0.879",
-      "Body" : "{\"error\":{\"code\":\"KeyNotFound\",\"message\":\"Deleted Key not found: testRsaKeySignVerify\"}}",
-      "X-Powered-By" : "ASP.NET",
-      "Content-Type" : "application/json; charset=utf-8"
-    },
-    "Exception" : null
-  }, {
-    "Method" : "GET",
-    "Uri" : "https://cameravault.vault.azure.net/deletedkeys/testRsaKeySignVerify?api-version=7.0",
-    "Headers" : {
-      "User-Agent" : "azsdk-java-Azure-Keyvault/4.0.0-preview.6 1.8.0_211; Windows 10 10.0",
-      "Content-Type" : "application/json"
-    },
-    "Response" : {
-      "Server" : "Microsoft-IIS/10.0",
-      "X-Content-Type-Options" : "nosniff",
-      "Pragma" : "no-cache",
-      "retry-after" : "0",
-      "StatusCode" : "404",
-      "Date" : "Thu, 17 Oct 2019 22:18:44 GMT",
-      "Strict-Transport-Security" : "max-age=31536000;includeSubDomains",
-      "Cache-Control" : "no-cache",
-      "X-AspNet-Version" : "4.0.30319",
-      "x-ms-keyvault-region" : "centralus",
-      "x-ms-keyvault-network-info" : "addr=51.143.0.73;act_addr_fam=InterNetwork;",
-      "Expires" : "-1",
-      "Content-Length" : "88",
-      "x-ms-request-id" : "7feb1f55-4f69-4bee-8ee4-0cab264d3307",
-      "x-ms-keyvault-service-version" : "1.1.0.879",
-      "Body" : "{\"error\":{\"code\":\"KeyNotFound\",\"message\":\"Deleted Key not found: testRsaKeySignVerify\"}}",
-      "X-Powered-By" : "ASP.NET",
-      "Content-Type" : "application/json; charset=utf-8"
-    },
-    "Exception" : null
-  }, {
-    "Method" : "GET",
-    "Uri" : "https://cameravault.vault.azure.net/deletedkeys/testRsaKeySignVerify?api-version=7.0",
-    "Headers" : {
-      "User-Agent" : "azsdk-java-Azure-Keyvault/4.0.0-preview.6 1.8.0_211; Windows 10 10.0",
-      "Content-Type" : "application/json"
-    },
-    "Response" : {
-      "Server" : "Microsoft-IIS/10.0",
-      "X-Content-Type-Options" : "nosniff",
-      "Pragma" : "no-cache",
-      "retry-after" : "0",
-      "StatusCode" : "404",
-      "Date" : "Thu, 17 Oct 2019 22:18:47 GMT",
-      "Strict-Transport-Security" : "max-age=31536000;includeSubDomains",
-      "Cache-Control" : "no-cache",
-      "X-AspNet-Version" : "4.0.30319",
-      "x-ms-keyvault-region" : "centralus",
-      "x-ms-keyvault-network-info" : "addr=51.143.0.73;act_addr_fam=InterNetwork;",
-      "Expires" : "-1",
-      "Content-Length" : "88",
-      "x-ms-request-id" : "52ac9f3d-9330-41d4-a0d2-7102d09ef612",
-      "x-ms-keyvault-service-version" : "1.1.0.879",
-      "Body" : "{\"error\":{\"code\":\"KeyNotFound\",\"message\":\"Deleted Key not found: testRsaKeySignVerify\"}}",
-      "X-Powered-By" : "ASP.NET",
-      "Content-Type" : "application/json; charset=utf-8"
-    },
-    "Exception" : null
-  }, {
-    "Method" : "GET",
-    "Uri" : "https://cameravault.vault.azure.net/deletedkeys/testRsaKeySignVerify?api-version=7.0",
-    "Headers" : {
-      "User-Agent" : "azsdk-java-Azure-Keyvault/4.0.0-preview.6 1.8.0_211; Windows 10 10.0",
-      "Content-Type" : "application/json"
-    },
-    "Response" : {
-      "Server" : "Microsoft-IIS/10.0",
-      "X-Content-Type-Options" : "nosniff",
-      "Pragma" : "no-cache",
-      "retry-after" : "0",
-      "StatusCode" : "404",
-      "Date" : "Thu, 17 Oct 2019 22:18:48 GMT",
-      "Strict-Transport-Security" : "max-age=31536000;includeSubDomains",
-      "Cache-Control" : "no-cache",
-      "X-AspNet-Version" : "4.0.30319",
-      "x-ms-keyvault-region" : "centralus",
-      "x-ms-keyvault-network-info" : "addr=51.143.0.73;act_addr_fam=InterNetwork;",
-      "Expires" : "-1",
-      "Content-Length" : "88",
-      "x-ms-request-id" : "e7de9566-9283-4c50-8a54-864248f452ef",
-      "x-ms-keyvault-service-version" : "1.1.0.879",
-      "Body" : "{\"error\":{\"code\":\"KeyNotFound\",\"message\":\"Deleted Key not found: testRsaKeySignVerify\"}}",
-      "X-Powered-By" : "ASP.NET",
-      "Content-Type" : "application/json; charset=utf-8"
-    },
-    "Exception" : null
-  }, {
-    "Method" : "GET",
-    "Uri" : "https://cameravault.vault.azure.net/deletedkeys/testRsaKeySignVerify?api-version=7.0",
-    "Headers" : {
-      "User-Agent" : "azsdk-java-Azure-Keyvault/4.0.0-preview.6 1.8.0_211; Windows 10 10.0",
-      "Content-Type" : "application/json"
-    },
-    "Response" : {
-      "Server" : "Microsoft-IIS/10.0",
-      "X-Content-Type-Options" : "nosniff",
-      "Pragma" : "no-cache",
-      "retry-after" : "0",
-      "StatusCode" : "404",
-      "Date" : "Thu, 17 Oct 2019 22:18:50 GMT",
-      "Strict-Transport-Security" : "max-age=31536000;includeSubDomains",
-      "Cache-Control" : "no-cache",
-      "X-AspNet-Version" : "4.0.30319",
-      "x-ms-keyvault-region" : "centralus",
-      "x-ms-keyvault-network-info" : "addr=51.143.0.73;act_addr_fam=InterNetwork;",
-      "Expires" : "-1",
-      "Content-Length" : "88",
-      "x-ms-request-id" : "771313e6-3b65-45b3-b7d9-595a7fe9a999",
-      "x-ms-keyvault-service-version" : "1.1.0.879",
-      "Body" : "{\"error\":{\"code\":\"KeyNotFound\",\"message\":\"Deleted Key not found: testRsaKeySignVerify\"}}",
-      "X-Powered-By" : "ASP.NET",
-      "Content-Type" : "application/json; charset=utf-8"
-    },
-    "Exception" : null
-  }, {
-    "Method" : "GET",
-    "Uri" : "https://cameravault.vault.azure.net/deletedkeys/testRsaKeySignVerify?api-version=7.0",
-    "Headers" : {
-      "User-Agent" : "azsdk-java-Azure-Keyvault/4.0.0-preview.6 1.8.0_211; Windows 10 10.0",
-      "Content-Type" : "application/json"
-    },
-    "Response" : {
-      "Server" : "Microsoft-IIS/10.0",
-      "X-Content-Type-Options" : "nosniff",
-      "Pragma" : "no-cache",
-      "retry-after" : "0",
-      "StatusCode" : "200",
-      "Date" : "Thu, 17 Oct 2019 22:18:52 GMT",
-      "Strict-Transport-Security" : "max-age=31536000;includeSubDomains",
-      "Cache-Control" : "no-cache",
-      "X-AspNet-Version" : "4.0.30319",
-      "x-ms-keyvault-region" : "centralus",
-      "x-ms-keyvault-network-info" : "addr=51.143.0.73;act_addr_fam=InterNetwork;",
-      "Expires" : "-1",
-      "Content-Length" : "807",
-      "x-ms-request-id" : "d2ceed12-9811-4fab-a014-cd5da36209f1",
-      "x-ms-keyvault-service-version" : "1.1.0.879",
-      "Body" : "{\"recoveryId\":\"https://cameravault.vault.azure.net/deletedkeys/testRsaKeySignVerify\",\"deletedDate\":1571350718,\"scheduledPurgeDate\":1579126718,\"key\":{\"kid\":\"https://cameravault.vault.azure.net/keys/testRsaKeySignVerify/4d6d1160384c418ea5925269b0685bcc\",\"kty\":\"RSA\",\"key_ops\":[\"encrypt\",\"decrypt\",\"sign\",\"verify\",\"wrapKey\",\"unwrapKey\"],\"n\":\"1_6ZtP288hEkKML-L6nFyZh1PD1rmAgwbbwjEvTSDK_008BYWhjp_6ULy9BhWtRIytNkPkm9gzaBTrCpp-vyDXPGa836Htp-w8u5JmxoUZchJh576m3m-8ZYWTmZSAp5SpruyKAmLSxPJHEWPXQntnmuTMjb9HBT9Ltrwc0ZDk-jsMLYunDJrNmrRUxQgb0zQ_Tl5fJjj8j-0KVx2RXtbfWFvf5fRdBYyP3m0aUpoopQPwtXszD2LcSKMJ_TnmnvMWr8MOA5aRlBaGdBk7zBgRafvDPam3Q2AvFA9mfcAVncpfZ3JFm73VARw6MofXtRqOHtZ7y4oNbY95xXwU2r6w\",\"e\":\"AQAB\"},\"attributes\":{\"enabled\":true,\"created\":1571350717,\"updated\":1571350717,\"recoveryLevel\":\"Recoverable+Purgeable\"}}",
-      "X-Powered-By" : "ASP.NET",
-      "Content-Type" : "application/json; charset=utf-8"
-    },
-    "Exception" : null
-  }, {
-    "Method" : "DELETE",
-    "Uri" : "https://cameravault.vault.azure.net/deletedkeys/testRsaKeySignVerify?api-version=7.0",
-    "Headers" : {
-      "User-Agent" : "azsdk-java-Azure-Keyvault/4.0.0-preview.6 1.8.0_211; Windows 10 10.0",
-      "Content-Type" : "application/json"
-    },
-    "Response" : {
-      "Server" : "Microsoft-IIS/10.0",
-      "X-Content-Type-Options" : "nosniff",
-      "Pragma" : "no-cache",
-      "retry-after" : "0",
-      "StatusCode" : "204",
-      "Date" : "Thu, 17 Oct 2019 22:18:52 GMT",
-      "Strict-Transport-Security" : "max-age=31536000;includeSubDomains",
-      "Cache-Control" : "no-cache",
-      "X-AspNet-Version" : "4.0.30319",
-      "x-ms-keyvault-region" : "centralus",
-      "x-ms-keyvault-network-info" : "addr=51.143.0.73;act_addr_fam=InterNetwork;",
-      "Expires" : "-1",
-      "x-ms-request-id" : "9f2a95b5-216e-46d7-9828-15e1f27b55d5",
-      "x-ms-keyvault-service-version" : "1.1.0.879",
-      "X-Powered-By" : "ASP.NET"
-    },
-    "Exception" : null
-  }, {
-    "Method" : "GET",
-    "Uri" : "https://cameravault.vault.azure.net/deletedkeys/testRsaKeySignVerify?api-version=7.0",
-    "Headers" : {
-      "User-Agent" : "azsdk-java-Azure-Keyvault/4.0.0-preview.6 1.8.0_211; Windows 10 10.0",
-      "Content-Type" : "application/json"
-    },
-    "Response" : {
-      "Server" : "Microsoft-IIS/10.0",
-      "X-Content-Type-Options" : "nosniff",
-      "Pragma" : "no-cache",
-      "retry-after" : "0",
-      "StatusCode" : "404",
-      "Date" : "Thu, 17 Oct 2019 22:18:52 GMT",
-      "Strict-Transport-Security" : "max-age=31536000;includeSubDomains",
-      "Cache-Control" : "no-cache",
-      "X-AspNet-Version" : "4.0.30319",
-      "x-ms-keyvault-region" : "centralus",
-      "x-ms-keyvault-network-info" : "addr=51.143.0.73;act_addr_fam=InterNetwork;",
-      "Expires" : "-1",
-      "Content-Length" : "88",
-      "x-ms-request-id" : "6feedba7-2afe-49da-8feb-2e736f7aefe4",
-      "x-ms-keyvault-service-version" : "1.1.0.879",
-      "Body" : "{\"error\":{\"code\":\"KeyNotFound\",\"message\":\"Deleted Key not found: testRsaKeySignVerify\"}}",
-      "X-Powered-By" : "ASP.NET",
-      "Content-Type" : "application/json; charset=utf-8"
-    },
-    "Exception" : null
-=======
->>>>>>> d795fdaf
+      "Body" : "{\"value\":true}",
+      "X-Powered-By" : "ASP.NET",
+      "Content-Type" : "application/json; charset=utf-8"
+    },
+    "Exception" : null
   } ],
   "variables" : [ ]
 }
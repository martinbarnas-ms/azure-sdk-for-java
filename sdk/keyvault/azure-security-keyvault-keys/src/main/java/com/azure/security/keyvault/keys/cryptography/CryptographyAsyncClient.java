// Copyright (c) Microsoft Corporation. All rights reserved.
// Licensed under the MIT License.

package com.azure.security.keyvault.keys.cryptography;

import com.azure.core.annotation.ReturnType;
import com.azure.core.annotation.ServiceClient;
import com.azure.core.annotation.ServiceMethod;
import com.azure.core.exception.ResourceNotFoundException;
import com.azure.core.http.HttpPipeline;
import com.azure.core.http.rest.Response;
import com.azure.core.http.rest.RestProxy;
import com.azure.core.util.Context;
import com.azure.core.util.CoreUtils;
import com.azure.core.util.FluxUtil;
import com.azure.core.util.logging.ClientLogger;
import com.azure.security.keyvault.keys.cryptography.models.DecryptResult;
import com.azure.security.keyvault.keys.cryptography.models.EncryptResult;
import com.azure.security.keyvault.keys.cryptography.models.EncryptionAlgorithm;
import com.azure.security.keyvault.keys.cryptography.models.KeyWrapAlgorithm;
import com.azure.security.keyvault.keys.cryptography.models.SignResult;
import com.azure.security.keyvault.keys.cryptography.models.SignatureAlgorithm;
import com.azure.security.keyvault.keys.cryptography.models.UnwrapResult;
import com.azure.security.keyvault.keys.cryptography.models.VerifyResult;
import com.azure.security.keyvault.keys.cryptography.models.WrapResult;
import com.azure.security.keyvault.keys.models.JsonWebKey;
import com.azure.security.keyvault.keys.models.KeyOperation;
import com.azure.security.keyvault.keys.models.KeyVaultKey;
import reactor.core.publisher.Mono;

import java.net.MalformedURLException;
import java.net.URL;
import java.util.List;
import java.util.Objects;

import static com.azure.core.util.FluxUtil.monoError;
import static com.azure.core.util.FluxUtil.withContext;
import static com.azure.security.keyvault.keys.models.KeyType.EC;
import static com.azure.security.keyvault.keys.models.KeyType.EC_HSM;
import static com.azure.security.keyvault.keys.models.KeyType.OCT;
<<<<<<< HEAD
=======
import static com.azure.security.keyvault.keys.models.KeyType.OCT_HSM;
import static com.azure.security.keyvault.keys.models.KeyType.RSA;
import static com.azure.security.keyvault.keys.models.KeyType.RSA_HSM;
>>>>>>> 078fd233

/**
 * The {@link CryptographyAsyncClient} provides asynchronous methods to perform cryptographic operations using
 * asymmetric and symmetric keys. The client supports encrypt, decrypt, wrap key, unwrap key, sign and verify
 * operations using the configured key.
 *
 * <p><strong>Samples to construct the sync client</strong></p>
 *
 * {@codesnippet com.azure.security.keyvault.keys.cryptography.CryptographyAsyncClient.instantiation}
 * {@codesnippet com.azure.security.keyvault.keys.cryptography.CryptographyAsyncClient.withJsonWebKey.instantiation}
 * {@codesnippet com.azure.security.keyvault.keys.cryptography.CryptographyAsyncClient.withHttpClient.instantiation}
 * {@codesnippet com.azure.security.keyvault.keys.cryptography.CryptographyAsyncClient.withPipeline.instantiation}
 *
 * @see CryptographyClientBuilder
 */
@ServiceClient(builder = CryptographyClientBuilder.class, isAsync = true, serviceInterfaces = CryptographyService.class)
public class CryptographyAsyncClient {
    static final String KEY_VAULT_SCOPE = "https://vault.azure.net/.default";
    static final String SECRETS_COLLECTION = "secrets";
    // Please see <a href=https://docs.microsoft.com/en-us/azure/azure-resource-manager/management/azure-services-resource-providers>here</a>
    // for more information on Azure resource provider namespaces.
    static final String KEYVAULT_TRACING_NAMESPACE_VALUE = "Microsoft.KeyVault";

    JsonWebKey key;

    private final ClientLogger logger = new ClientLogger(CryptographyAsyncClient.class);
    private final CryptographyService service;
    private final HttpPipeline pipeline;
    private final String keyId;

    private CryptographyServiceClient cryptographyServiceClient;
    private LocalKeyCryptographyClient localKeyCryptographyClient;
    private String keyCollection;

    /**
     * Creates a {@link CryptographyAsyncClient} that uses a given {@link HttpPipeline pipeline} to service requests.
     *
     * @param keyId The Azure Key Vault key identifier to use for cryptography operations.
     * @param pipeline {@link HttpPipeline} that the HTTP requests and responses flow through.
     * @param version {@link CryptographyServiceVersion} of the service to be used when making requests.
     */
    CryptographyAsyncClient(String keyId, HttpPipeline pipeline, CryptographyServiceVersion version) {
        unpackAndValidateId(keyId);

        this.keyId = keyId;
        this.pipeline = pipeline;
        this.service = RestProxy.create(CryptographyService.class, pipeline);
        this.cryptographyServiceClient = new CryptographyServiceClient(keyId, service, version);
        this.key = null;
    }

    /**
     * Creates a {@link CryptographyAsyncClient} that uses a {@link JsonWebKey} to perform local cryptography
     * operations.
     *
     * @param jsonWebKey The {@link JsonWebKey} to use for local cryptography operations.
     */
    CryptographyAsyncClient(JsonWebKey jsonWebKey) {
        Objects.requireNonNull(jsonWebKey, "The JSON Web Key is required.");

        if (!jsonWebKey.isValid()) {
            throw new IllegalArgumentException("The JSON Web Key is not valid.");
        }

        if (jsonWebKey.getKeyOps() == null) {
            throw new IllegalArgumentException("The JSON Web Key's key operations property is not configured.");
        }

        if (jsonWebKey.getKeyType() == null) {
            throw new IllegalArgumentException("The JSON Web Key's key type property is not configured.");
        }

        this.key = jsonWebKey;
        this.keyId = jsonWebKey.getId();
        this.pipeline = null;
        this.service = null;
        this.cryptographyServiceClient = null;

        initializeCryptoClients();
    }

    private void initializeCryptoClients() {
        if (localKeyCryptographyClient != null) {
            return;
        }

        if (key.getKeyType().equals(RSA) || key.getKeyType().equals(RSA_HSM)) {
            this.localKeyCryptographyClient = new RsaKeyCryptographyClient(this.key, this.cryptographyServiceClient);
        } else if (key.getKeyType().equals(EC) || key.getKeyType().equals(EC_HSM)) {
<<<<<<< HEAD
            localKeyCryptographyClient = new EcKeyCryptographyClient(key, cryptographyServiceClient);
        } else if (key.getKeyType().equals(OCT)) {
            localKeyCryptographyClient = new SymmetricKeyCryptographyClient(key, cryptographyServiceClient);
=======
            this.localKeyCryptographyClient = new EcKeyCryptographyClient(this.key, this.cryptographyServiceClient);
        } else if (key.getKeyType().equals(OCT) || key.getKeyType().equals(OCT_HSM)) {
            this.localKeyCryptographyClient = new AesKeyCryptographyClient(this.key, this.cryptographyServiceClient);
>>>>>>> 078fd233
        } else {
            throw logger.logExceptionAsError(new IllegalArgumentException(String.format(
                "The JSON Web Key type: %s is not supported.", this.key.getKeyType().toString())));
        }
    }

    /**
     * Gets the {@link HttpPipeline} powering this client.
     *
     * @return The pipeline.
     */
    HttpPipeline getHttpPipeline() {
        return this.pipeline;
    }

    Mono<String> getKeyId() {
        return Mono.defer(() -> Mono.just(this.keyId));
    }

    /**
     * Gets the public part of the configured key. The get key operation is applicable to all key types and it requires
     * the {@code keys/get} permission for non-local operations.
     *
     * <p><strong>Code Samples</strong></p>
     * <p>Gets the configured key in the client. Subscribes to the call asynchronously and prints out the returned key
     * details when a response has been received.</p>
     *
     * {@codesnippet com.azure.security.keyvault.keys.cryptography.CryptographyAsyncClient.getKey}
     *
     * @return A {@link Mono} containing the requested {@link KeyVaultKey key}.
     *
     * @throws ResourceNotFoundException When the configured key doesn't exist in the key vault.
     */
    @ServiceMethod(returns = ReturnType.SINGLE)
    public Mono<KeyVaultKey> getKey() {
        try {
            return getKeyWithResponse().flatMap(FluxUtil::toMono);
        } catch (RuntimeException ex) {
            return monoError(logger, ex);
        }
    }

    /**
     * Gets the public part of the configured key. The get key operation is applicable to all key types and it requires
     * the {@code keys/get} permission for non-local operations.
     *
     * <p><strong>Code Samples</strong></p>
     * <p>Gets the configured key in the client. Subscribes to the call asynchronously and prints out the returned key
     * details when a response has been received.</p>
     *
     * {@codesnippet com.azure.security.keyvault.keys.cryptography.CryptographyAsyncClient.getKeyWithResponse}
     *
     * @return A {@link Mono} containing a {@link Response} whose {@link Response#getValue() value} contains the
     * requested {@link KeyVaultKey key}.
     *
     * @throws ResourceNotFoundException When the configured key doesn't exist in the key vault.
     */
    @ServiceMethod(returns = ReturnType.SINGLE)
    public Mono<Response<KeyVaultKey>> getKeyWithResponse() {
        try {
            return withContext(this::getKeyWithResponse);
        } catch (RuntimeException ex) {
            return monoError(logger, ex);
        }
    }

    Mono<Response<KeyVaultKey>> getKeyWithResponse(Context context) {
        if (cryptographyServiceClient != null) {
            return cryptographyServiceClient.getKey(context);
        } else {
            throw logger.logExceptionAsError(new UnsupportedOperationException(
                "Operation not supported when in operating local-only mode"));
        }
    }

    Mono<JsonWebKey> getSecretKey() {
        try {
            return withContext(context -> cryptographyServiceClient.getSecretKey(context))
                .flatMap(FluxUtil::toMono);
        } catch (RuntimeException ex) {
            return monoError(logger, ex);
        }
    }

    /**
     * Encrypts an arbitrary sequence of bytes using the configured key. Note that the encrypt operation only supports
     * a single block of data, the size of which is dependent on the target key and the encryption algorithm to be used.
     * The encrypt operation is supported for both symmetric keys and asymmetric keys. In case of asymmetric keys, the
     * public portion of the key is used for encryption. This operation requires the {@code keys/encrypt} permission
     * for non-local operations.
     *
     * <p>The {@link EncryptionAlgorithm encryption algorithm} indicates the type of algorithm to use for encrypting the
<<<<<<< HEAD
     * specified {@code plaintext}. Possible values for assymetric keys include:
=======
     * specified {@code plaintext}. Possible values for asymmetric keys include:
>>>>>>> 078fd233
     * {@link EncryptionAlgorithm#RSA1_5 RSA1_5}, {@link EncryptionAlgorithm#RSA_OAEP RSA_OAEP} and
     * {@link EncryptionAlgorithm#RSA_OAEP_256 RSA_OAEP_256}.
     *
     * Possible values for symmetric keys include: {@link EncryptionAlgorithm#A128CBC A128CBC},
     * {@link EncryptionAlgorithm#A128CBC_HS256 A128CBC-HS256}, {@link EncryptionAlgorithm#A192CBC A192CBC},
     * {@link EncryptionAlgorithm#A192CBC_HS384 A192CBC-HS384}, {@link EncryptionAlgorithm#A256CBC A256CBC} and
     * {@link EncryptionAlgorithm#A256CBC_HS512 A256CBC-HS512}</p>
     *
     * <p><strong>Code Samples</strong></p>
     * <p>Encrypts the content. Subscribes to the call asynchronously and prints out the encrypted content details when
     * a response has been received.</p>
     *
     * {@codesnippet com.azure.security.keyvault.keys.cryptography.CryptographyAsyncClient.encrypt#EncryptionAlgorithm-byte}
     *
     * @param algorithm The algorithm to be used for encryption.
     * @param plaintext The content to be encrypted.
<<<<<<< HEAD
     * @return A {@link Mono} containing a {@link EncryptResult} whose {@link EncryptResult#getCipherText() cipher text}
     *     contains the encrypted content.
     * @throws ResourceNotFoundException if the key cannot be found for encryption.
     * @throws UnsupportedOperationException if the encrypt operation is not supported or configured on the key.
     * @throws NullPointerException if {@code algorithm} or  {@code plainText} is null.
     */
    @ServiceMethod(returns = ReturnType.SINGLE)
    public Mono<EncryptResult> encrypt(EncryptionAlgorithm algorithm, byte[] plaintext) {
        try {
            return withContext(context -> encrypt(algorithm, plaintext, context));
=======
     *
     * @return A {@link Mono} containing a {@link EncryptResult} whose {@link EncryptResult#getCipherText() cipher text}
     * contains the encrypted content.
     *
     * @throws NullPointerException If {@code algorithm} or {@code plaintext} are {@code null}.
     * @throws ResourceNotFoundException If the key cannot be found for encryption.
     * @throws UnsupportedOperationException If the encrypt operation is not supported or configured on the key.
     */
    @ServiceMethod(returns = ReturnType.SINGLE)
    public Mono<EncryptResult> encrypt(EncryptionAlgorithm algorithm, byte[] plaintext) {
        return encrypt(new EncryptParameters(algorithm, plaintext, null, null), null);
    }

    /**
     * Encrypts an arbitrary sequence of bytes using the configured key. Note that the encrypt operation only supports
     * a single block of data, the size of which is dependent on the target key and the encryption algorithm to be used.
     * The encrypt operation is supported for both symmetric keys and asymmetric keys. In case of asymmetric keys, the
     * public portion of the key is used for encryption. This operation requires the {@code keys/encrypt} permission
     * for non-local operations.
     *
     * <p>The {@link EncryptionAlgorithm encryption algorithm} indicates the type of algorithm to use for encrypting the
     * specified {@code plaintext}. Possible values for asymmetric keys include:
     * {@link EncryptionAlgorithm#RSA1_5 RSA1_5}, {@link EncryptionAlgorithm#RSA_OAEP RSA_OAEP} and
     * {@link EncryptionAlgorithm#RSA_OAEP_256 RSA_OAEP_256}.
     *
     * Possible values for symmetric keys include: {@link EncryptionAlgorithm#A128CBC A128CBC},
     * {@link EncryptionAlgorithm#A128CBCPAD A128CBCPAD}, {@link EncryptionAlgorithm#A128CBC_HS256 A128CBC-HS256},
     * {@link EncryptionAlgorithm#A128GCM A128GCM}, {@link EncryptionAlgorithm#A192CBC A192CBC},
     * {@link EncryptionAlgorithm#A192CBCPAD A192CBCPAD}, {@link EncryptionAlgorithm#A192CBC_HS384 A192CBC-HS384},
     * {@link EncryptionAlgorithm#A192GCM A192GCM}, {@link EncryptionAlgorithm#A256CBC A256CBC},
     * {@link EncryptionAlgorithm#A256CBCPAD A256CBPAD}, {@link EncryptionAlgorithm#A256CBC_HS512 A256CBC-HS512} and
     * {@link EncryptionAlgorithm#A256GCM A256GCM}.</p>
     *
     * <p><strong>Code Samples</strong></p>
     * <p>Encrypts the content. Subscribes to the call asynchronously and prints out the encrypted content details when
     * a response has been received.</p>
     *
     * {@codesnippet com.azure.security.keyvault.keys.cryptography.CryptographyAsyncClient.encrypt#EncryptParameters}
     *
     * @param encryptParameters The parameters to use in the encryption operation.
     *
     * @return A {@link Mono} containing a {@link EncryptResult} whose {@link EncryptResult#getCipherText() cipher text}
     * contains the encrypted content.
     *
     * @throws NullPointerException If {@code algorithm} or {@code plaintext} are {@code null}.
     * @throws ResourceNotFoundException If the key cannot be found for encryption.
     * @throws UnsupportedOperationException If the encrypt operation is not supported or configured on the key.
     */
    @ServiceMethod(returns = ReturnType.SINGLE)
    public Mono<EncryptResult> encrypt(EncryptParameters encryptParameters) {
        Objects.requireNonNull(encryptParameters, "'encryptParameters' cannot be null.");

        try {
            return withContext(context -> encrypt(encryptParameters, context));
>>>>>>> 078fd233
        } catch (RuntimeException ex) {
            return monoError(logger, ex);
        }
    }


<<<<<<< HEAD
    Mono<EncryptResult> encrypt(EncryptionAlgorithm algorithm, byte[] plaintext, Context context) {
        Objects.requireNonNull(algorithm, "Encryption algorithm cannot be null.");
        Objects.requireNonNull(plaintext, "Plain text content to be encrypted cannot be null.");

        return ensureValidKeyAvailable().flatMap(available -> {
            if (!available) {
                return cryptographyServiceClient.encrypt(algorithm, plaintext, context);
            }

            if (!checkKeyPermissions(this.key.getKeyOps(), KeyOperation.ENCRYPT)) {
                return Mono.error(logger.logExceptionAsError(new UnsupportedOperationException(String.format("Encrypt Operation is missing "
                                                                                                                 + "permission/not supported for key with id %s", key.getId()))));
            }
            return localKeyCryptographyClient.encryptAsync(algorithm, plaintext, context, key);
=======
    Mono<EncryptResult> encrypt(EncryptParameters encryptParameters, Context context) {
        return ensureValidKeyAvailable().flatMap(available -> {
            if (!available) {
                return cryptographyServiceClient.encrypt(encryptParameters, context);
            }

            if (!checkKeyPermissions(this.key.getKeyOps(), KeyOperation.ENCRYPT)) {
                return Mono.error(logger.logExceptionAsError(new UnsupportedOperationException(String.format(
                    "Encrypt operation is missing permission/not supported for key with id: %s", key.getId()))));
            }

            return localKeyCryptographyClient.encryptAsync(encryptParameters, context, key);
>>>>>>> 078fd233
        });
    }

    /**
     * Decrypts a single block of encrypted data using the configured key and specified algorithm. Note that only a
     * single block of data may be decrypted, the size of this block is dependent on the target key and the algorithm
     * to be used. The decrypt operation is supported for both asymmetric and symmetric keys. This operation requires
     * the {@code keys/decrypt} permission for non-local operations.
     *
<<<<<<< HEAD
     * <p>The {@link EncryptionAlgorithm encryption algorithm} indicates the type of algorithm to use for decrypting the
     * specified encrypted content. Possible values for assymetric keys include:
     * {@link EncryptionAlgorithm#RSA1_5 RSA1_5}, {@link EncryptionAlgorithm#RSA_OAEP RSA_OAEP} and {@link
     * EncryptionAlgorithm#RSA_OAEP_256 RSA_OAEP_256}.
=======
     * <p>The {@link EncryptionAlgorithm encryption algorithm} indicates the type of algorithm to use for decrypting
     * the specified encrypted content. Possible values for asymmetric keys include:
     * {@link EncryptionAlgorithm#RSA1_5 RSA1_5}, {@link EncryptionAlgorithm#RSA_OAEP RSA_OAEP} and
     * {@link EncryptionAlgorithm#RSA_OAEP_256 RSA_OAEP_256}.
>>>>>>> 078fd233
     *
     * Possible values for symmetric keys include: {@link EncryptionAlgorithm#A128CBC A128CBC},
     * {@link EncryptionAlgorithm#A128CBC_HS256 A128CBC-HS256}, {@link EncryptionAlgorithm#A192CBC A192CBC},
     * {@link EncryptionAlgorithm#A192CBC_HS384 A192CBC-HS384}, {@link
     * EncryptionAlgorithm#A256CBC A256CBC} and {@link EncryptionAlgorithm#A256CBC_HS512 A256CBC-HS512} </p>
     *
     * <p><strong>Code Samples</strong></p>
     * <p>Decrypts the encrypted content. Subscribes to the call asynchronously and prints out the decrypted content
     * details when a response has been received.</p>
     *
     * {@codesnippet com.azure.security.keyvault.keys.cryptography.CryptographyAsyncClient.decrypt#EncryptionAlgorithm-byte}
     *
     * @param algorithm The algorithm to be used for decryption.
     * @param ciphertext The content to be decrypted.
     *
     * @return A {@link Mono} containing the decrypted blob.
<<<<<<< HEAD
     * @throws ResourceNotFoundException if the key cannot be found for decryption.
     * @throws UnsupportedOperationException if the decrypt operation is not supported or configured on the key.
     * @throws NullPointerException if {@code algorithm} or {@code cipherText} is null.
     */
    @ServiceMethod(returns = ReturnType.SINGLE)
    public Mono<DecryptResult> decrypt(EncryptionAlgorithm algorithm, byte[] cipherText) {
        try {
            return withContext(context -> decrypt(algorithm, cipherText, context));
=======
     *
     * @throws NullPointerException If {@code algorithm} or {@code ciphertext} are {@code null}.
     * @throws ResourceNotFoundException If the key cannot be found for decryption.
     * @throws UnsupportedOperationException If the decrypt operation is not supported or configured on the key.
     */
    @ServiceMethod(returns = ReturnType.SINGLE)
    public Mono<DecryptResult> decrypt(EncryptionAlgorithm algorithm, byte[] ciphertext) {
        return decrypt(new DecryptParameters(algorithm, ciphertext, null, null, null));
    }

    /**
     * Decrypts a single block of encrypted data using the configured key and specified algorithm. Note that only a
     * single block of data may be decrypted, the size of this block is dependent on the target key and the algorithm
     * to be used. The decrypt operation is supported for both asymmetric and symmetric keys. This operation requires
     * the {@code keys/decrypt} permission for non-local operations.
     *
     * <p>The {@link EncryptionAlgorithm encryption algorithm} indicates the type of algorithm to use for decrypting
     * the specified encrypted content. Possible values for asymmetric keys include:
     * {@link EncryptionAlgorithm#RSA1_5 RSA1_5}, {@link EncryptionAlgorithm#RSA_OAEP RSA_OAEP} and
     * {@link EncryptionAlgorithm#RSA_OAEP_256 RSA_OAEP_256}.
     *
     * Possible values for symmetric keys include: {@link EncryptionAlgorithm#A128CBC A128CBC},
     * {@link EncryptionAlgorithm#A128CBCPAD A128CBCPAD}, {@link EncryptionAlgorithm#A128CBC_HS256 A128CBC-HS256},
     * {@link EncryptionAlgorithm#A128GCM A128GCM}, {@link EncryptionAlgorithm#A192CBC A192CBC},
     * {@link EncryptionAlgorithm#A192CBCPAD A192CBCPAD}, {@link EncryptionAlgorithm#A192CBC_HS384 A192CBC-HS384},
     * {@link EncryptionAlgorithm#A192GCM A192GCM}, {@link EncryptionAlgorithm#A256CBC A256CBC},
     * {@link EncryptionAlgorithm#A256CBCPAD A256CBPAD}, {@link EncryptionAlgorithm#A256CBC_HS512 A256CBC-HS512} and
     * {@link EncryptionAlgorithm#A256GCM A256GCM}.</p>
     *
     * <p><strong>Code Samples</strong></p>
     * <p>Decrypts the encrypted content. Subscribes to the call asynchronously and prints out the decrypted content
     * details when a response has been received.</p>
     *
     * {@codesnippet com.azure.security.keyvault.keys.cryptography.CryptographyAsyncClient.decrypt#DecryptParameters}
     *
     * @param decryptParameters The parameters to use in the decryption operation.
     *
     * @return A {@link Mono} containing the decrypted blob.
     *
     * @throws NullPointerException If {@code algorithm} or {@code ciphertext} are {@code null}.
     * @throws ResourceNotFoundException If the key cannot be found for decryption.
     * @throws UnsupportedOperationException If the decrypt operation is not supported or configured on the key.
     */
    @ServiceMethod(returns = ReturnType.SINGLE)
    public Mono<DecryptResult> decrypt(DecryptParameters decryptParameters) {
        Objects.requireNonNull(decryptParameters, "'decryptParameters' cannot be null.");

        try {
            return withContext(context -> decrypt(decryptParameters, context));
>>>>>>> 078fd233
        } catch (RuntimeException ex) {
            return monoError(logger, ex);
        }
    }

<<<<<<< HEAD
    Mono<DecryptResult> decrypt(EncryptionAlgorithm algorithm, byte[] cipherText, Context context) {
        Objects.requireNonNull(algorithm, "Encryption algorithm cannot be null.");
        Objects.requireNonNull(cipherText, "Cipher text content to be decrypted cannot be null.");
        return ensureValidKeyAvailable().flatMap(available -> {
            if (!available) {
                return cryptographyServiceClient.decrypt(algorithm, cipherText, context);
            }

            if (!checkKeyPermissions(this.key.getKeyOps(), KeyOperation.DECRYPT)) {
                return Mono.error(logger.logExceptionAsError(new UnsupportedOperationException(String.format("Decrypt Operation is not allowed for "
                                                                                                                 + "key with id %s", key.getId()))));
            }
            return localKeyCryptographyClient.decryptAsync(algorithm, cipherText, context, key);
=======
    Mono<DecryptResult> decrypt(DecryptParameters decryptParameters, Context context) {
        return ensureValidKeyAvailable().flatMap(available -> {
            if (!available) {
                return cryptographyServiceClient.decrypt(decryptParameters, context);
            }

            if (!checkKeyPermissions(this.key.getKeyOps(), KeyOperation.DECRYPT)) {
                return Mono.error(logger.logExceptionAsError(new UnsupportedOperationException(String.format(
                    "Decrypt operation is not allowed for key with id: %s", key.getId()))));
            }

            return localKeyCryptographyClient.decryptAsync(decryptParameters, context, key);
>>>>>>> 078fd233
        });
    }

    /**
     * Creates a signature from a digest using the configured key. The sign operation supports both asymmetric and
     * symmetric keys. This operation requires the {@code keys/sign} permission for non-local operations.
     *
     * <p>The {@link SignatureAlgorithm signature algorithm} indicates the type of algorithm to use to create the
     * signature from the digest. Possible values include:
     * {@link SignatureAlgorithm#ES256 ES256}, {@link SignatureAlgorithm#ES384 E384},
     * {@link SignatureAlgorithm#ES512 ES512}, {@link SignatureAlgorithm#ES256K ES246K},
     * {@link SignatureAlgorithm#PS256 PS256}, {@link SignatureAlgorithm#RS384 RS384},
     * {@link SignatureAlgorithm#RS512 RS512}, {@link SignatureAlgorithm#RS256 RS256},
     * {@link SignatureAlgorithm#RS384 RS384} and {@link SignatureAlgorithm#RS512 RS512}</p>
     *
     * <p><strong>Code Samples</strong></p>
     * <p>Sings the digest. Subscribes to the call asynchronously and prints out the signature details when a response
     * has been received.</p>
     *
     * {@codesnippet com.azure.security.keyvault.keys.cryptography.CryptographyAsyncClient.sign#SignatureAlgorithm-byte}
     *
     * @param algorithm The algorithm to use for signing.
     * @param digest The content from which signature is to be created.
     *
     * @return A {@link Mono} containing a {@link SignResult} whose {@link SignResult#getSignature() signature} contains
     * the created signature.
     *
     * @throws NullPointerException If {@code algorithm} or {@code digest} is {@code null}.
     * @throws ResourceNotFoundException If the key cannot be found for signing.
     * @throws UnsupportedOperationException If the sign operation is not supported or configured on the key.
     */
    @ServiceMethod(returns = ReturnType.SINGLE)
    public Mono<SignResult> sign(SignatureAlgorithm algorithm, byte[] digest) {
        try {
            return withContext(context -> sign(algorithm, digest, context));
        } catch (RuntimeException ex) {
            return monoError(logger, ex);
        }
    }

    Mono<SignResult> sign(SignatureAlgorithm algorithm, byte[] digest, Context context) {
        Objects.requireNonNull(algorithm, "Signature algorithm cannot be null.");
        Objects.requireNonNull(digest, "Digest content to be signed cannot be null.");

        return ensureValidKeyAvailable().flatMap(available -> {
            if (!available) {
                return cryptographyServiceClient.sign(algorithm, digest, context);
            }

            if (!checkKeyPermissions(this.key.getKeyOps(), KeyOperation.SIGN)) {
                return Mono.error(logger.logExceptionAsError(new UnsupportedOperationException(String.format(
                    "Sign operation is not allowed for key with id: %s", key.getId()))));
            }

            return localKeyCryptographyClient.signAsync(algorithm, digest, context, key);
        });
    }

    /**
     * Verifies a signature using the configured key. The verify operation supports both symmetric keys and asymmetric
     * keys. In case of asymmetric keys public portion of the key is used to verify the signature. This operation
     * requires the {@code keys/verify} permission for non-local operations.
     *
     * <p>The {@link SignatureAlgorithm signature algorithm} indicates the type of algorithm to use to verify the
     * signature. Possible values include: {@link SignatureAlgorithm#ES256 ES256},
     * {@link SignatureAlgorithm#ES384 E384}, {@link SignatureAlgorithm#ES512 ES512},
     * {@link SignatureAlgorithm#ES256K ES246K}, {@link SignatureAlgorithm#PS256 PS256},
     * {@link SignatureAlgorithm#RS384 RS384}, {@link SignatureAlgorithm#RS512 RS512},
     * {@link SignatureAlgorithm#RS256 RS256}, {@link SignatureAlgorithm#RS384 RS384} and
     * {@link SignatureAlgorithm#RS512 RS512}</p>
     *
     * <p><strong>Code Samples</strong></p>
     * <p>Verifies the signature against the specified digest. Subscribes to the call asynchronously and prints out the
     * verification details when a response has been received.</p>
     *
     * {@codesnippet com.azure.security.keyvault.keys.cryptography.CryptographyAsyncClient.verify#SignatureAlgorithm-byte-byte}
     *
     * @param algorithm The algorithm to use for signing.
     * @param digest The content from which signature was created.
     * @param signature The signature to be verified.
     *
     * @return A {@link Mono} containing a {@link VerifyResult}
     * {@link VerifyResult#isValid() indicating the signature verification result}.
     *
     * @throws NullPointerException If {@code algorithm}, {@code digest} or {@code signature} is {@code null}.
     * @throws ResourceNotFoundException If the key cannot be found for verifying.
     * @throws UnsupportedOperationException If the verify operation is not supported or configured on the key.
     */
    @ServiceMethod(returns = ReturnType.SINGLE)
    public Mono<VerifyResult> verify(SignatureAlgorithm algorithm, byte[] digest, byte[] signature) {
        try {
            return withContext(context -> verify(algorithm, digest, signature, context));
        } catch (RuntimeException ex) {
            return monoError(logger, ex);
        }
    }

    Mono<VerifyResult> verify(SignatureAlgorithm algorithm, byte[] digest, byte[] signature, Context context) {
        Objects.requireNonNull(algorithm, "Signature algorithm cannot be null.");
        Objects.requireNonNull(digest, "Digest content cannot be null.");
        Objects.requireNonNull(signature, "Signature to be verified cannot be null.");

        return ensureValidKeyAvailable().flatMap(available -> {
            if (!available) {
                return cryptographyServiceClient.verify(algorithm, digest, signature, context);
            }

            if (!checkKeyPermissions(this.key.getKeyOps(), KeyOperation.VERIFY)) {
                return Mono.error(logger.logExceptionAsError(new UnsupportedOperationException(String.format(
                    "Verify operation is not allowed for key with id: %s", key.getId()))));
            }

            return localKeyCryptographyClient.verifyAsync(algorithm, digest, signature, context, key);
        });
    }

    /**
     * Wraps a symmetric key using the configured key. The wrap operation supports wrapping a symmetric key with both
     * symmetric and asymmetric keys. This operation requires the {@code keys/wrapKey} permission for non-local
     * operations.
     *
     * <p>The {@link KeyWrapAlgorithm wrap algorithm} indicates the type of algorithm to use for wrapping the specified
     * key content. Possible values include:
<<<<<<< HEAD
     * {@link KeyWrapAlgorithm#RSA1_5 RSA1_5}, {@link KeyWrapAlgorithm#RSA_OAEP RSA_OAEP} and {@link
     * KeyWrapAlgorithm#RSA_OAEP_256 RSA_OAEP_256}</p>
=======
     * {@link KeyWrapAlgorithm#RSA1_5 RSA1_5}, {@link KeyWrapAlgorithm#RSA_OAEP RSA_OAEP} and
     * {@link KeyWrapAlgorithm#RSA_OAEP_256 RSA_OAEP_256}.
     *
     * Possible values for symmetric keys include: {@link EncryptionAlgorithm#A128KW A128KW},
     * {@link EncryptionAlgorithm#A192KW A192KW} and {@link EncryptionAlgorithm#A256KW A256KW}.</p>
>>>>>>> 078fd233
     *
     * <p><strong>Code Samples</strong></p>
     * <p>Wraps the key content. Subscribes to the call asynchronously and prints out the wrapped key details when a
     * response has been received.</p>
     *
     * {@codesnippet com.azure.security.keyvault.keys.cryptography.CryptographyAsyncClient.wrapKey#KeyWrapAlgorithm-byte}
     *
     * @param algorithm The encryption algorithm to use for wrapping the key.
<<<<<<< HEAD
     * @param key The key content to be wrapped
     * @return A {@link Mono} containing a {@link WrapResult} whose {@link WrapResult#getEncryptedKey() encrypted
     *     key} contains the wrapped key result.
     * @throws ResourceNotFoundException if the key cannot be found for wrap operation.
     * @throws UnsupportedOperationException if the wrap operation is not supported or configured on the key.
     * @throws NullPointerException if {@code algorithm} or {@code key} is null.
=======
     * @param key The key content to be wrapped.
     *
     * @return A {@link Mono} containing a {@link WrapResult} whose {@link WrapResult#getEncryptedKey() encrypted key}
     * contains the wrapped key result.
     *
     * @throws NullPointerException If {@code algorithm} or {@code key} are {@code null}.
     * @throws ResourceNotFoundException If the key cannot be found for wrap operation.
     * @throws UnsupportedOperationException If the wrap operation is not supported or configured on the key.
>>>>>>> 078fd233
     */
    @ServiceMethod(returns = ReturnType.SINGLE)
    public Mono<WrapResult> wrapKey(KeyWrapAlgorithm algorithm, byte[] key) {
        try {
            return withContext(context -> wrapKey(algorithm, key, context));
        } catch (RuntimeException ex) {
            return monoError(logger, ex);
        }
    }

    Mono<WrapResult> wrapKey(KeyWrapAlgorithm algorithm, byte[] key, Context context) {
        Objects.requireNonNull(algorithm, "Key wrap algorithm cannot be null.");
        Objects.requireNonNull(key, "Key content to be wrapped cannot be null.");
        return ensureValidKeyAvailable().flatMap(available -> {
            if (!available) {
                return cryptographyServiceClient.wrapKey(algorithm, key, context);
            }

            if (!checkKeyPermissions(this.key.getKeyOps(), KeyOperation.WRAP_KEY)) {
<<<<<<< HEAD
                return Mono.error(logger.logExceptionAsError(new UnsupportedOperationException(String.format("Wrap Key Operation is not allowed for "
                                                                                                                 + "key with id %s", this.key.getId()))));
=======
                return Mono.error(logger.logExceptionAsError(new UnsupportedOperationException(String.format(
                    "Wrap Key operation is not allowed for key with id: %s", this.key.getId()))));
>>>>>>> 078fd233
            }

            return localKeyCryptographyClient.wrapKeyAsync(algorithm, key, context, this.key);
        });
    }

    /**
<<<<<<< HEAD
     * Unwraps a symmetric key using the configured key that was initially used for wrapping that key. This operation is
     * the reverse of the wrap operation.
     * The unwrap operation supports asymmetric and symmetric keys to unwrap. This operation requires the keys/unwrapKey
     * permission.
     *
     * <p>The {@link KeyWrapAlgorithm wrap algorithm} indicates the type of algorithm to use for unwrapping the
     * specified encrypted key content. Possible values for asymmetric keys include:
     * {@link KeyWrapAlgorithm#RSA1_5 RSA1_5}, {@link KeyWrapAlgorithm#RSA_OAEP RSA_OAEP} and {@link
     * KeyWrapAlgorithm#RSA_OAEP_256 RSA_OAEP_256}.
     * Possible values for symmetric keys include: {@link KeyWrapAlgorithm#A128KW A128KW}, {@link
     * KeyWrapAlgorithm#A192KW A192KW} and {@link KeyWrapAlgorithm#A256KW A256KW}</p>
=======
     * Unwraps a symmetric key using the configured key that was initially used for wrapping that key. This operation
     * is the reverse of the wrap operation. The unwrap operation supports asymmetric and symmetric keys to unwrap. This
     * operation requires the {@code keys/unwrapKey} permission for non-local operations.
     *
     * <p>The {@link KeyWrapAlgorithm wrap algorithm} indicates the type of algorithm to use for unwrapping the
     * specified encrypted key content. Possible values for asymmetric keys include:
     * {@link KeyWrapAlgorithm#RSA1_5 RSA1_5}, {@link KeyWrapAlgorithm#RSA_OAEP RSA_OAEP} and
     * {@link KeyWrapAlgorithm#RSA_OAEP_256 RSA_OAEP_256}.
     *
     * Possible values for symmetric keys include: {@link KeyWrapAlgorithm#A128KW A128KW},
     * {@link KeyWrapAlgorithm#A192KW A192KW} and {@link KeyWrapAlgorithm#A256KW A256KW}.</p>
>>>>>>> 078fd233
     *
     * <p><strong>Code Samples</strong></p>
     * <p>Unwraps the key content. Subscribes to the call asynchronously and prints out the unwrapped key details when
     * a response has been received.</p>
     *
     * {@codesnippet com.azure.security.keyvault.keys.cryptography.CryptographyAsyncClient.unwrapKey#KeyWrapAlgorithm-byte}
     *
     * @param algorithm The encryption algorithm to use for wrapping the key.
     * @param encryptedKey The encrypted key content to unwrap.
<<<<<<< HEAD
     * @return A {@link Mono} containing a the unwrapped key content.
     * @throws ResourceNotFoundException if the key cannot be found for wrap operation.
     * @throws UnsupportedOperationException if the unwrap operation is not supported or configured on the key.
     * @throws NullPointerException if {@code algorithm} or {@code encryptedKey} is null.
=======
     *
     * @return A {@link Mono} containing an {@link UnwrapResult} whose {@link UnwrapResult#getKey() decrypted
     * key} contains the unwrapped key result.
     *
     * @throws NullPointerException If {@code algorithm} or {@code encryptedKey} are {@code null}.
     * @throws ResourceNotFoundException If the key cannot be found for wrap operation.
     * @throws UnsupportedOperationException If the unwrap operation is not supported or configured on the key.
>>>>>>> 078fd233
     */
    @ServiceMethod(returns = ReturnType.SINGLE)
    public Mono<UnwrapResult> unwrapKey(KeyWrapAlgorithm algorithm, byte[] encryptedKey) {
        try {
            return withContext(context -> unwrapKey(algorithm, encryptedKey, context));
        } catch (RuntimeException ex) {
            return monoError(logger, ex);
        }
    }

    Mono<UnwrapResult> unwrapKey(KeyWrapAlgorithm algorithm, byte[] encryptedKey, Context context) {
        Objects.requireNonNull(algorithm, "Key wrap algorithm cannot be null.");
        Objects.requireNonNull(encryptedKey, "Encrypted key content to be unwrapped cannot be null.");

        return ensureValidKeyAvailable().flatMap(available -> {
            if (!available) {
                return cryptographyServiceClient.unwrapKey(algorithm, encryptedKey, context);
            }

            if (!checkKeyPermissions(this.key.getKeyOps(), KeyOperation.UNWRAP_KEY)) {
<<<<<<< HEAD
                return Mono.error(logger.logExceptionAsError(new UnsupportedOperationException(String.format("Unwrap Key Operation is not allowed "
                                                                                                                 + "for key with id %s", this.key.getId()))));
=======
                return Mono.error(logger.logExceptionAsError(new UnsupportedOperationException(String.format(
                    "Unwrap Key operation is not allowed for key with id: %s", this.key.getId()))));
>>>>>>> 078fd233
            }
            return localKeyCryptographyClient.unwrapKeyAsync(algorithm, encryptedKey, context, key);
        });
    }

    /**
     * Creates a signature from the raw data using the configured key. The sign data operation supports both asymmetric
     * and symmetric keys. This operation requires the {@code keys/sign} permission for non-local operations.
     *
     * <p>The {@link SignatureAlgorithm signature algorithm} indicates the type of algorithm to use to sign the digest.
     * Possible values include:
     * {@link SignatureAlgorithm#ES256 ES256}, {@link SignatureAlgorithm#ES384 E384},
     * {@link SignatureAlgorithm#ES512 ES512}, {@link SignatureAlgorithm#ES256K ES246K},
     * {@link SignatureAlgorithm#PS256 PS256}, {@link SignatureAlgorithm#RS384 RS384},
     * {@link SignatureAlgorithm#RS512 RS512}, {@link SignatureAlgorithm#RS256 RS256},
     * {@link SignatureAlgorithm#RS384 RS384} and {@link SignatureAlgorithm#RS512 RS512}</p>
     *
     * <p><strong>Code Samples</strong></p>
     * <p>Signs the raw data. Subscribes to the call asynchronously and prints out the signature details when a
     * response has been received.</p>
     *
     * {@codesnippet com.azure.security.keyvault.keys.cryptography.CryptographyAsyncClient.signData#SignatureAlgorithm-byte}
     *
     * @param algorithm The algorithm to use for signing.
     * @param data The content from which signature is to be created.
     *
     * @return A {@link Mono} containing a {@link SignResult} whose {@link SignResult#getSignature() signature} contains
     * the created signature.
     *
     * @throws NullPointerException If {@code algorithm} or {@code data} is {@code null}.
     * @throws ResourceNotFoundException If the key cannot be found for signing.
     * @throws UnsupportedOperationException If the sign operation is not supported or configured on the key.
     */
    @ServiceMethod(returns = ReturnType.SINGLE)
    public Mono<SignResult> signData(SignatureAlgorithm algorithm, byte[] data) {
        try {
            return withContext(context -> signData(algorithm, data, context));
        } catch (RuntimeException ex) {
            return monoError(logger, ex);
        }
    }

    Mono<SignResult> signData(SignatureAlgorithm algorithm, byte[] data, Context context) {
        Objects.requireNonNull(algorithm, "Signature algorithm cannot be null.");
        Objects.requireNonNull(data, "Data to be signed cannot be null.");

        return ensureValidKeyAvailable().flatMap(available -> {
            if (!available) {
                return cryptographyServiceClient.signData(algorithm, data, context);
            }

            if (!checkKeyPermissions(this.key.getKeyOps(), KeyOperation.SIGN)) {
                return Mono.error(logger.logExceptionAsError(new UnsupportedOperationException(String.format(
                    "Sign Operation is not allowed for key with id: %s", this.key.getId()))));
            }

            return localKeyCryptographyClient.signDataAsync(algorithm, data, context, key);
        });
    }

    /**
     * Verifies a signature against the raw data using the configured key. The verify operation supports both symmetric
     * keys and asymmetric keys. In case of asymmetric keys public portion of the key is used to verify the signature.
     * This operation requires the {@code keys/verify} permission for non-local operations.
     *
     * <p>The {@link SignatureAlgorithm signature algorithm} indicates the type of algorithm to use to verify the
     * signature. Possible values include:
     * {@link SignatureAlgorithm#ES256 ES256}, {@link SignatureAlgorithm#ES384 E384},
     * {@link SignatureAlgorithm#ES512 ES512}, {@link SignatureAlgorithm#ES256K ES246K},
     * {@link SignatureAlgorithm#PS256 PS256}, {@link SignatureAlgorithm#RS384 RS384},
     * {@link SignatureAlgorithm#RS512 RS512}, {@link SignatureAlgorithm#RS256 RS256},
     * {@link SignatureAlgorithm#RS384 RS384} and {@link SignatureAlgorithm#RS512 RS512}</p>
     *
     * <p><strong>Code Samples</strong></p>
     * <p>Verifies the signature against the raw data. Subscribes to the call asynchronously and prints out the
     * verification details when a response has been received.</p>
     *
     * {@codesnippet com.azure.security.keyvault.keys.cryptography.CryptographyAsyncClient.verifyData#SignatureAlgorithm-byte-byte}
     *
     * @param algorithm The algorithm to use for signing.
     * @param data The raw content against which signature is to be verified.
     * @param signature The signature to be verified.
     *
     * @return A {@link Mono} containing a {@link VerifyResult}
     * {@link VerifyResult#isValid() indicating the signature verification result}.
     *
     * @throws NullPointerException If {@code algorithm}, {@code data} or {@code signature} is {@code null}.
     * @throws ResourceNotFoundException If the key cannot be found for verifying.
     * @throws UnsupportedOperationException If the verify operation is not supported or configured on the key.
     */
    @ServiceMethod(returns = ReturnType.SINGLE)
    public Mono<VerifyResult> verifyData(SignatureAlgorithm algorithm, byte[] data, byte[] signature) {
        try {
            return withContext(context -> verifyData(algorithm, data, signature, context));
        } catch (RuntimeException ex) {
            return monoError(logger, ex);
        }
    }

    Mono<VerifyResult> verifyData(SignatureAlgorithm algorithm, byte[] data, byte[] signature, Context context) {
        Objects.requireNonNull(algorithm, "Signature algorithm cannot be null.");
        Objects.requireNonNull(data, "Data cannot be null.");
        Objects.requireNonNull(signature, "Signature to be verified cannot be null.");
        return ensureValidKeyAvailable().flatMap(available -> {
            if (!available) {
                return cryptographyServiceClient.verifyData(algorithm, data, signature, context);
            }

            if (!checkKeyPermissions(this.key.getKeyOps(), KeyOperation.VERIFY)) {
                return Mono.error(logger.logExceptionAsError(new UnsupportedOperationException(String.format(
                    "Verify operation is not allowed for key with id: %s", this.key.getId()))));
            }
            return localKeyCryptographyClient.verifyDataAsync(algorithm, data, signature, context, key);
        });
    }

    private void unpackAndValidateId(String keyId) {
        if (CoreUtils.isNullOrEmpty(keyId)) {
            throw logger.logExceptionAsError(new IllegalArgumentException("Key Id is invalid"));
        }

        try {
            URL url = new URL(keyId);
            String[] tokens = url.getPath().split("/");
            String endpoint = url.getProtocol() + "://" + url.getHost();
            String keyName = (tokens.length >= 3 ? tokens[2] : null);
            String version = (tokens.length >= 4 ? tokens[3] : null);
            this.keyCollection = (tokens.length >= 2 ? tokens[1] : null);

            if (Strings.isNullOrEmpty(endpoint)) {
                throw logger.logExceptionAsError(
                    new IllegalArgumentException("Key endpoint in key identifier is invalid."));
            } else if (Strings.isNullOrEmpty(keyName)) {
                throw logger.logExceptionAsError(
                    new IllegalArgumentException("Key name in key identifier is invalid."));
            } else if (Strings.isNullOrEmpty(version)) {
                throw logger.logExceptionAsError(
                    new IllegalArgumentException("Key version in key identifier is invalid."));
            }
        } catch (MalformedURLException e) {
            throw logger.logExceptionAsError(new IllegalArgumentException("The key identifier is malformed.", e));
        }
    }

    private boolean checkKeyPermissions(List<KeyOperation> operations, KeyOperation keyOperation) {
        return operations.contains(keyOperation);
    }

    private Mono<Boolean> ensureValidKeyAvailable() {
        boolean keyNotAvailable = (key == null && keyCollection != null);

        if (keyNotAvailable) {
            if (keyCollection.equals(SECRETS_COLLECTION)) {
                return getSecretKey().map(jsonWebKey -> {
                    key = (jsonWebKey);

                    if (key.isValid()) {
                        initializeCryptoClients();
                        return true;
                    } else {
                        return false;
                    }
                });
            } else {
                return getKey().map(keyVaultKey -> {
                    key = (keyVaultKey.getKey());

                    if (key.isValid()) {
                        initializeCryptoClients();
                        return true;
                    } else {
                        return false;
                    }
                });
            }
        } else {
            return Mono.defer(() -> Mono.just(true));
        }
    }

    CryptographyServiceClient getCryptographyServiceClient() {
        return cryptographyServiceClient;
    }

    void setCryptographyServiceClient(CryptographyServiceClient serviceClient) {
        this.cryptographyServiceClient = serviceClient;
    }
}<|MERGE_RESOLUTION|>--- conflicted
+++ resolved
@@ -38,12 +38,8 @@
 import static com.azure.security.keyvault.keys.models.KeyType.EC;
 import static com.azure.security.keyvault.keys.models.KeyType.EC_HSM;
 import static com.azure.security.keyvault.keys.models.KeyType.OCT;
-<<<<<<< HEAD
-=======
-import static com.azure.security.keyvault.keys.models.KeyType.OCT_HSM;
 import static com.azure.security.keyvault.keys.models.KeyType.RSA;
 import static com.azure.security.keyvault.keys.models.KeyType.RSA_HSM;
->>>>>>> 078fd233
 
 /**
  * The {@link CryptographyAsyncClient} provides asynchronous methods to perform cryptographic operations using
@@ -53,7 +49,6 @@
  * <p><strong>Samples to construct the sync client</strong></p>
  *
  * {@codesnippet com.azure.security.keyvault.keys.cryptography.CryptographyAsyncClient.instantiation}
- * {@codesnippet com.azure.security.keyvault.keys.cryptography.CryptographyAsyncClient.withJsonWebKey.instantiation}
  * {@codesnippet com.azure.security.keyvault.keys.cryptography.CryptographyAsyncClient.withHttpClient.instantiation}
  * {@codesnippet com.azure.security.keyvault.keys.cryptography.CryptographyAsyncClient.withPipeline.instantiation}
  *
@@ -71,7 +66,6 @@
 
     private final ClientLogger logger = new ClientLogger(CryptographyAsyncClient.class);
     private final CryptographyService service;
-    private final HttpPipeline pipeline;
     private final String keyId;
 
     private CryptographyServiceClient cryptographyServiceClient;
@@ -89,7 +83,6 @@
         unpackAndValidateId(keyId);
 
         this.keyId = keyId;
-        this.pipeline = pipeline;
         this.service = RestProxy.create(CryptographyService.class, pipeline);
         this.cryptographyServiceClient = new CryptographyServiceClient(keyId, service, version);
         this.key = null;
@@ -100,8 +93,10 @@
      * operations.
      *
      * @param jsonWebKey The {@link JsonWebKey} to use for local cryptography operations.
-     */
-    CryptographyAsyncClient(JsonWebKey jsonWebKey) {
+     * @param pipeline {@link HttpPipeline} that the HTTP requests and responses flow through.
+     * @param version {@link CryptographyServiceVersion} of the service to be used when making requests.
+     */
+    CryptographyAsyncClient(JsonWebKey jsonWebKey, HttpPipeline pipeline, CryptographyServiceVersion version) {
         Objects.requireNonNull(jsonWebKey, "The JSON Web Key is required.");
 
         if (!jsonWebKey.isValid()) {
@@ -117,10 +112,15 @@
         }
 
         this.key = jsonWebKey;
-        this.keyId = jsonWebKey.getId();
-        this.pipeline = null;
-        this.service = null;
-        this.cryptographyServiceClient = null;
+        this.keyId = key.getId();
+        this.service = pipeline != null ? RestProxy.create(CryptographyService.class, pipeline) : null;
+
+        if (!Strings.isNullOrEmpty(key.getId()) && version != null && service != null) {
+            unpackAndValidateId(key.getId());
+            cryptographyServiceClient = new CryptographyServiceClient(key.getId(), service, version);
+        } else {
+            cryptographyServiceClient = null;
+        }
 
         initializeCryptoClients();
     }
@@ -133,37 +133,22 @@
         if (key.getKeyType().equals(RSA) || key.getKeyType().equals(RSA_HSM)) {
             this.localKeyCryptographyClient = new RsaKeyCryptographyClient(this.key, this.cryptographyServiceClient);
         } else if (key.getKeyType().equals(EC) || key.getKeyType().equals(EC_HSM)) {
-<<<<<<< HEAD
-            localKeyCryptographyClient = new EcKeyCryptographyClient(key, cryptographyServiceClient);
+            this.localKeyCryptographyClient = new EcKeyCryptographyClient(this.key, this.cryptographyServiceClient);
         } else if (key.getKeyType().equals(OCT)) {
-            localKeyCryptographyClient = new SymmetricKeyCryptographyClient(key, cryptographyServiceClient);
-=======
-            this.localKeyCryptographyClient = new EcKeyCryptographyClient(this.key, this.cryptographyServiceClient);
-        } else if (key.getKeyType().equals(OCT) || key.getKeyType().equals(OCT_HSM)) {
             this.localKeyCryptographyClient = new AesKeyCryptographyClient(this.key, this.cryptographyServiceClient);
->>>>>>> 078fd233
         } else {
             throw logger.logExceptionAsError(new IllegalArgumentException(String.format(
                 "The JSON Web Key type: %s is not supported.", this.key.getKeyType().toString())));
         }
     }
 
-    /**
-     * Gets the {@link HttpPipeline} powering this client.
-     *
-     * @return The pipeline.
-     */
-    HttpPipeline getHttpPipeline() {
-        return this.pipeline;
-    }
-
     Mono<String> getKeyId() {
         return Mono.defer(() -> Mono.just(this.keyId));
     }
 
     /**
      * Gets the public part of the configured key. The get key operation is applicable to all key types and it requires
-     * the {@code keys/get} permission for non-local operations.
+     * the {@code keys/get} permission.
      *
      * <p><strong>Code Samples</strong></p>
      * <p>Gets the configured key in the client. Subscribes to the call asynchronously and prints out the returned key
@@ -176,7 +161,7 @@
      * @throws ResourceNotFoundException When the configured key doesn't exist in the key vault.
      */
     @ServiceMethod(returns = ReturnType.SINGLE)
-    public Mono<KeyVaultKey> getKey() {
+    Mono<KeyVaultKey> getKey() {
         try {
             return getKeyWithResponse().flatMap(FluxUtil::toMono);
         } catch (RuntimeException ex) {
@@ -186,7 +171,7 @@
 
     /**
      * Gets the public part of the configured key. The get key operation is applicable to all key types and it requires
-     * the {@code keys/get} permission for non-local operations.
+     * the {@code keys/get} permission.
      *
      * <p><strong>Code Samples</strong></p>
      * <p>Gets the configured key in the client. Subscribes to the call asynchronously and prints out the returned key
@@ -200,7 +185,7 @@
      * @throws ResourceNotFoundException When the configured key doesn't exist in the key vault.
      */
     @ServiceMethod(returns = ReturnType.SINGLE)
-    public Mono<Response<KeyVaultKey>> getKeyWithResponse() {
+    Mono<Response<KeyVaultKey>> getKeyWithResponse() {
         try {
             return withContext(this::getKeyWithResponse);
         } catch (RuntimeException ex) {
@@ -209,12 +194,7 @@
     }
 
     Mono<Response<KeyVaultKey>> getKeyWithResponse(Context context) {
-        if (cryptographyServiceClient != null) {
-            return cryptographyServiceClient.getKey(context);
-        } else {
-            throw logger.logExceptionAsError(new UnsupportedOperationException(
-                "Operation not supported when in operating local-only mode"));
-        }
+        return cryptographyServiceClient.getKey(context);
     }
 
     Mono<JsonWebKey> getSecretKey() {
@@ -230,15 +210,10 @@
      * Encrypts an arbitrary sequence of bytes using the configured key. Note that the encrypt operation only supports
      * a single block of data, the size of which is dependent on the target key and the encryption algorithm to be used.
      * The encrypt operation is supported for both symmetric keys and asymmetric keys. In case of asymmetric keys, the
-     * public portion of the key is used for encryption. This operation requires the {@code keys/encrypt} permission
-     * for non-local operations.
+     * public portion of the key is used for encryption. This operation requires the {@code keys/encrypt} permission.
      *
      * <p>The {@link EncryptionAlgorithm encryption algorithm} indicates the type of algorithm to use for encrypting the
-<<<<<<< HEAD
-     * specified {@code plaintext}. Possible values for assymetric keys include:
-=======
      * specified {@code plaintext}. Possible values for asymmetric keys include:
->>>>>>> 078fd233
      * {@link EncryptionAlgorithm#RSA1_5 RSA1_5}, {@link EncryptionAlgorithm#RSA_OAEP RSA_OAEP} and
      * {@link EncryptionAlgorithm#RSA_OAEP_256 RSA_OAEP_256}.
      *
@@ -255,18 +230,6 @@
      *
      * @param algorithm The algorithm to be used for encryption.
      * @param plaintext The content to be encrypted.
-<<<<<<< HEAD
-     * @return A {@link Mono} containing a {@link EncryptResult} whose {@link EncryptResult#getCipherText() cipher text}
-     *     contains the encrypted content.
-     * @throws ResourceNotFoundException if the key cannot be found for encryption.
-     * @throws UnsupportedOperationException if the encrypt operation is not supported or configured on the key.
-     * @throws NullPointerException if {@code algorithm} or  {@code plainText} is null.
-     */
-    @ServiceMethod(returns = ReturnType.SINGLE)
-    public Mono<EncryptResult> encrypt(EncryptionAlgorithm algorithm, byte[] plaintext) {
-        try {
-            return withContext(context -> encrypt(algorithm, plaintext, context));
-=======
      *
      * @return A {@link Mono} containing a {@link EncryptResult} whose {@link EncryptResult#getCipherText() cipher text}
      * contains the encrypted content.
@@ -277,58 +240,13 @@
      */
     @ServiceMethod(returns = ReturnType.SINGLE)
     public Mono<EncryptResult> encrypt(EncryptionAlgorithm algorithm, byte[] plaintext) {
-        return encrypt(new EncryptParameters(algorithm, plaintext, null, null), null);
-    }
-
-    /**
-     * Encrypts an arbitrary sequence of bytes using the configured key. Note that the encrypt operation only supports
-     * a single block of data, the size of which is dependent on the target key and the encryption algorithm to be used.
-     * The encrypt operation is supported for both symmetric keys and asymmetric keys. In case of asymmetric keys, the
-     * public portion of the key is used for encryption. This operation requires the {@code keys/encrypt} permission
-     * for non-local operations.
-     *
-     * <p>The {@link EncryptionAlgorithm encryption algorithm} indicates the type of algorithm to use for encrypting the
-     * specified {@code plaintext}. Possible values for asymmetric keys include:
-     * {@link EncryptionAlgorithm#RSA1_5 RSA1_5}, {@link EncryptionAlgorithm#RSA_OAEP RSA_OAEP} and
-     * {@link EncryptionAlgorithm#RSA_OAEP_256 RSA_OAEP_256}.
-     *
-     * Possible values for symmetric keys include: {@link EncryptionAlgorithm#A128CBC A128CBC},
-     * {@link EncryptionAlgorithm#A128CBCPAD A128CBCPAD}, {@link EncryptionAlgorithm#A128CBC_HS256 A128CBC-HS256},
-     * {@link EncryptionAlgorithm#A128GCM A128GCM}, {@link EncryptionAlgorithm#A192CBC A192CBC},
-     * {@link EncryptionAlgorithm#A192CBCPAD A192CBCPAD}, {@link EncryptionAlgorithm#A192CBC_HS384 A192CBC-HS384},
-     * {@link EncryptionAlgorithm#A192GCM A192GCM}, {@link EncryptionAlgorithm#A256CBC A256CBC},
-     * {@link EncryptionAlgorithm#A256CBCPAD A256CBPAD}, {@link EncryptionAlgorithm#A256CBC_HS512 A256CBC-HS512} and
-     * {@link EncryptionAlgorithm#A256GCM A256GCM}.</p>
-     *
-     * <p><strong>Code Samples</strong></p>
-     * <p>Encrypts the content. Subscribes to the call asynchronously and prints out the encrypted content details when
-     * a response has been received.</p>
-     *
-     * {@codesnippet com.azure.security.keyvault.keys.cryptography.CryptographyAsyncClient.encrypt#EncryptParameters}
-     *
-     * @param encryptParameters The parameters to use in the encryption operation.
-     *
-     * @return A {@link Mono} containing a {@link EncryptResult} whose {@link EncryptResult#getCipherText() cipher text}
-     * contains the encrypted content.
-     *
-     * @throws NullPointerException If {@code algorithm} or {@code plaintext} are {@code null}.
-     * @throws ResourceNotFoundException If the key cannot be found for encryption.
-     * @throws UnsupportedOperationException If the encrypt operation is not supported or configured on the key.
-     */
-    @ServiceMethod(returns = ReturnType.SINGLE)
-    public Mono<EncryptResult> encrypt(EncryptParameters encryptParameters) {
-        Objects.requireNonNull(encryptParameters, "'encryptParameters' cannot be null.");
-
-        try {
-            return withContext(context -> encrypt(encryptParameters, context));
->>>>>>> 078fd233
-        } catch (RuntimeException ex) {
-            return monoError(logger, ex);
-        }
-    }
-
-
-<<<<<<< HEAD
+        try {
+            return withContext(context -> encrypt(algorithm, plaintext, context));
+        } catch (RuntimeException ex) {
+            return monoError(logger, ex);
+        }
+    }
+
     Mono<EncryptResult> encrypt(EncryptionAlgorithm algorithm, byte[] plaintext, Context context) {
         Objects.requireNonNull(algorithm, "Encryption algorithm cannot be null.");
         Objects.requireNonNull(plaintext, "Plain text content to be encrypted cannot be null.");
@@ -339,24 +257,11 @@
             }
 
             if (!checkKeyPermissions(this.key.getKeyOps(), KeyOperation.ENCRYPT)) {
-                return Mono.error(logger.logExceptionAsError(new UnsupportedOperationException(String.format("Encrypt Operation is missing "
-                                                                                                                 + "permission/not supported for key with id %s", key.getId()))));
-            }
-            return localKeyCryptographyClient.encryptAsync(algorithm, plaintext, context, key);
-=======
-    Mono<EncryptResult> encrypt(EncryptParameters encryptParameters, Context context) {
-        return ensureValidKeyAvailable().flatMap(available -> {
-            if (!available) {
-                return cryptographyServiceClient.encrypt(encryptParameters, context);
-            }
-
-            if (!checkKeyPermissions(this.key.getKeyOps(), KeyOperation.ENCRYPT)) {
                 return Mono.error(logger.logExceptionAsError(new UnsupportedOperationException(String.format(
                     "Encrypt operation is missing permission/not supported for key with id: %s", key.getId()))));
             }
 
-            return localKeyCryptographyClient.encryptAsync(encryptParameters, context, key);
->>>>>>> 078fd233
+            return localKeyCryptographyClient.encryptAsync(algorithm, plaintext, context, key);
         });
     }
 
@@ -364,24 +269,17 @@
      * Decrypts a single block of encrypted data using the configured key and specified algorithm. Note that only a
      * single block of data may be decrypted, the size of this block is dependent on the target key and the algorithm
      * to be used. The decrypt operation is supported for both asymmetric and symmetric keys. This operation requires
-     * the {@code keys/decrypt} permission for non-local operations.
-     *
-<<<<<<< HEAD
-     * <p>The {@link EncryptionAlgorithm encryption algorithm} indicates the type of algorithm to use for decrypting the
-     * specified encrypted content. Possible values for assymetric keys include:
-     * {@link EncryptionAlgorithm#RSA1_5 RSA1_5}, {@link EncryptionAlgorithm#RSA_OAEP RSA_OAEP} and {@link
-     * EncryptionAlgorithm#RSA_OAEP_256 RSA_OAEP_256}.
-=======
+     * the {@code keys/decrypt} permission.
+     *
      * <p>The {@link EncryptionAlgorithm encryption algorithm} indicates the type of algorithm to use for decrypting
      * the specified encrypted content. Possible values for asymmetric keys include:
      * {@link EncryptionAlgorithm#RSA1_5 RSA1_5}, {@link EncryptionAlgorithm#RSA_OAEP RSA_OAEP} and
      * {@link EncryptionAlgorithm#RSA_OAEP_256 RSA_OAEP_256}.
->>>>>>> 078fd233
      *
      * Possible values for symmetric keys include: {@link EncryptionAlgorithm#A128CBC A128CBC},
      * {@link EncryptionAlgorithm#A128CBC_HS256 A128CBC-HS256}, {@link EncryptionAlgorithm#A192CBC A192CBC},
-     * {@link EncryptionAlgorithm#A192CBC_HS384 A192CBC-HS384}, {@link
-     * EncryptionAlgorithm#A256CBC A256CBC} and {@link EncryptionAlgorithm#A256CBC_HS512 A256CBC-HS512} </p>
+     * {@link EncryptionAlgorithm#A192CBC_HS384 A192CBC-HS384}, {@link EncryptionAlgorithm#A256CBC A256CBC} and
+     * {@link EncryptionAlgorithm#A256CBC_HS512 A256CBC-HS512} </p>
      *
      * <p><strong>Code Samples</strong></p>
      * <p>Decrypts the encrypted content. Subscribes to the call asynchronously and prints out the decrypted content
@@ -393,16 +291,6 @@
      * @param ciphertext The content to be decrypted.
      *
      * @return A {@link Mono} containing the decrypted blob.
-<<<<<<< HEAD
-     * @throws ResourceNotFoundException if the key cannot be found for decryption.
-     * @throws UnsupportedOperationException if the decrypt operation is not supported or configured on the key.
-     * @throws NullPointerException if {@code algorithm} or {@code cipherText} is null.
-     */
-    @ServiceMethod(returns = ReturnType.SINGLE)
-    public Mono<DecryptResult> decrypt(EncryptionAlgorithm algorithm, byte[] cipherText) {
-        try {
-            return withContext(context -> decrypt(algorithm, cipherText, context));
-=======
      *
      * @throws NullPointerException If {@code algorithm} or {@code ciphertext} are {@code null}.
      * @throws ResourceNotFoundException If the key cannot be found for decryption.
@@ -410,55 +298,13 @@
      */
     @ServiceMethod(returns = ReturnType.SINGLE)
     public Mono<DecryptResult> decrypt(EncryptionAlgorithm algorithm, byte[] ciphertext) {
-        return decrypt(new DecryptParameters(algorithm, ciphertext, null, null, null));
-    }
-
-    /**
-     * Decrypts a single block of encrypted data using the configured key and specified algorithm. Note that only a
-     * single block of data may be decrypted, the size of this block is dependent on the target key and the algorithm
-     * to be used. The decrypt operation is supported for both asymmetric and symmetric keys. This operation requires
-     * the {@code keys/decrypt} permission for non-local operations.
-     *
-     * <p>The {@link EncryptionAlgorithm encryption algorithm} indicates the type of algorithm to use for decrypting
-     * the specified encrypted content. Possible values for asymmetric keys include:
-     * {@link EncryptionAlgorithm#RSA1_5 RSA1_5}, {@link EncryptionAlgorithm#RSA_OAEP RSA_OAEP} and
-     * {@link EncryptionAlgorithm#RSA_OAEP_256 RSA_OAEP_256}.
-     *
-     * Possible values for symmetric keys include: {@link EncryptionAlgorithm#A128CBC A128CBC},
-     * {@link EncryptionAlgorithm#A128CBCPAD A128CBCPAD}, {@link EncryptionAlgorithm#A128CBC_HS256 A128CBC-HS256},
-     * {@link EncryptionAlgorithm#A128GCM A128GCM}, {@link EncryptionAlgorithm#A192CBC A192CBC},
-     * {@link EncryptionAlgorithm#A192CBCPAD A192CBCPAD}, {@link EncryptionAlgorithm#A192CBC_HS384 A192CBC-HS384},
-     * {@link EncryptionAlgorithm#A192GCM A192GCM}, {@link EncryptionAlgorithm#A256CBC A256CBC},
-     * {@link EncryptionAlgorithm#A256CBCPAD A256CBPAD}, {@link EncryptionAlgorithm#A256CBC_HS512 A256CBC-HS512} and
-     * {@link EncryptionAlgorithm#A256GCM A256GCM}.</p>
-     *
-     * <p><strong>Code Samples</strong></p>
-     * <p>Decrypts the encrypted content. Subscribes to the call asynchronously and prints out the decrypted content
-     * details when a response has been received.</p>
-     *
-     * {@codesnippet com.azure.security.keyvault.keys.cryptography.CryptographyAsyncClient.decrypt#DecryptParameters}
-     *
-     * @param decryptParameters The parameters to use in the decryption operation.
-     *
-     * @return A {@link Mono} containing the decrypted blob.
-     *
-     * @throws NullPointerException If {@code algorithm} or {@code ciphertext} are {@code null}.
-     * @throws ResourceNotFoundException If the key cannot be found for decryption.
-     * @throws UnsupportedOperationException If the decrypt operation is not supported or configured on the key.
-     */
-    @ServiceMethod(returns = ReturnType.SINGLE)
-    public Mono<DecryptResult> decrypt(DecryptParameters decryptParameters) {
-        Objects.requireNonNull(decryptParameters, "'decryptParameters' cannot be null.");
-
-        try {
-            return withContext(context -> decrypt(decryptParameters, context));
->>>>>>> 078fd233
-        } catch (RuntimeException ex) {
-            return monoError(logger, ex);
-        }
-    }
-
-<<<<<<< HEAD
+        try {
+            return withContext(context -> decrypt(algorithm, ciphertext, context));
+        } catch (RuntimeException ex) {
+            return monoError(logger, ex);
+        }
+    }
+
     Mono<DecryptResult> decrypt(EncryptionAlgorithm algorithm, byte[] cipherText, Context context) {
         Objects.requireNonNull(algorithm, "Encryption algorithm cannot be null.");
         Objects.requireNonNull(cipherText, "Cipher text content to be decrypted cannot be null.");
@@ -468,30 +314,16 @@
             }
 
             if (!checkKeyPermissions(this.key.getKeyOps(), KeyOperation.DECRYPT)) {
-                return Mono.error(logger.logExceptionAsError(new UnsupportedOperationException(String.format("Decrypt Operation is not allowed for "
-                                                                                                                 + "key with id %s", key.getId()))));
-            }
-            return localKeyCryptographyClient.decryptAsync(algorithm, cipherText, context, key);
-=======
-    Mono<DecryptResult> decrypt(DecryptParameters decryptParameters, Context context) {
-        return ensureValidKeyAvailable().flatMap(available -> {
-            if (!available) {
-                return cryptographyServiceClient.decrypt(decryptParameters, context);
-            }
-
-            if (!checkKeyPermissions(this.key.getKeyOps(), KeyOperation.DECRYPT)) {
                 return Mono.error(logger.logExceptionAsError(new UnsupportedOperationException(String.format(
                     "Decrypt operation is not allowed for key with id: %s", key.getId()))));
             }
-
-            return localKeyCryptographyClient.decryptAsync(decryptParameters, context, key);
->>>>>>> 078fd233
+            return localKeyCryptographyClient.decryptAsync(algorithm, cipherText, context, key);
         });
     }
 
     /**
      * Creates a signature from a digest using the configured key. The sign operation supports both asymmetric and
-     * symmetric keys. This operation requires the {@code keys/sign} permission for non-local operations.
+     * symmetric keys. This operation requires the {@code keys/sign} permission.
      *
      * <p>The {@link SignatureAlgorithm signature algorithm} indicates the type of algorithm to use to create the
      * signature from the digest. Possible values include:
@@ -547,7 +379,7 @@
     /**
      * Verifies a signature using the configured key. The verify operation supports both symmetric keys and asymmetric
      * keys. In case of asymmetric keys public portion of the key is used to verify the signature. This operation
-     * requires the {@code keys/verify} permission for non-local operations.
+     * requires the {@code keys/verify} permission.
      *
      * <p>The {@link SignatureAlgorithm signature algorithm} indicates the type of algorithm to use to verify the
      * signature. Possible values include: {@link SignatureAlgorithm#ES256 ES256},
@@ -604,21 +436,15 @@
 
     /**
      * Wraps a symmetric key using the configured key. The wrap operation supports wrapping a symmetric key with both
-     * symmetric and asymmetric keys. This operation requires the {@code keys/wrapKey} permission for non-local
-     * operations.
+     * symmetric and asymmetric keys. This operation requires the {@code keys/wrapKey} permission.
      *
      * <p>The {@link KeyWrapAlgorithm wrap algorithm} indicates the type of algorithm to use for wrapping the specified
      * key content. Possible values include:
-<<<<<<< HEAD
-     * {@link KeyWrapAlgorithm#RSA1_5 RSA1_5}, {@link KeyWrapAlgorithm#RSA_OAEP RSA_OAEP} and {@link
-     * KeyWrapAlgorithm#RSA_OAEP_256 RSA_OAEP_256}</p>
-=======
      * {@link KeyWrapAlgorithm#RSA1_5 RSA1_5}, {@link KeyWrapAlgorithm#RSA_OAEP RSA_OAEP} and
      * {@link KeyWrapAlgorithm#RSA_OAEP_256 RSA_OAEP_256}.
      *
-     * Possible values for symmetric keys include: {@link EncryptionAlgorithm#A128KW A128KW},
-     * {@link EncryptionAlgorithm#A192KW A192KW} and {@link EncryptionAlgorithm#A256KW A256KW}.</p>
->>>>>>> 078fd233
+     * Possible values for symmetric keys include: {@link KeyWrapAlgorithm#A128KW A128KW},
+     * {@link KeyWrapAlgorithm#A192KW A192KW} and {@link KeyWrapAlgorithm#A256KW A256KW}.</p>
      *
      * <p><strong>Code Samples</strong></p>
      * <p>Wraps the key content. Subscribes to the call asynchronously and prints out the wrapped key details when a
@@ -627,14 +453,6 @@
      * {@codesnippet com.azure.security.keyvault.keys.cryptography.CryptographyAsyncClient.wrapKey#KeyWrapAlgorithm-byte}
      *
      * @param algorithm The encryption algorithm to use for wrapping the key.
-<<<<<<< HEAD
-     * @param key The key content to be wrapped
-     * @return A {@link Mono} containing a {@link WrapResult} whose {@link WrapResult#getEncryptedKey() encrypted
-     *     key} contains the wrapped key result.
-     * @throws ResourceNotFoundException if the key cannot be found for wrap operation.
-     * @throws UnsupportedOperationException if the wrap operation is not supported or configured on the key.
-     * @throws NullPointerException if {@code algorithm} or {@code key} is null.
-=======
      * @param key The key content to be wrapped.
      *
      * @return A {@link Mono} containing a {@link WrapResult} whose {@link WrapResult#getEncryptedKey() encrypted key}
@@ -643,7 +461,6 @@
      * @throws NullPointerException If {@code algorithm} or {@code key} are {@code null}.
      * @throws ResourceNotFoundException If the key cannot be found for wrap operation.
      * @throws UnsupportedOperationException If the wrap operation is not supported or configured on the key.
->>>>>>> 078fd233
      */
     @ServiceMethod(returns = ReturnType.SINGLE)
     public Mono<WrapResult> wrapKey(KeyWrapAlgorithm algorithm, byte[] key) {
@@ -663,13 +480,8 @@
             }
 
             if (!checkKeyPermissions(this.key.getKeyOps(), KeyOperation.WRAP_KEY)) {
-<<<<<<< HEAD
-                return Mono.error(logger.logExceptionAsError(new UnsupportedOperationException(String.format("Wrap Key Operation is not allowed for "
-                                                                                                                 + "key with id %s", this.key.getId()))));
-=======
                 return Mono.error(logger.logExceptionAsError(new UnsupportedOperationException(String.format(
                     "Wrap Key operation is not allowed for key with id: %s", this.key.getId()))));
->>>>>>> 078fd233
             }
 
             return localKeyCryptographyClient.wrapKeyAsync(algorithm, key, context, this.key);
@@ -677,22 +489,9 @@
     }
 
     /**
-<<<<<<< HEAD
-     * Unwraps a symmetric key using the configured key that was initially used for wrapping that key. This operation is
-     * the reverse of the wrap operation.
-     * The unwrap operation supports asymmetric and symmetric keys to unwrap. This operation requires the keys/unwrapKey
-     * permission.
-     *
-     * <p>The {@link KeyWrapAlgorithm wrap algorithm} indicates the type of algorithm to use for unwrapping the
-     * specified encrypted key content. Possible values for asymmetric keys include:
-     * {@link KeyWrapAlgorithm#RSA1_5 RSA1_5}, {@link KeyWrapAlgorithm#RSA_OAEP RSA_OAEP} and {@link
-     * KeyWrapAlgorithm#RSA_OAEP_256 RSA_OAEP_256}.
-     * Possible values for symmetric keys include: {@link KeyWrapAlgorithm#A128KW A128KW}, {@link
-     * KeyWrapAlgorithm#A192KW A192KW} and {@link KeyWrapAlgorithm#A256KW A256KW}</p>
-=======
      * Unwraps a symmetric key using the configured key that was initially used for wrapping that key. This operation
      * is the reverse of the wrap operation. The unwrap operation supports asymmetric and symmetric keys to unwrap. This
-     * operation requires the {@code keys/unwrapKey} permission for non-local operations.
+     * operation requires the {@code keys/unwrapKey} permission.
      *
      * <p>The {@link KeyWrapAlgorithm wrap algorithm} indicates the type of algorithm to use for unwrapping the
      * specified encrypted key content. Possible values for asymmetric keys include:
@@ -701,7 +500,6 @@
      *
      * Possible values for symmetric keys include: {@link KeyWrapAlgorithm#A128KW A128KW},
      * {@link KeyWrapAlgorithm#A192KW A192KW} and {@link KeyWrapAlgorithm#A256KW A256KW}.</p>
->>>>>>> 078fd233
      *
      * <p><strong>Code Samples</strong></p>
      * <p>Unwraps the key content. Subscribes to the call asynchronously and prints out the unwrapped key details when
@@ -711,12 +509,6 @@
      *
      * @param algorithm The encryption algorithm to use for wrapping the key.
      * @param encryptedKey The encrypted key content to unwrap.
-<<<<<<< HEAD
-     * @return A {@link Mono} containing a the unwrapped key content.
-     * @throws ResourceNotFoundException if the key cannot be found for wrap operation.
-     * @throws UnsupportedOperationException if the unwrap operation is not supported or configured on the key.
-     * @throws NullPointerException if {@code algorithm} or {@code encryptedKey} is null.
-=======
      *
      * @return A {@link Mono} containing an {@link UnwrapResult} whose {@link UnwrapResult#getKey() decrypted
      * key} contains the unwrapped key result.
@@ -724,7 +516,6 @@
      * @throws NullPointerException If {@code algorithm} or {@code encryptedKey} are {@code null}.
      * @throws ResourceNotFoundException If the key cannot be found for wrap operation.
      * @throws UnsupportedOperationException If the unwrap operation is not supported or configured on the key.
->>>>>>> 078fd233
      */
     @ServiceMethod(returns = ReturnType.SINGLE)
     public Mono<UnwrapResult> unwrapKey(KeyWrapAlgorithm algorithm, byte[] encryptedKey) {
@@ -745,13 +536,8 @@
             }
 
             if (!checkKeyPermissions(this.key.getKeyOps(), KeyOperation.UNWRAP_KEY)) {
-<<<<<<< HEAD
-                return Mono.error(logger.logExceptionAsError(new UnsupportedOperationException(String.format("Unwrap Key Operation is not allowed "
-                                                                                                                 + "for key with id %s", this.key.getId()))));
-=======
                 return Mono.error(logger.logExceptionAsError(new UnsupportedOperationException(String.format(
                     "Unwrap Key operation is not allowed for key with id: %s", this.key.getId()))));
->>>>>>> 078fd233
             }
             return localKeyCryptographyClient.unwrapKeyAsync(algorithm, encryptedKey, context, key);
         });
@@ -759,7 +545,7 @@
 
     /**
      * Creates a signature from the raw data using the configured key. The sign data operation supports both asymmetric
-     * and symmetric keys. This operation requires the {@code keys/sign} permission for non-local operations.
+     * and symmetric keys. This operation requires the {@code keys/sign} permission.
      *
      * <p>The {@link SignatureAlgorithm signature algorithm} indicates the type of algorithm to use to sign the digest.
      * Possible values include:
@@ -815,7 +601,7 @@
     /**
      * Verifies a signature against the raw data using the configured key. The verify operation supports both symmetric
      * keys and asymmetric keys. In case of asymmetric keys public portion of the key is used to verify the signature.
-     * This operation requires the {@code keys/verify} permission for non-local operations.
+     * This operation requires the {@code keys/verify} permission.
      *
      * <p>The {@link SignatureAlgorithm signature algorithm} indicates the type of algorithm to use to verify the
      * signature. Possible values include:

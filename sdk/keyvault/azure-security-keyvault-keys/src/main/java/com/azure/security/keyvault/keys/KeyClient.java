--- conflicted
+++ resolved
@@ -14,8 +14,6 @@
 import com.azure.core.http.rest.Response;
 import com.azure.core.util.Context;
 import com.azure.core.util.polling.SyncPoller;
-import com.azure.security.keyvault.keys.cryptography.CryptographyClient;
-import com.azure.security.keyvault.keys.cryptography.CryptographyClientBuilder;
 import com.azure.security.keyvault.keys.models.CreateEcKeyOptions;
 import com.azure.security.keyvault.keys.models.CreateKeyOptions;
 import com.azure.security.keyvault.keys.models.CreateOctKeyOptions;
@@ -26,22 +24,14 @@
 import com.azure.security.keyvault.keys.models.KeyCurveName;
 import com.azure.security.keyvault.keys.models.KeyOperation;
 import com.azure.security.keyvault.keys.models.KeyProperties;
-import com.azure.security.keyvault.keys.models.KeyRotationPolicy;
-import com.azure.security.keyvault.keys.models.KeyRotationPolicyProperties;
 import com.azure.security.keyvault.keys.models.KeyType;
-<<<<<<< HEAD
-=======
 import com.azure.security.keyvault.keys.models.KeyVaultKey;
-import com.azure.security.keyvault.keys.models.RandomBytes;
-import com.azure.security.keyvault.keys.models.ReleaseKeyOptions;
-import com.azure.security.keyvault.keys.models.ReleaseKeyResult;
->>>>>>> a9ae08ca
 
 /**
  * The {@link KeyClient} provides synchronous methods to manage {@link KeyVaultKey keys} in the Azure Key Vault. The
- * client supports creating, retrieving, updating, deleting, purging, backing up, restoring, listing, releasing and
- * rotating the {@link KeyVaultKey keys}. The client also supports listing {@link DeletedKey deleted keys} for a
- * soft-delete enabled Azure Key Vault.
+ * client supports creating, retrieving, updating, deleting, purging, backing up, restoring and listing the
+ * {@link KeyVaultKey keys}. The client also supports listing {@link DeletedKey deleted keys} for a soft-delete
+ * enabled Azure Key Vault.
  *
  * <p><strong>Samples to construct the sync client</strong></p>
  * {@codesnippet com.azure.security.keyvault.keys.KeyClient.instantiation}
@@ -69,44 +59,6 @@
      */
     public String getVaultUrl() {
         return client.getVaultUrl();
-    }
-
-    /**
-     * Creates a {@link CryptographyClient} for the latest version of a given key.
-     *
-     * <p>To ensure correct behavior when performing operations such as {@code Decrypt}, {@code Unwrap} and
-     * {@code Verify}, it is recommended to use a {@link CryptographyClient} created for the specific key
-     * version that was used for the corresponding inverse operation: {@code Encrypt}, {@code Wrap}, or
-     * {@code Sign}, respectively.</p>
-     *
-     * <p>You can provide a key version either via {@link KeyClient#getCryptographyClient(String, String)} or by
-     * ensuring it is included in the {@code keyIdentifier} passed to
-     * {@link CryptographyClientBuilder#keyIdentifier(String)} before building a client.</p>
-     *
-     * @param keyName The name of the key.
-     *
-     * @return An instance of {@link CryptographyClient} associated with the latest version of a key with the
-     * provided name.
-     *
-     * @throws IllegalArgumentException If {@code keyName} is {@code null} or empty.
-     */
-    public CryptographyClient getCryptographyClient(String keyName) {
-        return client.getCryptographyClientBuilder(keyName, null).buildClient();
-    }
-
-    /**
-     * Creates a {@link CryptographyClient} for a given key version.
-     *
-     * @param keyName The name of the key.
-     * @param keyVersion The key version.
-     *
-     * @return An instance of {@link CryptographyClient} associated with a key with the provided name and version.
-     * If {@code keyVersion} is {@code null} or empty, the client will use the latest version of the key.
-     *
-     * @throws IllegalArgumentException If {@code keyName} is {@code null} or empty.
-     */
-    public CryptographyClient getCryptographyClient(String keyName, String keyVersion) {
-        return client.getCryptographyClientBuilder(keyName, keyVersion).buildClient();
     }
 
     /**
@@ -1065,259 +1017,4 @@
     public PagedIterable<KeyProperties> listPropertiesOfKeyVersions(String name, Context context) {
         return new PagedIterable<>(client.listPropertiesOfKeyVersions(name, context));
     }
-<<<<<<< HEAD
-=======
-
-    /**
-     * Get the requested number of bytes containing random values from a managed HSM.
-     *
-     * <p><strong>Code Samples</strong></p>
-     * <p>Gets a number of bytes containing random values from a Managed HSM. Prints out the retrieved bytes in
-     * base64Url format.</p>
-     * {@codesnippet com.azure.security.keyvault.keys.KeyClient.getRandomBytes#int}
-     *
-     * @param count The requested number of random bytes.
-     *
-     * @return The requested number of bytes containing random values from a managed HSM.
-     */
-    public RandomBytes getRandomBytes(int count) {
-        return client.getRandomBytes(count).block();
-    }
-
-    /**
-     * Get the requested number of bytes containing random values from a managed HSM.
-     *
-     * <p><strong>Code Samples</strong></p>
-     * <p>Gets a number of bytes containing random values from a Managed HSM. Prints out the
-     * {@link Response HTTP Response} details and the retrieved bytes in base64Url format.</p>
-     * {@codesnippet com.azure.security.keyvault.keys.KeyClient.getRandomBytesWithResponse#int-Context}
-     *
-     * @param count The requested number of random bytes.
-     * @param context Additional {@link Context} that is passed through the {@link HttpPipeline} during the service
-     * call.
-     *
-     * @return The {@link Response HTTP response} for this operation and the requested number of bytes containing
-     * random values from a managed HSM.
-     */
-    public Response<RandomBytes> getRandomBytesWithResponse(int count, Context context) {
-        return client.getRandomBytesWithResponse(count, context).block();
-    }
-
-    /**
-     * Releases the latest version of a {@link KeyVaultKey key}.
-     *
-     * <p>The {@link KeyVaultKey key} must be exportable. This operation requires the {@code keys/release} permission.
-     * </p>
-     *
-     * <p><strong>Code Samples</strong></p>
-     * <p>Releases a {@link KeyVaultKey key}. Prints out the signed object that contains the release key.</p>
-     * {@codesnippet com.azure.security.keyvault.keys.KeyClient.releaseKey#String-String}
-     *
-     * @param name The name of the {@link KeyVaultKey key} to release.
-     * @param target The attestation assertion for the target of the {@link KeyVaultKey key} release.
-     *
-     * @return The key release result containing the {@link KeyVaultKey released key}.
-     *
-     * @throws IllegalArgumentException If {@code name} or {@code target} are {@code null} or empty.
-     * @throws ResourceNotFoundException If the {@link KeyVaultKey key} for the provided {@code name} does not exist.
-     */
-    @ServiceMethod(returns = ReturnType.SINGLE)
-    public ReleaseKeyResult releaseKey(String name, String target) {
-        return client.releaseKey(name, target).block();
-    }
-
-    /**
-     * Releases a specific version of a {@link KeyVaultKey key}.
-     *
-     * <p>The {@link KeyVaultKey key} must be exportable. This operation requires the {@code keys/release} permission.
-     * </p>
-     *
-     * <p><strong>Code Samples</strong></p>
-     * <p>Releases a {@link KeyVaultKey key}. Prints out the signed object that contains the release key.</p>
-     * {@codesnippet com.azure.security.keyvault.keys.KeyClient.releaseKey#String-String-String}
-     *
-     * @param name The name of the {@link KeyVaultKey key} to release.
-     * @param version The version of the key to release. If this is empty or {@code null}, this call is equivalent to
-     * calling {@link KeyAsyncClient#releaseKey(String, String)}, with the latest key version being released.
-     * @param target The attestation assertion for the target of the {@link KeyVaultKey key} release.
-     *
-     * @return The key release result containing the {@link KeyVaultKey released key}.
-     *
-     * @throws IllegalArgumentException If {@code name} or {@code target} are {@code null} or empty.
-     * @throws ResourceNotFoundException If the {@link KeyVaultKey key} for the provided {@code name} does not exist.
-     */
-    @ServiceMethod(returns = ReturnType.SINGLE)
-    public ReleaseKeyResult releaseKey(String name, String version, String target) {
-        return client.releaseKey(name, version, target).block();
-    }
-
-    /**
-     * Releases a {@link KeyVaultKey key}.
-     *
-     * <p>The key must be exportable. This operation requires the {@code keys/release} permission.</p>
-     *
-     * <p><strong>Code Samples</strong></p>
-     * <p>Releases a {@link KeyVaultKey key}. Prints out the
-     * {@link Response HTTP Response} details and the signed object that contains the release key.</p>
-     * {@codesnippet com.azure.security.keyvault.keys.KeyClient.releaseKeyWithResponse#String-String-String-ReleaseKeyOptions-Context}
-     *
-     * @param name The name of the {@link KeyVaultKey key} to release.
-     * @param version The version of the {@link KeyVaultKey key} to release. If this is empty or {@code null}, this call
-     * is equivalent to calling {@link KeyAsyncClient#releaseKey(String, String)}, with the latest key version being
-     * released.
-     * @param target The attestation assertion for the target of the key release.
-     * @param options Additional {@link ReleaseKeyOptions options} for releasing a {@link KeyVaultKey key}.
-     * @param context Additional {@link Context} that is passed through the {@link HttpPipeline} during the service
-     * call.
-     *
-     * @return The {@link Response HTTP response} for this operation and the {@link ReleaseKeyResult} containing the
-     * {@link KeyVaultKey released key}.
-     *
-     * @throws IllegalArgumentException If {@code name} or {@code target} are {@code null} or empty.
-     * @throws ResourceNotFoundException If the {@link KeyVaultKey key} for the provided {@code name} does not exist.
-     */
-    @ServiceMethod(returns = ReturnType.SINGLE)
-    public Response<ReleaseKeyResult> releaseKeyWithResponse(String name, String version, String target,
-                                                             ReleaseKeyOptions options, Context context) {
-        return client.releaseKeyWithResponse(name, version, target, options, context).block();
-    }
-
-    /**
-     * Rotates a {@link KeyVaultKey key}. The rotate key operation will do so based on
-     * {@link KeyRotationPolicy key's rotation policy}. This operation requires the {@code keys/rotate} permission.
-     *
-     * <p><strong>Code Samples</strong></p>
-     * <p>Rotates a {@link KeyVaultKey key}. Prints out {@link KeyVaultKey rotated key} details.</p>
-     * {@codesnippet com.azure.security.keyvault.keys.KeyClient.rotateKeyWithResponse#String}
-     *
-     * @param name The name of {@link KeyVaultKey key} to be rotated. The system will generate a new version in the
-     * specified {@link KeyVaultKey key}.
-     *
-     * @return The new version of the rotated {@link KeyVaultKey key}.
-     *
-     * @throws IllegalArgumentException If {@code name} is {@code null} or empty.
-     * @throws ResourceNotFoundException If the {@link KeyVaultKey key} for the provided {@code name} does not exist.
-     */
-    @ServiceMethod(returns = ReturnType.SINGLE)
-    public KeyVaultKey rotateKey(String name) {
-        return client.rotateKey(name).block();
-    }
-
-    /**
-     * Rotates a {@link KeyVaultKey key}. The rotate key operation will do so based on
-     * {@link KeyRotationPolicy key's rotation policy}. This operation requires the {@code keys/rotate} permission.
-     *
-     * <p><strong>Code Samples</strong></p>
-     * <p>Rotates a {@link KeyVaultKey key}. Prints out the {@link Response HTTP Response} and
-     * {@link KeyVaultKey rotated key} details.</p>
-     * {@codesnippet com.azure.security.keyvault.keys.KeyClient.rotateKeyWithResponse#String-Context}
-     *
-     * @param name The name of {@link KeyVaultKey key} to be rotated. The system will generate a new version in the
-     * specified {@link KeyVaultKey key}.
-     * @param context Additional {@link Context} that is passed through the {@link HttpPipeline} during the service
-     * call.
-     *
-     * @return The {@link Response HTTP response} for this operation containing the new version of the rotated
-     * {@link KeyVaultKey key}.
-     *
-     * @throws IllegalArgumentException If {@code name} is {@code null} or empty.
-     * @throws ResourceNotFoundException If the {@link KeyVaultKey key} for the provided {@code name} does not exist.
-     */
-    @ServiceMethod(returns = ReturnType.SINGLE)
-    public Response<KeyVaultKey> rotateKeyWithResponse(String name, Context context) {
-        return client.rotateKeyWithResponse(name, context).block();
-    }
-
-    /**
-     * Gets the {@link KeyRotationPolicy} for the {@link KeyVaultKey key} with the provided name. This operation
-     * requires the {@code keys/get} permission.
-     *
-     * <p><strong>Code Samples</strong></p>
-     * <p>Retrieves the {@link KeyRotationPolicy rotation policy} of a given {@link KeyVaultKey key}. Prints out the
-     * {@link KeyRotationPolicy rotation policy key} details.</p>
-     * {@codesnippet com.azure.security.keyvault.keys.KeyClient.getKeyRotationPolicy#String}
-     *
-     * @param name The name of the {@link KeyVaultKey key}.
-     *
-     * @return The {@link KeyRotationPolicy} for the {@link KeyVaultKey key}.
-     *
-     * @throws IllegalArgumentException If {@code name} is {@code null} or empty.
-     * @throws ResourceNotFoundException If the {@link KeyVaultKey key} for the provided {@code name} does not exist.
-     */
-    @ServiceMethod(returns = ReturnType.SINGLE)
-    public KeyRotationPolicy getKeyRotationPolicy(String name) {
-        return client.getKeyRotationPolicy(name).block();
-    }
-
-    /**
-     * Gets the {@link KeyRotationPolicy} for the {@link KeyVaultKey key} with the provided name. This operation
-     * requires the {@code keys/get} permission.
-     *
-     * <p><strong>Code Samples</strong></p>
-     * <p>Retrieves the {@link KeyRotationPolicy rotation policy} of a given {@link KeyVaultKey key}. Prints out the
-     * {@link Response HTTP Response} and {@link KeyRotationPolicy rotation policy key} details.</p>
-     * {@codesnippet com.azure.security.keyvault.keys.KeyClient.getKeyRotationPolicyWithResponse#String-Context}
-     *
-     * @param name The name of the {@link KeyVaultKey key}.
-     * @param context Additional {@link Context} that is passed through the {@link HttpPipeline} during the service
-     * call.
-     *
-     * @return A  {@link Response HTTP response} for this operation containing the {@link KeyRotationPolicy} for the
-     * {@link KeyVaultKey key}.
-     *
-     * @throws IllegalArgumentException If {@code name} is {@code null} or empty.
-     * @throws ResourceNotFoundException If the {@link KeyVaultKey key} for the provided {@code name} does not exist.
-     */
-    @ServiceMethod(returns = ReturnType.SINGLE)
-    public Response<KeyRotationPolicy> getKeyRotationPolicyWithResponse(String name, Context context) {
-        return client.getKeyRotationPolicyWithResponse(name, context).block();
-    }
-
-    /**
-     * Updates the {@link KeyRotationPolicy} of the {@link KeyVaultKey key} with the provided name. This operation
-     * requires the {@code keys/update} permission.
-     *
-     * <p><strong>Code Samples</strong></p>
-     * <p>Updates the {@link KeyRotationPolicy rotation policy} of a given {@link KeyVaultKey key}. Prints out the
-     * {@link KeyRotationPolicy rotation policy key} details.</p>
-     * {@codesnippet com.azure.security.keyvault.keys.KeyClient.updateKeyRotationPolicy#String-KeyRotationPolicyProperties}
-     *
-     * @param name The name of the {@link KeyVaultKey key}.
-     * @param keyRotationPolicyProperties The {@link KeyRotationPolicy} for the ke{@link KeyVaultKey key}y.
-     *
-     * @return The {@link KeyRotationPolicy} for the {@link KeyVaultKey key}.
-     *
-     * @throws IllegalArgumentException If {@code name} is {@code null} or empty.
-     * @throws ResourceNotFoundException If the {@link KeyVaultKey key} for the provided {@code name} does not exist.
-     */
-    @ServiceMethod(returns = ReturnType.SINGLE)
-    public KeyRotationPolicy updateKeyRotationPolicy(String name, KeyRotationPolicyProperties keyRotationPolicyProperties) {
-        return client.updateKeyRotationPolicy(name, keyRotationPolicyProperties).block();
-    }
-
-    /**
-     * Updates the {@link KeyRotationPolicy} of the key with the provided name. This operation requires the
-     * {@code keys/update} permission.
-     *
-     * <p><strong>Code Samples</strong></p>
-     * <p>Updates the {@link KeyRotationPolicy rotation policy} of a given {@link KeyVaultKey key}. Prints out the
-     * {@link Response HTTP Response} and {@link KeyRotationPolicy rotation policy key} details.</p>
-     * {@codesnippet com.azure.security.keyvault.keys.KeyClient.updateKeyRotationPolicyWithResponse#String-KeyRotationPolicyProperties-Context}
-     *
-     * @param name The name of the {@link KeyVaultKey key}.
-     * @param keyRotationPolicyProperties The {@link KeyRotationPolicyProperties} for the key.
-     * @param context Additional {@link Context} that is passed through the {@link HttpPipeline} during the service
-     * call.
-     *
-     * @return A {@link Response HTTP response} for this operation containing the {@link KeyRotationPolicy} for the
-     * {@link KeyVaultKey key}.
-     *
-     * @throws IllegalArgumentException If {@code name} is {@code null} or empty.
-     * @throws ResourceNotFoundException If the {@link KeyVaultKey key} for the provided {@code name} does not exist.
-     */
-    @ServiceMethod(returns = ReturnType.SINGLE)
-    public Response<KeyRotationPolicy> updateKeyRotationPolicyWithResponse(String name, KeyRotationPolicyProperties keyRotationPolicyProperties, Context context) {
-        return client.updateKeyRotationPolicyWithResponse(name, keyRotationPolicyProperties, context).block();
-    }
->>>>>>> a9ae08ca
 }
<?xml version="1.0" encoding="UTF-8"?>
<project xmlns:xsi="http://www.w3.org/2001/XMLSchema-instance"
         xmlns="http://maven.apache.org/POM/4.0.0"
         xsi:schemaLocation="http://maven.apache.org/POM/4.0.0 http://maven.apache.org/xsd/maven-4.0.0.xsd">
  <parent>
    <groupId>com.azure</groupId>
    <artifactId>azure-client-sdk-parent</artifactId>
    <version>1.7.0</version> <!-- {x-version-update;com.azure:azure-client-sdk-parent;current} -->
    <relativePath>../../parents/azure-client-sdk-parent</relativePath>
  </parent>
  <modelVersion>4.0.0</modelVersion>

  <groupId>com.azure.spring</groupId>
  <artifactId>azure-spring-cloud-autoconfigure</artifactId>
  <version>2.8.0</version> <!-- {x-version-update;com.azure.spring:azure-spring-cloud-autoconfigure;current} -->

  <name>Azure Spring Cloud Autoconfigure</name>
  <url>https://github.com/Azure/azure-sdk-for-java</url>

  <properties>
    <jacoco.min.linecoverage>0.10</jacoco.min.linecoverage>
    <jacoco.min.branchcoverage>0.15</jacoco.min.branchcoverage>
  </properties>

  <dependencies>
    <dependency>
      <groupId>com.azure.spring</groupId>
      <artifactId>azure-spring-cloud-context</artifactId>
      <version>2.8.0-beta.1</version> <!-- {x-version-update;com.azure.spring:azure-spring-cloud-context;current} -->
    </dependency>

    <dependency>
      <groupId>com.azure.spring</groupId>
      <artifactId>azure-spring-cloud-resourcemanager</artifactId>
      <version>2.8.0-beta.1</version> <!-- {x-version-update;com.azure.spring:azure-spring-cloud-resourcemanager;current} -->
      <optional>true</optional>
    </dependency>

		<!-- Cloud SQL -->
    <dependency>
      <groupId>org.springframework</groupId>
      <artifactId>spring-jdbc</artifactId>
      <version>5.3.9</version> <!-- {x-version-update;org.springframework:spring-jdbc;external_dependency} -->
      <optional>true</optional>
    </dependency>


    <!--TODO do we need this dependency? -->
    <dependency>
      <groupId>com.zaxxer</groupId>
      <artifactId>HikariCP</artifactId>
      <version>4.0.3</version> <!-- {x-version-update;com.zaxxer:HikariCP;external_dependency} -->
      <scope>test</scope>
      <exclusions>
        <exclusion>
          <artifactId>slf4j-api</artifactId>
          <groupId>org.slf4j</groupId>
        </exclusion>
      </exclusions>
    </dependency>

		<!-- PostgreSQL -->
    <dependency>
      <groupId>org.postgresql</groupId>
      <artifactId>postgresql</artifactId>
      <version>42.2.23</version> <!-- {x-version-update;org.postgresql:postgresql;external_dependency} -->
      <optional>true</optional>
    </dependency>

		<!-- MySQL -->
    <dependency>
      <groupId>mysql</groupId>
      <artifactId>mysql-connector-java</artifactId>
      <version>8.0.26</version> <!-- {x-version-update;mysql:mysql-connector-java;external_dependency} -->
      <optional>true</optional>
    </dependency>

		<!-- SQL Server -->
    <dependency>
      <groupId>com.microsoft.sqlserver</groupId>
      <artifactId>mssql-jdbc</artifactId>
      <version>9.2.1.jre8</version> <!-- {x-version-update;com.microsoft.sqlserver:mssql-jdbc;external_dependency} -->
      <optional>true</optional>
    </dependency>

		<!-- Event Hub -->
    <dependency>
      <groupId>com.azure.spring</groupId>
      <artifactId>azure-spring-integration-eventhubs</artifactId>
      <version>2.8.0</version> <!-- {x-version-update;com.azure.spring:azure-spring-integration-eventhubs;current} -->
      <optional>true</optional>
    </dependency>

		<!-- Service Bus -->
    <dependency>
      <groupId>com.azure.spring</groupId>
      <artifactId>azure-spring-integration-servicebus</artifactId>
      <version>2.8.0</version> <!-- {x-version-update;com.azure.spring:azure-spring-integration-servicebus;current} -->
      <optional>true</optional>
    </dependency>

		<!-- Redis -->
    <dependency>
      <groupId>org.springframework.data</groupId>
      <artifactId>spring-data-redis</artifactId>
      <version>2.5.3</version> <!-- {x-version-update;org.springframework.data:spring-data-redis;external_dependency} -->
      <optional>true</optional>
    </dependency>

		<!-- Kafka -->
    <dependency>
      <groupId>org.springframework.kafka</groupId>
      <artifactId>spring-kafka</artifactId>
      <version>2.7.4</version> <!-- {x-version-update;org.springframework.kafka:spring-kafka;external_dependency} -->
      <optional>true</optional>
    </dependency>

		<!-- MongoDB -->
    <dependency>
      <groupId>org.springframework.data</groupId>
      <artifactId>spring-data-mongodb</artifactId>
      <version>3.2.3</version> <!-- {x-version-update;org.springframework.data:spring-data-mongodb;external_dependency} -->
      <optional>true</optional>
    </dependency>

    <!--Azure active directory-->
    <dependency>
      <groupId>org.springframework.security</groupId>
      <artifactId>spring-security-core</artifactId>
      <version>5.5.1</version> <!-- {x-version-update;org.springframework.security:spring-security-core;external_dependency} -->
      <optional>true</optional>
    </dependency>
    <dependency>
      <groupId>org.springframework.security</groupId>
      <artifactId>spring-security-web</artifactId>
      <version>5.5.1</version> <!-- {x-version-update;org.springframework.security:spring-security-web;external_dependency} -->
      <optional>true</optional>
    </dependency>
    <dependency>
      <groupId>org.springframework.security</groupId>
      <artifactId>spring-security-oauth2-client</artifactId>
      <version>5.5.1</version> <!-- {x-version-update;org.springframework.security:spring-security-oauth2-client;external_dependency} -->
      <optional>true</optional>
    </dependency>
    <dependency>
      <groupId>org.springframework.security</groupId>
      <artifactId>spring-security-oauth2-resource-server</artifactId>
      <version>5.5.1</version> <!-- {x-version-update;org.springframework.security:spring-security-oauth2-resource-server;external_dependency} -->
      <optional>true</optional>
    </dependency>
    <dependency>
      <groupId>org.springframework.security</groupId>
      <artifactId>spring-security-oauth2-jose</artifactId>
      <version>5.5.1</version> <!-- {x-version-update;org.springframework.security:spring-security-oauth2-jose;external_dependency} -->
      <optional>true</optional>
    </dependency>
    <dependency>
      <groupId>org.springframework.security</groupId>
      <artifactId>spring-security-config</artifactId>
      <version>5.5.1</version> <!-- {x-version-update;org.springframework.security:spring-security-config;external_dependency} -->
      <optional>true</optional>
    </dependency>
    <dependency>
      <groupId>com.nimbusds</groupId>
      <artifactId>nimbus-jose-jwt</artifactId>
      <version>9.10</version> <!-- {x-version-update;com.nimbusds:nimbus-jose-jwt;external_dependency} -->
      <optional>true</optional>
    </dependency>
    <dependency>
      <groupId>javax.servlet</groupId>
      <artifactId>javax.servlet-api</artifactId>
      <version>4.0.1</version> <!-- {x-version-update;javax.servlet:javax.servlet-api;external_dependency} -->
      <optional>true</optional>
    </dependency>

    <!--Cosmos-->
    <dependency>
      <groupId>com.azure</groupId>
      <artifactId>azure-spring-data-cosmos</artifactId>
      <version>3.10.0</version> <!-- {x-version-update;com.azure:azure-spring-data-cosmos;dependency} -->
      <optional>true</optional>
    </dependency>

    <!--Spring JMS-->

    <dependency>
      <groupId>org.springframework</groupId>
      <artifactId>spring-jms</artifactId>
      <version>5.3.9</version> <!-- {x-version-update;org.springframework:spring-jms;external_dependency} -->
      <optional>true</optional>
    </dependency>
    <dependency>
      <groupId>com.microsoft.azure</groupId>
      <artifactId>azure-servicebus-jms</artifactId>
      <version>0.0.7</version> <!-- {x-version-update;com.microsoft.azure:azure-servicebus-jms;external_dependency} -->
      <optional>true</optional>
    </dependency>
    <dependency>
      <groupId>org.apache.qpid</groupId>
      <artifactId>qpid-jms-client</artifactId>
      <version>0.53.0</version><!-- {x-version-update;org.apache.qpid:qpid-jms-client;external_dependency} -->
      <optional>true</optional>
    </dependency>

    <!-- Azure libraries-->
    <dependency>
      <groupId>com.microsoft.azure</groupId>
      <artifactId>msal4j</artifactId>
      <version>1.11.0</version> <!-- {x-version-update;com.microsoft.azure:msal4j;external_dependency} -->
      <optional>true</optional>
    </dependency>

    <dependency>
      <groupId>com.azure</groupId>
      <artifactId>azure-identity</artifactId>
      <version>1.3.5</version> <!-- {x-version-update;com.azure:azure-identity;dependency} -->
      <optional>true</optional>
    </dependency>

    <dependency>
      <groupId>com.azure</groupId>
      <artifactId>azure-security-keyvault-secrets</artifactId>
      <version>4.3.2</version> <!-- {x-version-update;com.azure:azure-security-keyvault-secrets;dependency} -->
      <optional>true</optional>
    </dependency>

    <!-- Storage Queue -->
    <dependency>
      <groupId>com.azure.spring</groupId>
<<<<<<< HEAD
      <artifactId>azure-spring-integration-storage-queue</artifactId>
      <version>2.8.0-beta.1</version> <!-- {x-version-update;com.azure.spring:azure-spring-integration-storage-queue;current} -->
=======
      <artifactId>azure-spring-cloud-context</artifactId>
      <version>2.8.0</version> <!-- {x-version-update;com.azure.spring:azure-spring-cloud-context;current} -->
>>>>>>> 51ea350a
      <optional>true</optional>
    </dependency>


    <!-- Spring -->
    <dependency>
      <groupId>org.springframework.boot</groupId>
      <artifactId>spring-boot-autoconfigure</artifactId>
      <version>2.5.3</version> <!-- {x-version-update;org.springframework.boot:spring-boot-autoconfigure;external_dependency} -->
    </dependency>

    <dependency>
      <groupId>org.springframework</groupId>
      <artifactId>spring-web</artifactId>
      <version>5.3.9</version> <!-- {x-version-update;org.springframework:spring-web;external_dependency} -->
    </dependency>

    <dependency>
      <groupId>org.springframework</groupId>
      <artifactId>spring-context-support</artifactId>
      <version>5.3.9</version> <!-- {x-version-update;org.springframework:spring-context-support;external_dependency} -->
      <optional>true</optional>
    </dependency>

    <dependency>
      <groupId>org.springframework.boot</groupId>
      <artifactId>spring-boot-actuator-autoconfigure</artifactId>
      <version>2.5.3</version> <!-- {x-version-update;org.springframework.boot:spring-boot-actuator-autoconfigure;external_dependency} -->
      <optional>true</optional>
    </dependency>

    <dependency>
      <groupId>org.springframework.boot</groupId>
      <artifactId>spring-boot-configuration-processor</artifactId>
      <version>2.5.3</version> <!-- {x-version-update;org.springframework.boot:spring-boot-configuration-processor;external_dependency} -->
      <optional>true</optional>
    </dependency>

    <dependency>
      <groupId>org.springframework</groupId>
      <artifactId>spring-webflux</artifactId>
      <version>5.3.9</version> <!-- {x-version-update;org.springframework:spring-webflux;external_dependency} -->
      <optional>true</optional>
    </dependency>

    <dependency>
      <groupId>org.hibernate.validator</groupId>
      <artifactId>hibernate-validator</artifactId>
      <version>6.2.0.Final</version> <!-- {x-version-update;org.hibernate.validator:hibernate-validator;external_dependency} -->
    </dependency>

    <!-- Added this dependency to include necessary annotations used by reactor core.
        Without this dependency, javadoc throws a warning as it cannot find enum When.MAYBE
        which is used in @Nullable annotation in reactor core classes -->
    <dependency>
      <groupId>com.google.code.findbugs</groupId>
      <artifactId>jsr305</artifactId>
      <version>3.0.2</version> <!-- {x-version-update;com.google.code.findbugs:jsr305;external_dependency} -->
      <scope>provided</scope>
    </dependency>

    <!-- TEST-->
    <dependency>
      <groupId>org.springframework.boot</groupId>
      <artifactId>spring-boot-starter-test</artifactId>
      <version>2.5.3</version> <!-- {x-version-update;org.springframework.boot:spring-boot-starter-test;external_dependency} -->
      <scope>test</scope>
    </dependency>
    <dependency>
<<<<<<< HEAD
      <groupId>com.github.tomakehurst</groupId>
      <artifactId>wiremock-standalone</artifactId>
      <version>2.24.1</version> <!-- {x-version-update;com.github.tomakehurst:wiremock-standalone;external_dependency} -->
      <scope>test</scope>
    </dependency>
    <dependency>
      <groupId>pl.pragmatists</groupId>
      <artifactId>JUnitParams</artifactId>
      <version>1.1.1</version> <!-- {x-version-update;pl.pragmatists:JUnitParams;external_dependency} -->
      <scope>test</scope>
    </dependency>
    <dependency>
      <groupId>com.azure</groupId>
      <artifactId>azure-security-keyvault-jca</artifactId>
      <version>2.0.0-beta.1</version> <!-- {x-version-update;com.azure:azure-security-keyvault-jca;current} -->
      <scope>test</scope>
      <exclusions>
        <exclusion>
          <artifactId>slf4j-nop</artifactId>
          <groupId>org.slf4j</groupId>
        </exclusion>
      </exclusions>
    </dependency>
    <!-- for the samples   -->
    <dependency>
      <groupId>org.apache.httpcomponents</groupId>
      <artifactId>httpclient</artifactId>
      <version>4.5.13</version> <!-- {x-version-update;org.apache.httpcomponents:httpclient;external_dependency} -->
=======
      <groupId>com.azure.spring</groupId>
      <artifactId>azure-spring-cloud-storage</artifactId>
      <version>2.8.0</version> <!-- {x-version-update;com.azure.spring:azure-spring-cloud-storage;current} -->
>>>>>>> 51ea350a
      <scope>test</scope>
    </dependency>

  </dependencies>

  <build>
    <plugins>
      <plugin>
        <groupId>org.apache.maven.plugins</groupId>
        <artifactId>maven-enforcer-plugin</artifactId>
        <version>3.0.0-M3</version> <!-- {x-version-update;org.apache.maven.plugins:maven-enforcer-plugin;external_dependency} -->
        <configuration>
          <rules>
            <bannedDependencies>
              <includes>
                <include>com.microsoft.azure:azure-servicebus-jms:[0.0.7]</include> <!-- {x-include-update;com.microsoft.azure:azure-servicebus-jms;external_dependency} -->
                <include>com.microsoft.azure:msal4j:[1.11.0]</include> <!-- {x-include-update;com.microsoft.azure:msal4j;external_dependency} -->
                <include>com.microsoft.sqlserver:mssql-jdbc:[9.2.1.jre8]</include> <!-- {x-include-update;com.microsoft.sqlserver:mssql-jdbc;external_dependency} -->
                <include>com.nimbusds:nimbus-jose-jwt:[9.10]</include> <!-- {x-include-update;com.nimbusds:nimbus-jose-jwt;external_dependency} -->
                <include>javax.servlet:javax.servlet-api:[4.0.1]</include> <!-- {x-include-update;javax.servlet:javax.servlet-api;external_dependency} -->
                <include>mysql:mysql-connector-java:[8.0.26]</include> <!-- {x-include-update;mysql:mysql-connector-java;external_dependency} -->
                <include>org.apache.qpid:qpid-jms-client:[0.53.0]</include> <!-- {x-include-update;org.apache.qpid:qpid-jms-client;external_dependency} -->
                <include>org.hibernate.validator:hibernate-validator:[6.2.0.Final]</include> <!-- {x-include-update;org.hibernate.validator:hibernate-validator;external_dependency} -->
                <include>org.postgresql:postgresql:[42.2.23]</include> <!-- {x-include-update;org.postgresql:postgresql;external_dependency} -->
                <include>org.springframework.boot:spring-boot-actuator-autoconfigure:[2.5.3]</include> <!-- {x-include-update;org.springframework.boot:spring-boot-actuator-autoconfigure;external_dependency} -->
                <include>org.springframework.boot:spring-boot-autoconfigure-processor:[2.5.3]</include> <!-- {x-include-update;org.springframework.boot:spring-boot-autoconfigure-processor;external_dependency} -->
                <include>org.springframework.boot:spring-boot-autoconfigure:[2.5.3]</include> <!-- {x-include-update;org.springframework.boot:spring-boot-autoconfigure;external_dependency} -->
                <include>org.springframework.boot:spring-boot-configuration-processor:[2.5.3]</include> <!-- {x-include-update;org.springframework.boot:spring-boot-configuration-processor;external_dependency} -->
                <include>org.springframework.boot:spring-boot-starter-test:[2.5.3]</include> <!-- {x-include-update;org.springframework.boot:spring-boot-starter-test;external_dependency} -->
                <include>org.springframework.data:spring-data-mongodb:[3.2.3]</include> <!-- {x-include-update;org.springframework.data:spring-data-mongodb;external_dependency} -->
                <include>org.springframework.data:spring-data-redis:[2.5.3]</include> <!-- {x-include-update;org.springframework.data:spring-data-redis;external_dependency} -->
                <include>org.springframework.kafka:spring-kafka:[2.7.4]</include> <!-- {x-include-update;org.springframework.kafka:spring-kafka;external_dependency} -->
                <include>org.springframework.security:spring-security-config:[5.5.1]</include> <!-- {x-include-update;org.springframework.security:spring-security-config;external_dependency} -->
                <include>org.springframework.security:spring-security-core:[5.5.1]</include> <!-- {x-include-update;org.springframework.security:spring-security-core;external_dependency} -->
                <include>org.springframework.security:spring-security-oauth2-client:[5.5.1]</include> <!-- {x-include-update;org.springframework.security:spring-security-oauth2-client;external_dependency} -->
                <include>org.springframework.security:spring-security-oauth2-jose:[5.5.1]</include> <!-- {x-include-update;org.springframework.security:spring-security-oauth2-jose;external_dependency} -->
                <include>org.springframework.security:spring-security-oauth2-resource-server:[5.5.1]</include> <!-- {x-include-update;org.springframework.security:spring-security-oauth2-resource-server;external_dependency} -->
                <include>org.springframework.security:spring-security-web:[5.5.1]</include> <!-- {x-include-update;org.springframework.security:spring-security-web;external_dependency} -->
                <include>org.springframework:spring-context-support:[5.3.9]</include> <!-- {x-include-update;org.springframework:spring-context-support;external_dependency} -->
                <include>org.springframework:spring-jdbc:[5.3.9]</include> <!-- {x-include-update;org.springframework:spring-jdbc;external_dependency} -->
                <include>org.springframework:spring-jms:[5.3.9]</include> <!-- {x-include-update;org.springframework:spring-jms;external_dependency} -->
                <include>org.springframework:spring-web:[5.3.9]</include> <!-- {x-include-update;org.springframework:spring-web;external_dependency} -->
                <include>org.springframework:spring-webflux:[5.3.9]</include> <!-- {x-include-update;org.springframework:spring-webflux;external_dependency} -->
              </includes>
            </bannedDependencies>
          </rules>
        </configuration>
      </plugin>
    </plugins>

  </build>
  <profiles>
    <!-- Generate "spring-configuration-metadata.json" by annotation process -->
    <profile>
      <id>annotation-process-for-java-8</id>
      <activation>
        <jdk>[1.8,9)</jdk>
      </activation>
      <build>
        <plugins>
          <plugin>
            <groupId>org.apache.maven.plugins</groupId>
            <artifactId>maven-compiler-plugin</artifactId>
            <version>3.8.1</version> <!-- {x-version-update;org.apache.maven.plugins:maven-compiler-plugin;external_dependency} -->
            <executions>
              <execution>
                <id>annotation-process-for-java-8</id>
                <goals>
                  <goal>compile</goal>
                </goals>
                <configuration>
                  <compilerArgs>
                    <arg>-proc:only</arg> <!-- Turn on annotation processing -->
                  </compilerArgs>
                </configuration>
              </execution>
            </executions>
          </plugin>
        </plugins>
      </build>
    </profile>
    <profile>
      <id>annotation-process-for-java-11</id>
      <activation>
        <jdk>[11,)</jdk>
      </activation>
      <build>
        <plugins>
          <plugin>
            <groupId>org.apache.maven.plugins</groupId>
            <artifactId>maven-compiler-plugin</artifactId>
            <version>3.8.1</version> <!-- {x-version-update;org.apache.maven.plugins:maven-compiler-plugin;external_dependency} -->
            <executions>
              <execution>
                <id>annotation-process-for-java-11</id>
                <goals>
                  <goal>compile</goal>
                </goals>
                <configuration>
                  <compilerArgs>
                    <arg>-proc:only</arg> <!-- Turn on annotation processing -->
                  </compilerArgs>
                  <release>11</release>
                </configuration>
              </execution>
            </executions>
          </plugin>
        </plugins>
      </build>
    </profile>
  </profiles>
</project><|MERGE_RESOLUTION|>--- conflicted
+++ resolved
@@ -26,7 +26,7 @@
     <dependency>
       <groupId>com.azure.spring</groupId>
       <artifactId>azure-spring-cloud-context</artifactId>
-      <version>2.8.0-beta.1</version> <!-- {x-version-update;com.azure.spring:azure-spring-cloud-context;current} -->
+      <version>2.8.0</version> <!-- {x-version-update;com.azure.spring:azure-spring-cloud-context;current} -->
     </dependency>
 
     <dependency>
@@ -227,13 +227,8 @@
     <!-- Storage Queue -->
     <dependency>
       <groupId>com.azure.spring</groupId>
-<<<<<<< HEAD
       <artifactId>azure-spring-integration-storage-queue</artifactId>
-      <version>2.8.0-beta.1</version> <!-- {x-version-update;com.azure.spring:azure-spring-integration-storage-queue;current} -->
-=======
-      <artifactId>azure-spring-cloud-context</artifactId>
-      <version>2.8.0</version> <!-- {x-version-update;com.azure.spring:azure-spring-cloud-context;current} -->
->>>>>>> 51ea350a
+      <version>2.8.0</version> <!-- {x-version-update;com.azure.spring:azure-spring-integration-storage-queue;current} -->
       <optional>true</optional>
     </dependency>
 
@@ -303,7 +298,6 @@
       <scope>test</scope>
     </dependency>
     <dependency>
-<<<<<<< HEAD
       <groupId>com.github.tomakehurst</groupId>
       <artifactId>wiremock-standalone</artifactId>
       <version>2.24.1</version> <!-- {x-version-update;com.github.tomakehurst:wiremock-standalone;external_dependency} -->
@@ -318,7 +312,7 @@
     <dependency>
       <groupId>com.azure</groupId>
       <artifactId>azure-security-keyvault-jca</artifactId>
-      <version>2.0.0-beta.1</version> <!-- {x-version-update;com.azure:azure-security-keyvault-jca;current} -->
+      <version>2.0.0</version> <!-- {x-version-update;com.azure:azure-security-keyvault-jca;current} -->
       <scope>test</scope>
       <exclusions>
         <exclusion>
@@ -332,11 +326,6 @@
       <groupId>org.apache.httpcomponents</groupId>
       <artifactId>httpclient</artifactId>
       <version>4.5.13</version> <!-- {x-version-update;org.apache.httpcomponents:httpclient;external_dependency} -->
-=======
-      <groupId>com.azure.spring</groupId>
-      <artifactId>azure-spring-cloud-storage</artifactId>
-      <version>2.8.0</version> <!-- {x-version-update;com.azure.spring:azure-spring-cloud-storage;current} -->
->>>>>>> 51ea350a
       <scope>test</scope>
     </dependency>
 

// Copyright (c) Microsoft Corporation. All rights reserved.
// Licensed under the MIT License.
package com.azure.communication.callingserver;

import static org.junit.jupiter.api.Assertions.assertEquals;
import static org.junit.jupiter.api.Assertions.assertNotNull;

import java.util.ArrayList;
import java.util.Arrays;
import java.util.List;
import java.util.UUID;

import com.azure.communication.callingserver.models.CallModality;
import com.azure.communication.callingserver.models.CallRecordingState;
import com.azure.communication.callingserver.models.CallRecordingStateResult;
import com.azure.communication.callingserver.models.CallingServerErrorException;
import com.azure.communication.callingserver.models.CreateCallOptions;
import com.azure.communication.callingserver.models.EventSubscriptionType;
import com.azure.communication.callingserver.models.JoinCallOptions;
import com.azure.communication.callingserver.models.PlayAudioResult;
import com.azure.communication.callingserver.models.StartCallRecordingResult;
import com.azure.communication.common.CommunicationIdentifier;
import com.azure.communication.common.CommunicationUserIdentifier;
import com.azure.communication.common.PhoneNumberIdentifier;
import com.azure.core.http.HttpClient;
import com.azure.core.http.rest.Response;
import com.azure.core.util.Context;

import org.junit.jupiter.params.ParameterizedTest;
import org.junit.jupiter.params.provider.MethodSource;

public class ServerCallTests extends CallingServerTestBase {
    private String serverCallId = "aHR0cHM6Ly9jb252LXVzd2UtMDguY29udi5za3lwZS5jb20vY29udi8tby1FWjVpMHJrS3RFTDBNd0FST1J3P2k9ODgmZT02Mzc1Nzc0MTY4MDc4MjQyOTM";

    // Calling Tests
    private String fromUser = getRandomUserId();
    private String toUser = getRandomUserId();
    private String alternateId =   "+11111111111";
    private String to =   "+11111111111";
    private String callBackUri = "https://host.app/api/callback/calling";

    @ParameterizedTest
    @MethodSource("com.azure.core.test.TestBase#getHttpClients")
    public void runAllClientFunctions(HttpClient httpClient) {
        CallingServerClientBuilder builder = getCallClientUsingConnectionString(httpClient);
        CallingServerClient callingServerClient = setupClient(builder, "runAllClientFunctions");    
        String recordingId = "";
        String recordingStateCallbackUri = "https://dev.skype.net:6448";
        String groupId = "ecf4c528-8a18-4fdb-b317-b9ef14786278"; // This needs to match the recording
        List<CallConnection> callConnections = new ArrayList<CallConnection>();
        ServerCall serverCall = null;

        try {
            callConnections = createCall(callingServerClient, groupId, fromUser, toUser);
            serverCall = callingServerClient.initializeServerCall(groupId);

            StartCallRecordingResult startCallRecordingResult = serverCall.startRecording(recordingStateCallbackUri);     
            recordingId = startCallRecordingResult.getRecordingId();
            validateCallRecordingState(serverCall, recordingId, CallRecordingState.ACTIVE);

            serverCall.pauseRecording(recordingId);
            validateCallRecordingState(serverCall, recordingId, CallRecordingState.INACTIVE);

            serverCall.resumeRecording(recordingId);         
            validateCallRecordingState(serverCall, recordingId, CallRecordingState.ACTIVE);
        } catch (Exception e) {
            System.out.println("Error: " + e.getMessage());
            throw e;
        } finally {
            if (serverCall != null) {
                try {
                    serverCall.stopRecording(recordingId);
                } catch (Exception e) {
                    System.out.println("Error stopping recording: " + e.getMessage());
                }
            }

            cleanUpConnections(callConnections); 
        }
    }

    @ParameterizedTest
    @MethodSource("com.azure.core.test.TestBase#getHttpClients")
    public void runAllClientFunctionsWithResponse(HttpClient httpClient) {
        CallingServerClientBuilder builder = getCallClientUsingConnectionString(httpClient);
        CallingServerClient callingServerClient = setupClient(builder, "runAllClientFunctionsWithResponse");    
        String recordingId = "";
        String recordingStateCallbackUri = "https://dev.skype.net:6448";
        String groupId = "878e946e-e25c-4693-995e-3106692f79dd"; // This needs to match the recording
        List<CallConnection> callConnections = new ArrayList<CallConnection>();
        ServerCall serverCall = null;

        try {
            callConnections = createCall(callingServerClient, groupId, fromUser, toUser);
            serverCall = callingServerClient.initializeServerCall(groupId);

            Response<StartCallRecordingResult> startRecordingResponse = serverCall.startRecordingWithResponse(recordingStateCallbackUri, Context.NONE);
            assertEquals(startRecordingResponse.getStatusCode(), 200);
            StartCallRecordingResult startCallRecordingResult = startRecordingResponse.getValue();     
            recordingId = startCallRecordingResult.getRecordingId();
            validateCallRecordingStateWithResponse(serverCall, recordingId, CallRecordingState.ACTIVE);

            Response<Void> pauseResponse = serverCall.pauseRecordingWithResponse(recordingId, Context.NONE);
            assertEquals(pauseResponse.getStatusCode(), 200);
            validateCallRecordingStateWithResponse(serverCall, recordingId, CallRecordingState.INACTIVE);

            Response<Void> resumeResponse = serverCall.resumeRecordingWithResponse(recordingId, Context.NONE);
<<<<<<< HEAD
            assertEquals(resumeResponse.getStatusCode(), 200);                     
=======
            assertEquals(resumeResponse.getStatusCode(), 200);
>>>>>>> 85ed5620
            validateCallRecordingStateWithResponse(serverCall, recordingId, CallRecordingState.ACTIVE);
        } catch (Exception e) {
            System.out.println("Error: " + e.getMessage());
            throw e;
        } finally {
            if (serverCall != null) {
                try {
                    Response<Void> stopResponse = serverCall.stopRecordingWithResponse(recordingId, Context.NONE);
                    assertEquals(stopResponse.getStatusCode(), 200);                     
                } catch (Exception e) {
                    System.out.println("Error stopping recording: " + e.getMessage());
                }
            }

            cleanUpConnections(callConnections); 
        }
    }

    @ParameterizedTest
    @MethodSource("com.azure.core.test.TestBase#getHttpClients")
    public void runPlayAudioFunction(HttpClient httpClient) {
        CallingServerClientBuilder builder = getConversationClientUsingConnectionString(httpClient);
        CallingServerClient callingServerClient = setupClient(builder, "runPlayAudioFunction");
        String operationContext = "ac794123-3820-4979-8e2d-50c7d3e07b12";
        String audioFileUri =  "https://host.app/audio/bot-callcenter-intro.wav";
        String callbackUri = "https://dev.skype.net:6448";
        ServerCall serverCall = callingServerClient.initializeServerCall(serverCallId);

        System.out.println("serverCallId: " + serverCallId);
        try {
            PlayAudioResult playAudioResult = serverCall.playAudio(audioFileUri, UUID.randomUUID().toString(), callbackUri, operationContext);
            CallingServerTestUtils.validatePlayAudioResult(playAudioResult, operationContext);

        } catch (Exception e) {
            System.out.println("Error: " + e.getMessage());
            throw e;
        }
    }

    @ParameterizedTest
    @MethodSource("com.azure.core.test.TestBase#getHttpClients")
    public void runPlayAudioFunctionWithResponse(HttpClient httpClient) {
        CallingServerClientBuilder builder = getConversationClientUsingConnectionString(httpClient);
        CallingServerClient callingServerClient = setupClient(builder, "runPlayAudioFunctionWithResponse");
        String operationContext = "ac794123-3820-4979-8e2d-50c7d3e07b12";
        String audioFileUri = "https://host.app/audio/bot-callcenter-intro.wav";
        String callbackUri = "https://dev.skype.net:6448";
        ServerCall serverCall = callingServerClient.initializeServerCall(serverCallId);

        System.out.println("serverCallId: " + serverCallId);
        try {
            Response<PlayAudioResult> playAudioResult = serverCall.playAudioWithResponse(audioFileUri, UUID.randomUUID().toString(), callbackUri, operationContext, null);
            CallingServerTestUtils.validatePlayAudioResponse(playAudioResult, operationContext);

        } catch (Exception e) {
            System.out.println("Error: " + e.getMessage());
            throw e;
        }
    }

    @ParameterizedTest
    @MethodSource("com.azure.core.test.TestBase#getHttpClients")
    public void startRecordingFails(HttpClient httpClient) {
        CallingServerClientBuilder builder = getConversationClientUsingConnectionString(httpClient);
        CallingServerClient callingServerClient = setupClient(builder, "startRecordingFails");
        String invalidServerCallId = "aHR0cHM6Ly9jb252LXVzd2UtMDkuY29udi5za3lwZS5jb20vY29udi9EZVF2WEJGVVlFV1NNZkFXYno2azN3P2k9MTEmZT02Mzc1NzIyMjk0Mjc0NTI4Nzk=";
        String recordingStateCallbackUri = "https://dev.skype.net:6448";
        System.out.println("serverCallId: " + serverCallId);
        ServerCall serverCall = callingServerClient.initializeServerCall(invalidServerCallId);

        try {
            Response<StartCallRecordingResult> response = serverCall.startRecordingWithResponse(recordingStateCallbackUri, Context.NONE);
        } catch (CallingServerErrorException e) {
            assertEquals(e.getResponse().getStatusCode(), 400);
        }
    }

    @ParameterizedTest
    @MethodSource("com.azure.core.test.TestBase#getHttpClients")
    public void runAddRemoveScenario(HttpClient httpClient) {
        CallingServerClientBuilder builder = getConversationClientUsingConnectionString(httpClient);
        CallingServerClient callingServerClient = setupClient(builder, "runAddRemoveScenario");
        try {
            // Establish a call
            CreateCallOptions options = new CreateCallOptions(
                callBackUri,
                new CallModality[] { CallModality.AUDIO },
                new EventSubscriptionType[] { EventSubscriptionType.PARTICIPANTS_UPDATED });

            options.setAlternateCallerId(new PhoneNumberIdentifier(alternateId));

            CallConnection callConnection = callingServerClient.createCallConnection(
                new CommunicationUserIdentifier(fromUser),
                new CommunicationIdentifier[] { new PhoneNumberIdentifier(to) },
                options);

            CallingServerTestUtils.validateCallConnection(callConnection);

            // Get Server Call
            String serverCallId = "aHR0cHM6Ly94LWNvbnYtdXN3ZS0wMS5jb252LnNreXBlLmNvbS9jb252L1ktWjZ5dzFzWVVTUUdWX2xPQWk1X2c_aT0xJmU9NjM3NTg0MzkzMzg3ODg3MDI3";
            ServerCall serverCall = callingServerClient.initializeServerCall(serverCallId);

            // Add User
            String operationContext = "ac794123-3820-4979-8e2d-50c7d3e07b12";
            serverCall.addParticipant(new CommunicationUserIdentifier(toUser), null, operationContext, callBackUri);

            // Remove User
            String participantId = "72647661-033a-4d1a-b858-465375977be0";
            serverCall.removeParticipant(participantId);

            // Hangup
            callConnection.hangup();
        } catch (Exception e) {
            System.out.println("Error: " + e.getMessage());
            throw e;
        }
    }

    @ParameterizedTest
    @MethodSource("com.azure.core.test.TestBase#getHttpClients")
    public void runAddRemoveScenarioWithResponse(HttpClient httpClient) {
        CallingServerClientBuilder builder = getConversationClientUsingConnectionString(httpClient);
        CallingServerClient callingServerClient = setupClient(builder, "runAddRemoveScenarioWithResponse");

        try {
            // Establish a call
            CreateCallOptions options = new CreateCallOptions(
                callBackUri,
                new CallModality[] { CallModality.AUDIO },
                new EventSubscriptionType[] { EventSubscriptionType.PARTICIPANTS_UPDATED });

            options.setAlternateCallerId(new PhoneNumberIdentifier(alternateId));

            CallConnection callConnection = callingServerClient.createCallConnection(
                new CommunicationUserIdentifier(fromUser),
                new CommunicationIdentifier[] { new PhoneNumberIdentifier(to) },
                options);

            CallingServerTestUtils.validateCallConnection(callConnection);

            // Get Server Call
            String serverCallId = "aHR0cHM6Ly94LWNvbnYtdXN3ZS0wMS5jb252LnNreXBlLmNvbS9jb252L1lXS2R2TTNRc0Vpc0VNYVUtNlhvSlE_aT0yJmU9NjM3NTg0Mzk2NDM5NzQ5NzY4";
            ServerCall serverCall = callingServerClient.initializeServerCall(serverCallId);

            // Add User
            String operationContext = "ac794123-3820-4979-8e2d-50c7d3e07b12";
            Response<Void> addResponse = serverCall.addParticipantWithResponse(new CommunicationUserIdentifier(toUser), null, operationContext, callBackUri, Context.NONE);
            CallingServerTestUtils.validateResponse(addResponse);

            // Remove User
            String participantId = "76b33acb-5097-4af0-a646-e07ccee48957";
            Response<Void> removeResponse = serverCall.removeParticipantWithResponse(participantId, Context.NONE);
            CallingServerTestUtils.validateResponse(removeResponse);

            // Hangup
            callConnection.hangup();
        } catch (Exception e) {
            System.out.println("Error: " + e.getMessage());
            throw e;
        }
    }

    private CallingServerClient setupClient(CallingServerClientBuilder builder, String testName) {
        return addLoggingPolicy(builder, testName).buildClient();
    }

    protected CallingServerClientBuilder addLoggingPolicy(CallingServerClientBuilder builder, String testName) {
        return builder.addPolicy((context, next) -> logHeaders(testName, next));
    }

    private void validateCallRecordingState(ServerCall serverCall,
            String recordingId,
            CallRecordingState expectedCallRecordingState) {
        assertNotNull(serverCall);
        assertNotNull(serverCall.getServerCallId());
        assertNotNull(recordingId);

        // There is a delay between the action and when the state is available.
        // Waiting to make sure we get the updated state, when we are running
        // against a live service.
        sleepIfRunningAgainstService(6000);

        CallRecordingStateResult callRecordingStateResult = serverCall.getRecordingState(recordingId);
        assertEquals(callRecordingStateResult.getRecordingState(), expectedCallRecordingState);
    }

    protected void validateCallRecordingStateWithResponse(ServerCall serverCall,
            String recordingId,
            CallRecordingState expectedCallRecordingState) {
        assertNotNull(serverCall);
        assertNotNull(serverCall.getServerCallId());
        assertNotNull(recordingId);


        // There is a delay between the action and when the state is available.
        // Waiting to make sure we get the updated state, when we are running
        // against a live service.
        sleepIfRunningAgainstService(6000);

        Response<CallRecordingStateResult> response = serverCall.getRecordingStateWithResponse(recordingId, Context.NONE);
        assertNotNull(response);
        assertEquals(response.getStatusCode(), 200);
        assertNotNull(response.getValue());
        assertEquals(response.getValue().getRecordingState(), expectedCallRecordingState);
    }
<<<<<<< HEAD

    protected void cleanUpConnections(List<CallConnection> connections) {
        if (connections == null) {
            return;
        }
        
        connections.forEach(c -> {
            if (c != null) {
                try {
                    c.hangup();  
                } catch (Exception e) {
                    System.out.println("Error hanging up: " + e.getMessage());
                }
            }
        }); 
    }

    protected List<CallConnection> createCall(CallingServerClient callingServerClient, String groupId, String from, String to) {
        CallConnection fromCallConnection =  null;
        CallConnection toCallConnection = null;

        try {          
            CommunicationIdentifier fromParticipant = new CommunicationUserIdentifier(from);
            CommunicationIdentifier toParticipant = new CommunicationUserIdentifier(to);

            JoinCallOptions fromCallOptions = new JoinCallOptions(
                callBackUri,
                new CallModality[] { CallModality.AUDIO },
                new EventSubscriptionType[] { EventSubscriptionType.PARTICIPANTS_UPDATED });
            fromCallConnection = callingServerClient.join(groupId, fromParticipant, fromCallOptions);
            sleepIfRunningAgainstService(1000);
            CallingServerTestUtils.validateCallConnection(fromCallConnection);
            
            JoinCallOptions joinCallOptions = new JoinCallOptions(
                callBackUri,
                new CallModality[] { CallModality.AUDIO },
                new EventSubscriptionType[] { EventSubscriptionType.PARTICIPANTS_UPDATED });
            
            toCallConnection = callingServerClient.join(groupId, toParticipant, joinCallOptions);
            sleepIfRunningAgainstService(1000);
            CallingServerTestUtils.validateCallConnection(toCallConnection);

            return Arrays.asList(fromCallConnection, toCallConnection);
        } catch (Exception e) {
            System.out.println("Error creating call: " + e.getMessage());

            if (fromCallConnection != null) {
                fromCallConnection.hangup();
            }

            if (toCallConnection != null) {
                toCallConnection.hangup();
            }

            throw e;
        }        
    }
=======
>>>>>>> 85ed5620
}<|MERGE_RESOLUTION|>--- conflicted
+++ resolved
@@ -105,11 +105,7 @@
             validateCallRecordingStateWithResponse(serverCall, recordingId, CallRecordingState.INACTIVE);
 
             Response<Void> resumeResponse = serverCall.resumeRecordingWithResponse(recordingId, Context.NONE);
-<<<<<<< HEAD
             assertEquals(resumeResponse.getStatusCode(), 200);                     
-=======
-            assertEquals(resumeResponse.getStatusCode(), 200);
->>>>>>> 85ed5620
             validateCallRecordingStateWithResponse(serverCall, recordingId, CallRecordingState.ACTIVE);
         } catch (Exception e) {
             System.out.println("Error: " + e.getMessage());
@@ -315,7 +311,6 @@
         assertNotNull(response.getValue());
         assertEquals(response.getValue().getRecordingState(), expectedCallRecordingState);
     }
-<<<<<<< HEAD
 
     protected void cleanUpConnections(List<CallConnection> connections) {
         if (connections == null) {
@@ -373,6 +368,4 @@
             throw e;
         }        
     }
-=======
->>>>>>> 85ed5620
 }
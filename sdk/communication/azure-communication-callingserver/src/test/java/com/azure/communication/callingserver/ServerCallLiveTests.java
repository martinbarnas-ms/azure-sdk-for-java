--- conflicted
+++ resolved
@@ -42,7 +42,6 @@
     private final String fromUser = getRandomUserId();
     private final String toUser = getRandomUserId();
 
-    
     @ParameterizedTest
     @MethodSource("com.azure.core.test.TestBase#getHttpClients")
     public void runAllClientFunctionsForConnectionStringClient(HttpClient httpClient) {
@@ -50,7 +49,7 @@
         CallingServerClient connectionStringClient = setupClient(builder, "runAllClientFunctionsForConnectionStringClient");
         String groupId = getGroupId("runAllClientFunctionsForConnectionStringClient");
         runAllClientFunctions(groupId, connectionStringClient);
-    }    
+    }
 
     @ParameterizedTest
     @MethodSource("com.azure.core.test.TestBase#getHttpClients")
@@ -107,11 +106,7 @@
             callConnections = createCall(callingServerClient, groupCallLocator, fromUser, toUser, URI.create(CALLBACK_URI));
 
             Response<StartCallRecordingResult> startRecordingResponse =
-<<<<<<< HEAD
-            callingServerClient.startRecordingWithResponse(groupCallLocator, URI.create(CALLBACK_URI), null);
-=======
-                serverCall.startRecordingWithResponse(CALLBACK_URI, null, null);
->>>>>>> a6526f69
+            callingServerClient.startRecordingWithResponse(groupCallLocator, URI.create(CALLBACK_URI), null, null);
             assertEquals(startRecordingResponse.getStatusCode(), 200);
             StartCallRecordingResult startCallRecordingResult = startRecordingResponse.getValue();
             recordingId = startCallRecordingResult.getRecordingId();
@@ -213,11 +208,7 @@
 
         try {
             Response<StartCallRecordingResult> response =
-<<<<<<< HEAD
-            callingServerClient.startRecordingWithResponse(serverCallLocator, URI.create(CALLBACK_URI), Context.NONE);
-=======
-                serverCall.startRecordingWithResponse(CALLBACK_URI, null, Context.NONE);
->>>>>>> a6526f69
+            callingServerClient.startRecordingWithResponse(serverCallLocator, URI.create(CALLBACK_URI), null, Context.NONE);
             assertEquals(response.getStatusCode(), 400);
         } catch (CallingServerErrorException e) {
             assertEquals(e.getResponse().getStatusCode(), 400);

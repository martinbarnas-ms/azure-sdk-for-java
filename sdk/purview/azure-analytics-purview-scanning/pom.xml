--- conflicted
+++ resolved
@@ -40,16 +40,7 @@
     <dependency>
       <groupId>com.azure</groupId>
       <artifactId>azure-core</artifactId>
-<<<<<<< HEAD
       <version>1.21.0-beta.1</version> <!-- {x-version-update;beta_com.azure:azure-core;dependency} -->
-=======
-      <version>1.21.0</version> <!-- {x-version-update;com.azure:azure-core;dependency} -->
-    </dependency>
-    <dependency>
-      <groupId>com.azure</groupId>
-      <artifactId>azure-core-experimental</artifactId>
-      <version>1.0.0-beta.19</version> <!-- {x-version-update;com.azure:azure-core-experimental;dependency} -->
->>>>>>> fabd3d31
     </dependency>
     <dependency>
       <groupId>com.azure</groupId>
@@ -88,13 +79,5 @@
       <version>1.1.4</version> <!-- {x-version-update;org.glassfish:javax.json;external_dependency} -->
       <scope>test</scope>
     </dependency>
-<<<<<<< HEAD
-=======
-    <dependency>
-      <groupId>com.azure</groupId>
-      <artifactId>azure-core-serializer-json-jackson</artifactId>
-      <version>1.2.8</version> <!-- {x-version-update;com.azure:azure-core-serializer-json-jackson;dependency} -->
-    </dependency>
->>>>>>> fabd3d31
   </dependencies>
 </project>
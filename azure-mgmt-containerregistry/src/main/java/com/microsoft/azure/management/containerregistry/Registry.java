--- conflicted
+++ resolved
@@ -1,199 +1,195 @@
-/**
- * Copyright (c) Microsoft Corporation. All rights reserved.
- * Licensed under the MIT License. See License.txt in the project root for
- * license information.
- */
-package com.microsoft.azure.management.containerregistry;
-
-import com.microsoft.azure.management.apigeneration.Fluent;
-import com.microsoft.azure.management.apigeneration.Beta.SinceVersion;
-import com.microsoft.azure.management.apigeneration.Beta;
-import com.microsoft.azure.management.containerregistry.implementation.ContainerRegistryManager;
-import com.microsoft.azure.management.containerregistry.implementation.RegistryInner;
-import com.microsoft.azure.management.containerregistry.implementation.RegistryListCredentialsResultInner;
-import com.microsoft.azure.management.resources.fluentcore.arm.models.GroupableResource;
-import com.microsoft.azure.management.resources.fluentcore.arm.models.Resource;
-import com.microsoft.azure.management.resources.fluentcore.model.Appliable;
-import com.microsoft.azure.management.resources.fluentcore.model.Creatable;
-import com.microsoft.azure.management.resources.fluentcore.model.Refreshable;
-import com.microsoft.azure.management.resources.fluentcore.model.Updatable;
-import com.microsoft.azure.management.storage.StorageAccount;
-import org.joda.time.DateTime;
-import rx.Observable;
-
-/**
- * An immutable client-side representation of an Azure registry.
- */
-@Fluent
-<<<<<<< HEAD
-@Beta(SinceVersion.V1_1_0)
-=======
-@Beta(Beta.SinceVersion.V1_1_0)
->>>>>>> 47b03dfd
-public interface Registry extends
-    GroupableResource<ContainerRegistryManager, RegistryInner>,
-    Refreshable<Registry>,
-    Updatable<Registry.Update> {
-
-    /**
-     * @return the SKU of the container registry.
-     */
-    Sku sku();
-
-    /**
-     * @return the URL that can be used to log into the container registry.
-     */
-    String loginServerUrl();
-
-    /**
-     * @return the creation date of the container registry in ISO8601 format.
-     */
-    DateTime creationDate();
-
-    /**
-     * @return the value that indicates whether the admin user is enabled. This value is false by default.
-     */
-    boolean adminUserEnabled();
-
-    /**
-     * @return the name of the storage account for the container registry.
-     */
-    String storageAccountName();
-
-    /**
-     * @return the login credentials for the specified container registry.
-     */
-    RegistryListCredentialsResultInner listCredentials();
-
-    /**
-     * @return the login credentials for the specified container registry.
-     */
-    Observable<RegistryListCredentialsResultInner> listCredentialsAsync();
-
-    /**
-     * Regenerates one of the login credentials for the specified container registry.
-     * @param passwordName the password name
-     * @return the result of the regeneration
-     */
-    RegistryListCredentialsResultInner regenerateCredential(PasswordName passwordName);
-
-    /**
-     * Regenerates one of the login credentials for the specified container registry.
-     * @param passwordName the password name
-     * @return the result of the regeneration
-     */
-    Observable<RegistryListCredentialsResultInner> regenerateCredentialAsync(PasswordName passwordName);
-
-    /**
-     * Container interface for all the definitions related to a registry.
-     */
-    interface Definition extends
-        DefinitionStages.Blank,
-        DefinitionStages.WithGroup,
-        DefinitionStages.WithStorageAccount,
-        DefinitionStages.WithCreate {
-    }
-
-    /**
-     * Grouping of registry definition stages.
-     */
-    interface DefinitionStages {
-        /**
-         * The first stage of a container service definition.
-         */
-        interface Blank extends
-                GroupableResource.DefinitionWithRegion<WithGroup> {
-        }
-
-        /**
-         * The stage of the container service definition allowing to specify the resource group.
-         */
-        interface WithGroup extends
-                GroupableResource.DefinitionStages.WithGroup<WithStorageAccount> {
-        }
-
-        /**
-         * The stage of the registry definition allowing to enable admin user.
-         */
-        interface WithAdminUserEnabled {
-            /**
-             * Enable admin user.
-             * @return the next stage of the definition
-             */
-            WithCreate withRegistryNameAsAdminUser();
-        }
-
-        /**
-         * The stage of the registry definition allowing to specify the storage account.
-         */
-        interface WithStorageAccount {
-            /**
-             * The parameters of a storage account for the container registry.
-             * If specified, the storage account must be in the same physical location as the container registry.
-             * @param storageAccount the storage account
-             * @return the next stage
-             */
-            WithCreate withExistingStorageAccount(StorageAccount storageAccount);
-
-            /**
-             * The parameters for a storage account for the container registry.
-             * If specified, the storage account must be in the same physical location as the container registry.
-             * @param storageAccountName the name of the storage account
-             * @return the next stage
-             */
-            WithCreate withNewStorageAccount(String storageAccountName);
-
-            /**
-             * The parameters for a storage account for the container registry.
-             * If specified, the storage account must be in the same physical location as the container registry.
-             * @param creatable the storage account to create
-             * @return the next stage
-             */
-            WithCreate withNewStorageAccount(Creatable<StorageAccount> creatable);
-        }
-
-        /**
-         * The stage of the definition which contains all the minimum required inputs for
-         * the resource to be created, but also allows
-         * for any other optional settings to be specified.
-         */
-        interface WithCreate extends
-                Creatable<Registry>,
-                Resource.DefinitionWithTags<WithCreate>,
-                WithAdminUserEnabled {
-        }
-    }
-
-    /**
-     * The template for an update operation, containing all the settings that
-     * can be modified.
-     */
-    interface Update extends
-            Resource.UpdateWithTags<Update>,
-            Appliable<Registry>,
-            UpdateStages.WithAdminUserEnabled {
-    }
-
-    /**
-     * Grouping of container service update stages.
-     */
-    interface UpdateStages {
-        /**
-         * The stage of the registry update allowing to enable admin user.
-         */
-        interface WithAdminUserEnabled {
-            /**
-             * Enable admin user.
-             * @return the next stage of the definition
-             */
-            Update withRegistryNameAsAdminUser();
-
-            /**
-             * Disable admin user.
-             * @return the next stage of the definition
-             */
-            Update withoutRegistryNameAsAdminUser();
-        }
-    }
-
-}
+/**
+ * Copyright (c) Microsoft Corporation. All rights reserved.
+ * Licensed under the MIT License. See License.txt in the project root for
+ * license information.
+ */
+package com.microsoft.azure.management.containerregistry;
+
+import com.microsoft.azure.management.apigeneration.Fluent;
+import com.microsoft.azure.management.apigeneration.Beta.SinceVersion;
+import com.microsoft.azure.management.apigeneration.Beta;
+import com.microsoft.azure.management.containerregistry.implementation.ContainerRegistryManager;
+import com.microsoft.azure.management.containerregistry.implementation.RegistryInner;
+import com.microsoft.azure.management.containerregistry.implementation.RegistryListCredentialsResultInner;
+import com.microsoft.azure.management.resources.fluentcore.arm.models.GroupableResource;
+import com.microsoft.azure.management.resources.fluentcore.arm.models.Resource;
+import com.microsoft.azure.management.resources.fluentcore.model.Appliable;
+import com.microsoft.azure.management.resources.fluentcore.model.Creatable;
+import com.microsoft.azure.management.resources.fluentcore.model.Refreshable;
+import com.microsoft.azure.management.resources.fluentcore.model.Updatable;
+import com.microsoft.azure.management.storage.StorageAccount;
+import org.joda.time.DateTime;
+import rx.Observable;
+
+/**
+ * An immutable client-side representation of an Azure registry.
+ */
+@Fluent
+@Beta(SinceVersion.V1_1_0)
+public interface Registry extends
+    GroupableResource<ContainerRegistryManager, RegistryInner>,
+    Refreshable<Registry>,
+    Updatable<Registry.Update> {
+
+    /**
+     * @return the SKU of the container registry.
+     */
+    Sku sku();
+
+    /**
+     * @return the URL that can be used to log into the container registry.
+     */
+    String loginServerUrl();
+
+    /**
+     * @return the creation date of the container registry in ISO8601 format.
+     */
+    DateTime creationDate();
+
+    /**
+     * @return the value that indicates whether the admin user is enabled. This value is false by default.
+     */
+    boolean adminUserEnabled();
+
+    /**
+     * @return the name of the storage account for the container registry.
+     */
+    String storageAccountName();
+
+    /**
+     * @return the login credentials for the specified container registry.
+     */
+    RegistryListCredentialsResultInner listCredentials();
+
+    /**
+     * @return the login credentials for the specified container registry.
+     */
+    Observable<RegistryListCredentialsResultInner> listCredentialsAsync();
+
+    /**
+     * Regenerates one of the login credentials for the specified container registry.
+     * @param passwordName the password name
+     * @return the result of the regeneration
+     */
+    RegistryListCredentialsResultInner regenerateCredential(PasswordName passwordName);
+
+    /**
+     * Regenerates one of the login credentials for the specified container registry.
+     * @param passwordName the password name
+     * @return the result of the regeneration
+     */
+    Observable<RegistryListCredentialsResultInner> regenerateCredentialAsync(PasswordName passwordName);
+
+    /**
+     * Container interface for all the definitions related to a registry.
+     */
+    interface Definition extends
+        DefinitionStages.Blank,
+        DefinitionStages.WithGroup,
+        DefinitionStages.WithStorageAccount,
+        DefinitionStages.WithCreate {
+    }
+
+    /**
+     * Grouping of registry definition stages.
+     */
+    interface DefinitionStages {
+        /**
+         * The first stage of a container service definition.
+         */
+        interface Blank extends
+                GroupableResource.DefinitionWithRegion<WithGroup> {
+        }
+
+        /**
+         * The stage of the container service definition allowing to specify the resource group.
+         */
+        interface WithGroup extends
+                GroupableResource.DefinitionStages.WithGroup<WithStorageAccount> {
+        }
+
+        /**
+         * The stage of the registry definition allowing to enable admin user.
+         */
+        interface WithAdminUserEnabled {
+            /**
+             * Enable admin user.
+             * @return the next stage of the definition
+             */
+            WithCreate withRegistryNameAsAdminUser();
+        }
+
+        /**
+         * The stage of the registry definition allowing to specify the storage account.
+         */
+        interface WithStorageAccount {
+            /**
+             * The parameters of a storage account for the container registry.
+             * If specified, the storage account must be in the same physical location as the container registry.
+             * @param storageAccount the storage account
+             * @return the next stage
+             */
+            WithCreate withExistingStorageAccount(StorageAccount storageAccount);
+
+            /**
+             * The parameters for a storage account for the container registry.
+             * If specified, the storage account must be in the same physical location as the container registry.
+             * @param storageAccountName the name of the storage account
+             * @return the next stage
+             */
+            WithCreate withNewStorageAccount(String storageAccountName);
+
+            /**
+             * The parameters for a storage account for the container registry.
+             * If specified, the storage account must be in the same physical location as the container registry.
+             * @param creatable the storage account to create
+             * @return the next stage
+             */
+            WithCreate withNewStorageAccount(Creatable<StorageAccount> creatable);
+        }
+
+        /**
+         * The stage of the definition which contains all the minimum required inputs for
+         * the resource to be created, but also allows
+         * for any other optional settings to be specified.
+         */
+        interface WithCreate extends
+                Creatable<Registry>,
+                Resource.DefinitionWithTags<WithCreate>,
+                WithAdminUserEnabled {
+        }
+    }
+
+    /**
+     * The template for an update operation, containing all the settings that
+     * can be modified.
+     */
+    interface Update extends
+            Resource.UpdateWithTags<Update>,
+            Appliable<Registry>,
+            UpdateStages.WithAdminUserEnabled {
+    }
+
+    /**
+     * Grouping of container service update stages.
+     */
+    interface UpdateStages {
+        /**
+         * The stage of the registry update allowing to enable admin user.
+         */
+        interface WithAdminUserEnabled {
+            /**
+             * Enable admin user.
+             * @return the next stage of the definition
+             */
+            Update withRegistryNameAsAdminUser();
+
+            /**
+             * Disable admin user.
+             * @return the next stage of the definition
+             */
+            Update withoutRegistryNameAsAdminUser();
+        }
+    }
+
+}
/**
 *
 * Copyright (c) Microsoft Corporation. All rights reserved.
 * Licensed under the MIT License. See License.txt in the project root for license information.
 *
 */

package com.microsoft.rest;

<<<<<<< HEAD
=======
import com.microsoft.rest.serializer.JacksonMapperAdapter;
import okhttp3.*;
>>>>>>> 63803e0b
import org.junit.Assert;
import org.junit.Test;
import retrofit2.Retrofit;

import java.io.IOException;

import okhttp3.Interceptor;
import okhttp3.OkHttpClient;
import okhttp3.Protocol;
import okhttp3.Request;
import okhttp3.Response;
import retrofit2.Retrofit;

public class ServiceClientTests {
    @Test
    public void filterTests() throws Exception {
        OkHttpClient.Builder clientBuilder = new OkHttpClient.Builder();
        Retrofit.Builder retrofitBuilder = new Retrofit.Builder();
        clientBuilder.interceptors().add(0, new FirstFilter());
        clientBuilder.interceptors().add(1, new SecondFilter());
        clientBuilder.interceptors().add(new Interceptor() {
            @Override
            public Response intercept(Chain chain) throws IOException {
                Assert.assertEquals("1", chain.request().header("filter1"));
                Assert.assertEquals("2", chain.request().header("filter2"));
                return new Response.Builder()
                        .request(chain.request())
                        .code(200)
                        .protocol(Protocol.HTTP_1_1)
                        .build();
            }
        });
<<<<<<< HEAD
        RestClient.Builder restBuilder = new RestClient.Builder("http://localhost", clientBuilder, retrofitBuilder);
=======
        RestClient.Builder restBuilder = new RestClient.Builder("http://localhost", clientBuilder, retrofitBuilder)
                .withMapperAdapter(new JacksonMapperAdapter());
>>>>>>> 63803e0b
        ServiceClient serviceClient = new ServiceClient(restBuilder.build()) { };
        Response response = serviceClient.restClient().httpClient().newCall(new Request.Builder().url("http://localhost").build()).execute();
        Assert.assertEquals(200, response.code());
    }

    public class FirstFilter implements Interceptor {
        @Override
        public Response intercept(Chain chain) throws IOException {
            return chain.proceed(chain.request().newBuilder().header("filter1", "1").build());
        }
    }

    public class SecondFilter implements Interceptor {
        @Override
        public Response intercept(Chain chain) throws IOException {
            return chain.proceed(chain.request().newBuilder().header("filter2", "2").build());
        }
    }
}<|MERGE_RESOLUTION|>--- conflicted
+++ resolved
@@ -7,11 +7,7 @@
 
 package com.microsoft.rest;
 
-<<<<<<< HEAD
-=======
 import com.microsoft.rest.serializer.JacksonMapperAdapter;
-import okhttp3.*;
->>>>>>> 63803e0b
 import org.junit.Assert;
 import org.junit.Test;
 import retrofit2.Retrofit;
@@ -23,7 +19,6 @@
 import okhttp3.Protocol;
 import okhttp3.Request;
 import okhttp3.Response;
-import retrofit2.Retrofit;
 
 public class ServiceClientTests {
     @Test
@@ -44,12 +39,8 @@
                         .build();
             }
         });
-<<<<<<< HEAD
-        RestClient.Builder restBuilder = new RestClient.Builder("http://localhost", clientBuilder, retrofitBuilder);
-=======
         RestClient.Builder restBuilder = new RestClient.Builder("http://localhost", clientBuilder, retrofitBuilder)
                 .withMapperAdapter(new JacksonMapperAdapter());
->>>>>>> 63803e0b
         ServiceClient serviceClient = new ServiceClient(restBuilder.build()) { };
         Response response = serviceClient.restClient().httpClient().newCall(new Request.Builder().url("http://localhost").build()).execute();
         Assert.assertEquals(200, response.code());

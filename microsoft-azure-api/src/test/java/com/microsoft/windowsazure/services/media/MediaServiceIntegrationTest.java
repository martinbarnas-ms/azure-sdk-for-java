--- conflicted
+++ resolved
@@ -488,8 +488,6 @@
         // Assert
         assertTrue(false);
     }
-<<<<<<< HEAD
-
     @Test
     public void listMediaProcessorsSuccess() throws ServiceException {
         // Arrange 
@@ -515,6 +513,4 @@
         assertTrue(listMediaProcessorsResult.getMediaProcessorInfos().size() > 0);
     }
 
-=======
->>>>>>> 74118a19
 }
<!--
  ~ Copyright (c) Microsoft Corporation. All rights reserved.
  ~ Licensed under the MIT License.
  -->
<project xmlns="http://maven.apache.org/POM/4.0.0" xmlns:xsi="http://www.w3.org/2001/XMLSchema-instance" xsi:schemaLocation="http://maven.apache.org/POM/4.0.0 http://maven.apache.org/xsd/maven-4.0.0.xsd">
  <modelVersion>4.0.0</modelVersion>
  <parent>
    <groupId>com.azure</groupId>
    <artifactId>azure-core-parent</artifactId>
    <version>1.0.0-preview.1</version>
    <relativePath>../pom.xml</relativePath>
  </parent>

  <groupId>com.azure</groupId>
  <artifactId>azure-core</artifactId>
  <packaging>jar</packaging>

  <name>Microsoft Azure Java Core Library</name>
  <description>This package contains core types for Azure Java clients.</description>
  <url>https://github.com/Azure/azure-sdk-for-java</url>

  <licenses>
    <license>
      <name>The MIT License (MIT)</name>
      <url>http://opensource.org/licenses/MIT</url>
      <distribution>repo</distribution>
    </license>
  </licenses>

  <distributionManagement>
    <site>
      <id>azure-java-build-docs</id>
      <url>${site.url}/site/${project.artifactId}</url>
    </site>
  </distributionManagement>

  <scm>
    <url>https://github.com/Azure/azure-sdk-for-java</url>
    <connection>scm:git:https://github.com/Azure/azure-sdk-for-java.git</connection>
    <developerConnection>scm:git:https://github.com/Azure/azure-sdk-for-java.git</developerConnection>
<<<<<<< HEAD
    <tag>HEAD</tag>
=======
    <tag>v1.0.0-preview.1</tag>
>>>>>>> 054714a4
  </scm>
  
  <properties>
    <project.build.sourceEncoding>UTF-8</project.build.sourceEncoding>
    <legal><![CDATA[[INFO] Any downloads listed may be third party software.  Microsoft grants you no rights for third party software.]]></legal>
  </properties>

  <developers>
    <developer>
      <id>microsoft</id>
      <name>Microsoft</name>
    </developer>
  </developers>

  <dependencies>
    <dependency>
      <groupId>io.netty</groupId>
      <artifactId>netty-handler</artifactId>
    </dependency>
    <dependency>
      <groupId>io.netty</groupId>
      <artifactId>netty-handler-proxy</artifactId>
    </dependency>
    <dependency>
      <groupId>io.netty</groupId>
      <artifactId>netty-buffer</artifactId>
    </dependency>
    <dependency>
      <groupId>io.netty</groupId>
      <artifactId>netty-codec-http</artifactId>
    </dependency>
    <dependency>
      <groupId>com.fasterxml.jackson.datatype</groupId>
      <artifactId>jackson-datatype-jsr310</artifactId>
    </dependency>
    <dependency>
      <groupId>com.fasterxml.jackson.dataformat</groupId>
      <artifactId>jackson-dataformat-xml</artifactId>
    </dependency>
    <dependency>
      <groupId>org.slf4j</groupId>
      <artifactId>slf4j-api</artifactId>
    </dependency>

    <dependency>
      <groupId>io.projectreactor.netty</groupId>
      <artifactId>reactor-netty</artifactId>
    </dependency>
    <dependency>
      <groupId>io.projectreactor</groupId>
      <artifactId>reactor-test</artifactId>
      <scope>test</scope>
    </dependency>

    <dependency>
      <groupId>junit</groupId>
      <artifactId>junit</artifactId>
      <scope>test</scope>
    </dependency>
    <dependency>
      <groupId>org.slf4j</groupId>
      <artifactId>slf4j-simple</artifactId>
      <scope>test</scope>
    </dependency>
    <dependency>
      <groupId>com.github.tomakehurst</groupId>
      <artifactId>wiremock-standalone</artifactId>
      <scope>test</scope>
    </dependency>
    <dependency>
      <groupId>org.eclipse.jetty</groupId>
      <artifactId>jetty-http</artifactId>
      <scope>test</scope>
    </dependency>
    <dependency>
      <groupId>org.eclipse.jetty</groupId>
      <artifactId>jetty-server</artifactId>
      <scope>test</scope>
    </dependency>
  </dependencies>
  <build>
    <plugins>
      <!--The plugin may outdated with WireWork. TODO: Move to WireWork.
      Issue: https://github.com/Azure/azure-sdk-for-java/issues/3255-->
      <plugin>
        <groupId>org.eclipse.jetty</groupId>
        <artifactId>jetty-maven-plugin</artifactId>
        <configuration>
          <httpConnector>
            <port>11081</port>
          </httpConnector>
          <webApp>
            <contextPath>/javasdktest/upload</contextPath>
          </webApp>
          <webAppSourceDirectory>temp/</webAppSourceDirectory>
        </configuration>
      </plugin>

      <!--The plugin may outdated with WireWork. TODO: Move to WireWork.
      Issue: https://github.com/Azure/azure-sdk-for-java/issues/3255-->
      <plugin>
        <groupId>org.codehaus.mojo</groupId>
        <artifactId>exec-maven-plugin</artifactId>
        <executions>
          <execution>
            <goals><goal>java</goal></goals>
          </execution>
        </executions>
        <configuration>
          <mainClass>com.azure.core.MockServer</mainClass>
          <classpathScope>test</classpathScope>
        </configuration>
      </plugin>
    </plugins>
  </build>
</project><|MERGE_RESOLUTION|>--- conflicted
+++ resolved
@@ -38,13 +38,9 @@
     <url>https://github.com/Azure/azure-sdk-for-java</url>
     <connection>scm:git:https://github.com/Azure/azure-sdk-for-java.git</connection>
     <developerConnection>scm:git:https://github.com/Azure/azure-sdk-for-java.git</developerConnection>
-<<<<<<< HEAD
-    <tag>HEAD</tag>
-=======
     <tag>v1.0.0-preview.1</tag>
->>>>>>> 054714a4
   </scm>
-  
+
   <properties>
     <project.build.sourceEncoding>UTF-8</project.build.sourceEncoding>
     <legal><![CDATA[[INFO] Any downloads listed may be third party software.  Microsoft grants you no rights for third party software.]]></legal>

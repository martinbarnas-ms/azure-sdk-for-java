--- conflicted
+++ resolved
@@ -85,25 +85,6 @@
     }
 
     @Override
-<<<<<<< HEAD
-    public NetworkInterfaceImpl create() throws Exception {
-        this.creatablesCreate();
-        return this;
-    }
-
-    @Override
-    public ServiceCall createAsync(ServiceCallback<NetworkInterface> callback) {
-        return this.createResourceAsync(Utils.toVoidCallback(this, callback));
-    }
-
-    @Override
-    public NetworkInterfaceImpl update() throws Exception {
-        return this;
-    }
-
-    @Override
-=======
->>>>>>> 51619764
     public NetworkInterfaceImpl apply() throws Exception {
         return this.create();
     }

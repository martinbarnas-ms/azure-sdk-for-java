/**
 * Copyright (c) Microsoft Corporation. All rights reserved.
 * Licensed under the MIT License. See License.txt in the project root for
 * license information.
 */
package com.microsoft.azure.management.network.implementation;

import java.util.ArrayList;
import java.util.Collections;
import java.util.List;
import java.util.Map;
import java.util.TreeMap;

import com.microsoft.azure.SubResource;
import com.microsoft.azure.management.network.HttpProbe;
import com.microsoft.azure.management.network.LoadBalancer;
import com.microsoft.azure.management.network.NetworkInterface;
import com.microsoft.azure.management.network.NicIpConfiguration;
import com.microsoft.azure.management.network.TcpProbe;
import com.microsoft.azure.management.network.ProbeProtocol;
import com.microsoft.azure.management.network.PublicIpAddress;
import com.microsoft.azure.management.network.PublicIpAddress.DefinitionStages.WithGroup;
import com.microsoft.azure.management.network.SupportsNetworkInterfaces;
<<<<<<< HEAD
import com.microsoft.azure.management.network.TransportProtocol;
=======
import com.microsoft.azure.management.resources.fluentcore.arm.models.Resource;
>>>>>>> 87134c78
import com.microsoft.azure.management.resources.fluentcore.arm.models.implementation.GroupableResourceImpl;
import com.microsoft.azure.management.resources.fluentcore.model.Creatable;
import com.microsoft.rest.ServiceCall;
import com.microsoft.rest.ServiceCallback;
import com.microsoft.rest.ServiceResponse;

/**
 * Implementation of the LoadBalancer interface.
 */
class LoadBalancerImpl
    extends GroupableResourceImpl<
        LoadBalancer,
        LoadBalancerInner,
        LoadBalancerImpl,
        NetworkManager>
    implements
        LoadBalancer,
        LoadBalancer.Definition,
        LoadBalancer.Update {

    private final LoadBalancersInner innerCollection;
    private final List<SupportsNetworkInterfaces> vms = new ArrayList<>();
    private List<String> creatablePIPKeys = new ArrayList<>();
    private final TreeMap<String, TcpProbe> tcpProbes = new TreeMap<>();
    private final TreeMap<String, HttpProbe> httpProbes = new TreeMap<>();

    LoadBalancerImpl(String name,
            final LoadBalancerInner innerModel,
            final LoadBalancersInner innerCollection,
            final NetworkManager networkManager) {
        super(name, innerModel, networkManager);
        this.innerCollection = innerCollection;
    }

    // Verbs

    @Override
    public LoadBalancerImpl refresh() throws Exception {
        ServiceResponse<LoadBalancerInner> response =
            this.innerCollection.get(this.resourceGroupName(), this.name());
        this.setInner(response.getBody());
        return this;
    }

    @Override
    public LoadBalancerImpl apply() throws Exception {
        return this.create();
    }

    @Override
    public ServiceCall applyAsync(ServiceCallback<LoadBalancer> callback) {
        return createAsync(callback);
    }

    // Helpers
    private List<ProbeInner> ensureProbes() {
        List<ProbeInner> probes = this.inner().probes();
        if (probes == null) {
            probes = new ArrayList<>();
            this.inner().withProbes(probes);
        }

        return probes;
    }

    LoadBalancerImpl withProbe(ProbeImpl probe) {
        ensureProbes().add(probe.inner());
        if (probe.protocol() == ProbeProtocol.HTTP) {
            httpProbes.put(probe.name(), probe);
        } else if (probe.protocol() == ProbeProtocol.TCP) {
            tcpProbes.put(probe.name(), probe);
        }
        return this;
    }

    private String futureResourceId() {
        return new StringBuilder()
                .append(super.resourceIdBase())
                .append("/providers/Microsoft.Network/loadBalancers/")
                .append(this.name()).toString();
    }

    private LoadBalancingRuleInner createLoadBalancingRuleInner(String name) {
        List<LoadBalancingRuleInner> rules = this.inner().loadBalancingRules();
        if (rules == null) {
            rules = new ArrayList<>();
            this.inner().withLoadBalancingRules(rules);
        }

        if (name == null) {
           name = "lbrule" + (rules.size() + 1);
        }

        LoadBalancingRuleInner ruleInner = new LoadBalancingRuleInner().withName(name);
        rules.add(ruleInner);
        return ruleInner;
    }


    private ProbeInner createProbeInner(String name) {
        final List<ProbeInner> probes = ensureProbes();
        if (name == null) {
            name = "probe" + (probes.size() + 1);
        }

        ProbeInner probeInner = new ProbeInner().withName(name);
        probes.add(probeInner);
        return probeInner;
    }

    private void beforeCreating()  {
        // Ensure backend pools list
        List<BackendAddressPoolInner> backendPools = this.inner().backendAddressPools();
        if (backendPools == null) {
            backendPools = new ArrayList<>();
            this.inner().withBackendAddressPools(backendPools);
        }

        // Ensure first backend pool
        BackendAddressPoolInner backendPool;
        if (backendPools.size() == 0) {
            backendPool = new BackendAddressPoolInner()
                    .withName("backendpool" + (backendPools.size() + 1));
            backendPools.add(backendPool);
        }

        // Account for the newly created public IPs
        for (String pipKey : this.creatablePIPKeys) {
            PublicIpAddress pip = (PublicIpAddress) this.createdResource(pipKey);
            if (pip != null) {
                withExistingPublicIpAddress(pip);
            }
        }
        this.creatablePIPKeys.clear();

        // Connect the load balancing rules to the defaults
        if (this.inner().loadBalancingRules() != null) {
            for (LoadBalancingRuleInner lbRule : this.inner().loadBalancingRules()) {
                if (lbRule.frontendIPConfiguration() == null) {
                    // If no reference to frontend IP config yet, add reference to the first frontend IP config
                    String frontendIpConfigName = this.inner().frontendIPConfigurations().get(0).name();
                    SubResource frontendIpConfigReference = new SubResource()
                            .withId(this.futureResourceId() + "/frontendIPConfigurations/" + frontendIpConfigName);
                    lbRule.withFrontendIPConfiguration(frontendIpConfigReference);
                }

                if (lbRule.backendAddressPool() == null) {
                    // If no reference to a back end pool, then add reference to the first back end address pool
                    String backendPoolName = this.inner().backendAddressPools().get(0).name();
                    SubResource backendPoolReference = new SubResource()
                            .withId(this.futureResourceId() + "/backendAddressPools/" + backendPoolName);
                    lbRule.withBackendAddressPool(backendPoolReference);
                }

                if (lbRule.probe() == null) {
                    // If no probe assigned, add a reference to the first one
                    String probeName = this.inner().probes().get(0).name();
                    SubResource probeReference = new SubResource()
                            .withId(this.futureResourceId() + "/probes/" + probeName);
                    lbRule.withProbe(probeReference);
                }
            }
        }
    }

    private void afterCreating() throws Exception {
        // Update the NICs to point to the backend pool
        for (SupportsNetworkInterfaces vm : this.vms) {
            NetworkInterface primaryNIC = vm.primaryNetworkInterface();
            NicIpConfiguration nicIp = primaryNIC.primaryIpConfiguration();
            primaryNIC.update()
                .updateIpConfiguration(nicIp.name())
                    .withExistingLoadBalancer(this)
                    .withBackendAddressPool(this.inner().backendAddressPools().get(0).name())
                    .parent()
                .apply();
        }

        this.vms.clear();
        this.refresh();
    }

    NetworkManager myManager() {
        return this.myManager;
    }

    private FrontendIPConfigurationInner createFrontendIPConfig(String name) {
        List<FrontendIPConfigurationInner> frontendIpConfigs = this.inner().frontendIPConfigurations();
        if (frontendIpConfigs == null) {
            frontendIpConfigs = new ArrayList<FrontendIPConfigurationInner>();
            this.inner().withFrontendIPConfigurations(frontendIpConfigs);
        }

        if (name == null) {
            name = "frontend" + (frontendIpConfigs.size() + 1);
        }

        FrontendIPConfigurationInner frontendIpConfig = new FrontendIPConfigurationInner()
                .withName(name);
        frontendIpConfigs.add(frontendIpConfig);
        return frontendIpConfig;
    }

    // Withers (fluent)

    private LoadBalancerImpl withExistingPublicIpAddress(PublicIpAddress publicIpAddress) {
        return this.withExistingPublicIpAddress(publicIpAddress.id());
    }

    private LoadBalancerImpl withExistingPublicIpAddress(String resourceId) {
        FrontendIPConfigurationInner frontendIpConfig = createFrontendIPConfig(null);
        SubResource pip = new SubResource();
        pip.withId(resourceId);
        frontendIpConfig.withPublicIPAddress(pip);
        return this;
    }

    @Override
    public LoadBalancerImpl withNewPublicIpAddress() {
        // Autogenerated DNS leaf label for the PIP
        String dnsLeafLabel = this.name().toLowerCase().replace("\\s", "");
        return withNewPublicIpAddress(dnsLeafLabel);
    }

    @Override
    public LoadBalancerImpl withNewPublicIpAddress(String dnsLeafLabel) {
        WithGroup precreatablePIP = myManager().publicIpAddresses().define(dnsLeafLabel)
                .withRegion(this.regionName());
        Creatable<PublicIpAddress> creatablePip;
        if (super.creatableGroup == null) {
            creatablePip = precreatablePIP.withExistingResourceGroup(this.resourceGroupName());
        } else {
            creatablePip = precreatablePIP.withNewResourceGroup(super.creatableGroup);
        }

        return withNewPublicIpAddress(creatablePip);
    }

    @Override
    public final LoadBalancerImpl withNewPublicIpAddress(Creatable<PublicIpAddress> creatablePIP) {
        this.creatablePIPKeys.add(creatablePIP.key());
        this.addCreatableDependency(creatablePIP);
        return this;
    }

    @Override
    public LoadBalancerImpl withExistingPublicIpAddresses(PublicIpAddress... publicIpAddresses) {
        for (PublicIpAddress pip : publicIpAddresses) {
            withExistingPublicIpAddress(pip);
        }
        return this;
    }

    private LoadBalancerImpl withExistingVirtualMachine(SupportsNetworkInterfaces vm) {
      this.vms.add(vm);
      return this;
    }

    @Override
    public LoadBalancerImpl withExistingVirtualMachines(SupportsNetworkInterfaces... vms) {
        for (SupportsNetworkInterfaces vm : vms) {
            withExistingVirtualMachine(vm);
        }
        return this;
    }

    @Override
    public LoadBalancerImpl withLoadBalancedPort(int frontendPort, TransportProtocol protocol, int backendPort, String name) {
        createLoadBalancingRuleInner(name)
            .withProtocol(protocol)
            .withFrontendPort(frontendPort)
            .withBackendPort(backendPort);

        return this;
    }

    @Override
    public LoadBalancerImpl withLoadBalancedPort(int frontendPort, TransportProtocol protocol, int backendPort) {
        return withLoadBalancedPort(frontendPort, protocol, backendPort, null);
    }

    @Override
    public LoadBalancerImpl withLoadBalancedPort(int port, TransportProtocol protocol) {
        return withLoadBalancedPort(port, protocol, port);
    }

    @Override
    public LoadBalancerImpl withTcpProbe(int port) {
        return withTcpProbe(port, null);
    }

    @Override
    public LoadBalancerImpl withTcpProbe(int port, String name) {
        createProbeInner(name)
            .withPort(port)
            .withProtocol(ProbeProtocol.TCP);

        return this;
    }

    @Override
    public LoadBalancerImpl withHttpProbe(String path) {
        return withHttpProbe(path, 80, null);
    }

    @Override
    public LoadBalancerImpl withHttpProbe(String path, int port) {
        return withHttpProbe(path, port, null);
    }

    @Override
    public LoadBalancerImpl withHttpProbe(String path, String name) {
        return withHttpProbe(path, 80, name);
    }

    @Override
    public LoadBalancerImpl withHttpProbe(String path, int port, String name) {
        createProbeInner(name)
            .withRequestPath(path)
            .withPort(port)
            .withProtocol(ProbeProtocol.HTTP);
        return this;
    }

    @Override
    public ProbeImpl defineTcpProbe(String name) {
        ProbeInner inner = new ProbeInner()
                .withName(name)
                .withProtocol(ProbeProtocol.TCP);
        return new ProbeImpl(name, inner, this);
    }

    @Override
    public ProbeImpl defineHttpProbe(String name) {
        ProbeInner inner = new ProbeInner()
                .withName(name)
                .withProtocol(ProbeProtocol.HTTP)
                .withPort(80);
        return new ProbeImpl(name, inner, this);
    }

    // Getters

    @Override
<<<<<<< HEAD
    public Map<String, TcpProbe> tcpProbes() {
        return Collections.unmodifiableMap(this.tcpProbes);
    }

    @Override
    public Map<String, HttpProbe> httpProbes() {
        return Collections.unmodifiableMap(this.httpProbes);
    }

    @Override
    protected void createResource() throws Exception {
        beforeCreating();
=======
    public List<String> publicIpAddressIds() {
        List<String> publicIpAddressIds = new ArrayList<>();
        if (this.inner().frontendIPConfigurations() != null) {
            for (FrontendIPConfigurationInner frontEndIpConfig : this.inner().frontendIPConfigurations()) {
                publicIpAddressIds.add(frontEndIpConfig.publicIPAddress().id());
            }
        }
        return Collections.unmodifiableList(publicIpAddressIds);
    }

    // CreatorTaskGroup.ResourceCreator implementation

    @Override
    public Resource createResource() throws Exception {
        ensureCreationPrerequisites();
>>>>>>> 87134c78

        ServiceResponse<LoadBalancerInner> response =
                this.innerCollection.createOrUpdate(this.resourceGroupName(), this.name(), this.inner());
        this.setInner(response.getBody());
<<<<<<< HEAD

        afterCreating();
    }

    @Override
    protected ServiceCall createResourceAsync(final ServiceCallback<Void> callback)  {
        beforeCreating();
=======
        runPostCreationTasks();
        return this;
    }

    @Override
    public ServiceCall createResourceAsync(final ServiceCallback<Resource> callback)  {
        final LoadBalancerImpl self = this;
        ensureCreationPrerequisites();
>>>>>>> 87134c78
        return this.innerCollection.createOrUpdateAsync(this.resourceGroupName(), this.name(), this.inner(),
                new ServiceCallback<LoadBalancerInner>() {
                    @Override
                    public void failure(Throwable t) {
                        callback.failure(t);
                    }

                    @Override
                    public void success(ServiceResponse<LoadBalancerInner> response) {
                        self.setInner(response.getBody());
                        callback.success(new ServiceResponse<Resource>(self, response.getResponse()));
                        try {
                            afterCreating();
                        } catch (Exception e) {
                            // TODO Auto-generated catch block
                            e.printStackTrace();
                        }
                    }
                });
    }
<<<<<<< HEAD

    @Override
    public List<String> publicIpAddressIds() {
        List<String> publicIpAddressIds = new ArrayList<>();
        if (this.inner().frontendIPConfigurations() != null) {
            for (FrontendIPConfigurationInner frontEndIpConfig : this.inner().frontendIPConfigurations()) {
                publicIpAddressIds.add(frontEndIpConfig.publicIPAddress().id());
            }
        }
        return Collections.unmodifiableList(publicIpAddressIds);
    }
=======
>>>>>>> 87134c78
}<|MERGE_RESOLUTION|>--- conflicted
+++ resolved
@@ -21,11 +21,8 @@
 import com.microsoft.azure.management.network.PublicIpAddress;
 import com.microsoft.azure.management.network.PublicIpAddress.DefinitionStages.WithGroup;
 import com.microsoft.azure.management.network.SupportsNetworkInterfaces;
-<<<<<<< HEAD
 import com.microsoft.azure.management.network.TransportProtocol;
-=======
 import com.microsoft.azure.management.resources.fluentcore.arm.models.Resource;
->>>>>>> 87134c78
 import com.microsoft.azure.management.resources.fluentcore.arm.models.implementation.GroupableResourceImpl;
 import com.microsoft.azure.management.resources.fluentcore.model.Creatable;
 import com.microsoft.rest.ServiceCall;
@@ -370,7 +367,6 @@
     // Getters
 
     @Override
-<<<<<<< HEAD
     public Map<String, TcpProbe> tcpProbes() {
         return Collections.unmodifiableMap(this.tcpProbes);
     }
@@ -381,9 +377,6 @@
     }
 
     @Override
-    protected void createResource() throws Exception {
-        beforeCreating();
-=======
     public List<String> publicIpAddressIds() {
         List<String> publicIpAddressIds = new ArrayList<>();
         if (this.inner().frontendIPConfigurations() != null) {
@@ -398,30 +391,18 @@
 
     @Override
     public Resource createResource() throws Exception {
-        ensureCreationPrerequisites();
->>>>>>> 87134c78
-
+        beforeCreating();
         ServiceResponse<LoadBalancerInner> response =
                 this.innerCollection.createOrUpdate(this.resourceGroupName(), this.name(), this.inner());
         this.setInner(response.getBody());
-<<<<<<< HEAD
-
         afterCreating();
-    }
-
-    @Override
-    protected ServiceCall createResourceAsync(final ServiceCallback<Void> callback)  {
-        beforeCreating();
-=======
-        runPostCreationTasks();
         return this;
     }
 
     @Override
     public ServiceCall createResourceAsync(final ServiceCallback<Resource> callback)  {
         final LoadBalancerImpl self = this;
-        ensureCreationPrerequisites();
->>>>>>> 87134c78
+        beforeCreating();
         return this.innerCollection.createOrUpdateAsync(this.resourceGroupName(), this.name(), this.inner(),
                 new ServiceCallback<LoadBalancerInner>() {
                     @Override
@@ -442,18 +423,4 @@
                     }
                 });
     }
-<<<<<<< HEAD
-
-    @Override
-    public List<String> publicIpAddressIds() {
-        List<String> publicIpAddressIds = new ArrayList<>();
-        if (this.inner().frontendIPConfigurations() != null) {
-            for (FrontendIPConfigurationInner frontEndIpConfig : this.inner().frontendIPConfigurations()) {
-                publicIpAddressIds.add(frontEndIpConfig.publicIPAddress().id());
-            }
-        }
-        return Collections.unmodifiableList(publicIpAddressIds);
-    }
-=======
->>>>>>> 87134c78
 }
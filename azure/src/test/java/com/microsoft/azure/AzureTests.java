package com.microsoft.azure;

import com.microsoft.azure.credentials.ApplicationTokenCredentials;
import com.microsoft.azure.implementation.Azure;
import com.microsoft.azure.management.network.PublicIpAddress;
import com.microsoft.azure.management.resources.Subscriptions;
import com.microsoft.azure.management.resources.fluentcore.arm.Region;
import com.microsoft.azure.management.storage.StorageAccount;
import com.microsoft.azure.management.storage.implementation.api.AccountType;
import com.microsoft.rest.credentials.ServiceClientCredentials;
import okhttp3.logging.HttpLoggingInterceptor;
import okhttp3.logging.HttpLoggingInterceptor.Level;
import org.junit.Assert;
import org.junit.Before;
import org.junit.Test;

import java.io.File;
import java.io.IOException;

public class AzureTests {
    private static final ServiceClientCredentials credentials = new ApplicationTokenCredentials(
            System.getenv("client-id"),
            System.getenv("domain"),
            System.getenv("secret"),
            AzureEnvironment.AZURE);
    private static final String subscriptionId = System.getenv("subscription-id");
    private Subscriptions subscriptions;
    private Azure azure, azure2;

    public static void main(String[] args) throws IOException, CloudException {
    	final File credFile = new File("azureauth.properties");
    	Azure azure = Azure.authenticate(credFile)
    		.withDefaultSubscription();
    	System.out.println(String.valueOf(azure.resourceGroups().list().size()));
    	
    	Azure.configure().withLogLevel(Level.BASIC).authenticate(credFile);
    	System.out.println(String.valueOf(azure.resourceGroups().list().size()));
    }
    
    @Before
    public void setup() throws Exception {
        // Authenticate based on credentials instance
    	Azure.Authenticated azureAuthed = Azure.configure()
                .withLogLevel(HttpLoggingInterceptor.Level.BASIC)
                .withUserAgent("AzureTests")
                .authenticate(credentials);

        subscriptions = azureAuthed.subscriptions();
        azure = azureAuthed.withSubscription(subscriptionId);
        
        // Authenticate based on file
    	this.azure2 = Azure.authenticate(new File("my.auth"))
        	.withDefaultSubscription();
    }

    /**
     * Tests the Public IP Address implementation
     * @throws Exception
     */
    @Test public void testPublicIpAddresses() throws Exception {
    	// Verify creation of a new public IP address 
    	String suffix = String.valueOf(System.currentTimeMillis());
    	String newPipName = "pip" + suffix;
    	PublicIpAddress pip = azure2.publicIpAddresses().define(newPipName)
    		.withRegion(Region.US_WEST)
    		.withNewGroup()
    		.withDynamicIp()
    		.withLeafDomainLabel(newPipName)
    		.create();
    	
    	// Verify list
    	int publicIpAddressCount = azure2.publicIpAddresses().list().size();
    	System.out.println(publicIpAddressCount);
    	Assert.assertTrue(0 < publicIpAddressCount);
    	String resourceGroupName = pip.resourceGroupName();
    	pip = azure2.publicIpAddresses().get(resourceGroupName, newPipName);
    	Assert.assertTrue(pip.name().equalsIgnoreCase(newPipName));
    	System.out.println(new StringBuilder().append("Public IP Address: ").append(pip.id())
    			.append("\n\tIP Address: ").append(pip.ipAddress())
    			.append("\n\tLeaf domain label: ").append(pip.leafDomainLabel())
    			.append("\n\tResource group: ").append(pip.resourceGroupName())
    			.toString());
<<<<<<< HEAD
    	
    	// Verify update
    	pip = pip.update()
    		.withStaticIp()
    		.withLeafDomainLabel(newPipName + "xx")
    		.apply();
    	
    	System.out.println(new StringBuilder().append("Public IP Address: ").append(pip.id())
    			.append("\n\tIP Address: ").append(pip.ipAddress())
    			.append("\n\tLeaf domain label: ").append(pip.leafDomainLabel())
    			.append("\n\tResource group: ").append(pip.resourceGroup())
    			.toString());
    	
=======

>>>>>>> 603802dd
    	// Verify delete
    	azure2.publicIpAddresses().delete(pip.id());
    	azure2.resourceGroups().delete(resourceGroupName);
    	azure2.resourceGroups().delete(pip.resourceGroup());
    }
    
    @Test
    public void listSubscriptions() throws Exception {
        Assert.assertTrue(0 < subscriptions.list().size());
    }

    @Test
    public void listResourceGroups() throws Exception {
        Assert.assertTrue(0 < azure.resourceGroups().list().size());
    }

    @Test
    public void listStorageAccounts() throws Exception {
        Assert.assertTrue(0 < azure.storageAccounts().list().size());
    }
    
    @Test
    public void createStorageAccount() throws Exception {
        StorageAccount storageAccount = azure.storageAccounts().define("my-stg1")
                .withRegion(Region.ASIA_EAST)
                .withNewGroup()
                .withAccountType(AccountType.PREMIUM_LRS)
                .create();

        Assert.assertSame(storageAccount.name(), "my-stg1");
    }

    @Test
    public void createStorageAccountInResourceGroupContext() throws Exception {
        StorageAccount storageAccount = azure.resourceGroups().get("my-grp")
                .storageAccounts()
                .define("my-stg2")
                .withAccountType(AccountType.PREMIUM_LRS)
                .create();

        Assert.assertSame(storageAccount.name(), "my-stg2");
    }
}<|MERGE_RESOLUTION|>--- conflicted
+++ resolved
@@ -80,8 +80,6 @@
     			.append("\n\tLeaf domain label: ").append(pip.leafDomainLabel())
     			.append("\n\tResource group: ").append(pip.resourceGroupName())
     			.toString());
-<<<<<<< HEAD
-    	
     	// Verify update
     	pip = pip.update()
     		.withStaticIp()
@@ -91,16 +89,13 @@
     	System.out.println(new StringBuilder().append("Public IP Address: ").append(pip.id())
     			.append("\n\tIP Address: ").append(pip.ipAddress())
     			.append("\n\tLeaf domain label: ").append(pip.leafDomainLabel())
-    			.append("\n\tResource group: ").append(pip.resourceGroup())
+    			.append("\n\tResource group: ").append(pip.resourceGroupName())
     			.toString());
     	
-=======
-
->>>>>>> 603802dd
     	// Verify delete
     	azure2.publicIpAddresses().delete(pip.id());
     	azure2.resourceGroups().delete(resourceGroupName);
-    	azure2.resourceGroups().delete(pip.resourceGroup());
+    	azure2.resourceGroups().delete(pip.resourceGroupName());
     }
     
     @Test

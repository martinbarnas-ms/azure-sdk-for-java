--- conflicted
+++ resolved
@@ -13,11 +13,7 @@
 import com.microsoft.azure.management.compute.VirtualMachineSizeTypes;
 import com.microsoft.azure.management.network.Network;
 import com.microsoft.azure.management.network.NetworkSecurityGroup;
-<<<<<<< HEAD
-import com.microsoft.azure.management.network.Protocol;
-=======
 import com.microsoft.azure.management.network.SecurityRuleProtocol;
->>>>>>> 6a823201
 import com.microsoft.azure.management.resources.fluentcore.arm.Region;
 import com.microsoft.azure.management.resources.fluentcore.utils.ResourceNamer;
 import com.microsoft.azure.management.samples.Utils;
@@ -147,11 +143,7 @@
                             .fromAnyPort()
                             .toAnyAddress()
                             .toPort(80)
-<<<<<<< HEAD
-                            .withProtocol(Protocol.TCP)
-=======
                             .withProtocol(SecurityRuleProtocol.TCP)
->>>>>>> 6a823201
                             .attach()
                         .defineRule("DenyInternetOutGoing")
                             .denyOutbound()
